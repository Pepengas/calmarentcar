--- conflicted
+++ resolved
@@ -1625,19 +1625,14 @@
             let blockInput = `<input type="text" class="form-control form-control-sm manual-block-input" id="${blockInputId}" placeholder="Add block..." data-car-id="${realCarId}" style="max-width:160px;display:inline-block;" readonly>`;
             let addBlockBtn = `<button class="btn btn-sm btn-outline-primary ms-1 add-block-btn" data-car-id="${realCarId}" data-input-id="${blockInputId}">Add</button>`;
 
-            // Manual blocks displayed in small table with delete icons
+             // Manual blocks displayed in small table with delete icons
             let manualBlocksHtml = '';
             const blockCount = car.manual_blocks ? car.manual_blocks.length : 0;
             if (blockCount > 0) {
                 const rows = car.manual_blocks.map((b, i) =>
                     `<tr>
-<<<<<<< HEAD
                         <td>${formatDateISO(b.start)}</td>
                         <td>${formatDateISO(b.end)}</td>
-=======
-                        <td>${b.start}</td>
-                        <td>${b.end}</td>
->>>>>>> d06399bd
                         <td><span class="delete-block" data-car-id="${realCarId}" data-block-idx="${i}" data-block-id="${b.id}" style="cursor:pointer;" title="Remove this manual block">🗑️</span></td>
                     </tr>`
                 ).join('');
