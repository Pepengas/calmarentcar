/**
 * Calma Car Rental - Admin Dashboard JavaScript
 * Version: 1.0.1
 */

// API variables
let API_TOKEN = '';
let API_BASE_URL = '/api/admin';

// Booking data variables
let allBookings = [];
let filteredBookings = [];
let carModels = new Set();

// DOM element references
let bookingsTableBody;
let statusFilter;
let dateFilter;
let carFilter;
let textSearchFilter;
let clearSearchBtn;

// Current booking being viewed/edited
let currentBookingId = null;


// DOM Elements
const pageLoader = document.getElementById('pageLoader');
const bookingsCount = document.getElementById('bookingsCount');
const totalBookings = document.getElementById('totalBookings');
const totalRevenue = document.getElementById('totalRevenue');
const carsBookedToday = document.getElementById('carsBookedToday');
const filterForm = document.getElementById('filterForm');
const bookingDetailsContent = document.getElementById('bookingDetailsContent');
const updateStatusBtn = document.getElementById('updateStatusBtn');

// Only initialize bookingDetailsModal if the modal element exists
let bookingDetailsModal = null;
const bookingDetailsModalElem = document.getElementById('bookingDetailsModal');
if (bookingDetailsModalElem) {
    bookingDetailsModal = new bootstrap.Modal(bookingDetailsModalElem);
}

// Edit booking modal
let editBookingModal = null;
const editBookingModalElem = document.getElementById('editBookingModal');
const editBookingForm = document.getElementById('editBookingForm');
if (editBookingModalElem) {
    editBookingModal = new bootstrap.Modal(editBookingModalElem);
}

// --- Cars Tab: Monthly Pricing Management ---
const carsContent = document.getElementById('carsContent');
const priceEditorTable = document.getElementById('priceEditorTable');

// Car selection dropdown
let carDropdown = document.getElementById('carPricingDropdown');
if (!carDropdown) {
    carDropdown = document.createElement('select');
    carDropdown.id = 'carPricingDropdown';
    carDropdown.className = 'form-select mb-4';
    carDropdown.style.maxWidth = '350px';
    priceEditorTable.parentElement.insertBefore(carDropdown, priceEditorTable);
}

let allCarsForPricing = [];

// Map of car_id to availability info for quick lookup
let carAvailabilityMap = {};

// Calendar modal references
let calendarModal = null;
const calendarModalElem = document.getElementById('carCalendarModal');
const calendarContainer = document.getElementById('carCalendarContainer');
const calendarModalLabel = document.getElementById('carCalendarModalLabel');
if (calendarModalElem) {
    calendarModal = new bootstrap.Modal(calendarModalElem);
}

function getMonthNameFromKey(key) {
    // key is like '2025-01', '2025-02', ...
    const monthNum = parseInt(key.split('-')[1], 10);
    const months = [
        'January', 'February', 'March', 'April', 'May', 'June',
        'July', 'August', 'September', 'October', 'November', 'December'
    ];
    return months[monthNum - 1] || key;
}

function getSortedMonthKeys(pricing) {
    // Sort by month number
    return Object.keys(pricing).sort((a, b) => {
        const ma = parseInt(a.split('-')[1], 10);
        const mb = parseInt(b.split('-')[1], 10);
        return ma - mb;
    });
}

// Initialize the dashboard when the DOM is loaded
document.addEventListener("DOMContentLoaded", async function() {
    try {
        const res = await fetch("/api/admin/session", { credentials: "include" });
        const data = await res.json();
        if (!data.authenticated) {
            window.location.href = "admin-login.html";
            return;
        }
    } catch (e) {
        window.location.href = "admin-login.html";
        return;
    }

    // Initialize references to DOM elements
    bookingsTableBody = document.getElementById('bookingsTableBody');
    statusFilter = document.getElementById('statusFilter');
    dateFilter = document.getElementById('dateFilter');
    carFilter = document.getElementById('carFilter');
    textSearchFilter = document.getElementById('textSearchFilter');
    clearSearchBtn = document.getElementById('clearSearchBtn');
    
    // Tab click handlers
    const tabHandlers = {
        'dashboardTab': 'dashboard',
        'carsTab': 'cars',
        'customersTab': 'customers',
        'reportsTab': 'reports',
        'settingsTab': 'settings',
        'editCarTab': 'editCar',
        'addonsTab': 'addons'
    };

    // Add click handlers for all tabs
    Object.entries(tabHandlers).forEach(([tabId, section]) => {
        const tab = document.getElementById(tabId);
        if (tab) {
            tab.addEventListener('click', function(e) {
                e.preventDefault();
                showSection(section);
                setActive(this);
            });
        }
    });

    // Show dashboard by default
    showSection('dashboard');
    const dashboardTab = document.getElementById('dashboardTab');
    if (dashboardTab) {
        setActive(dashboardTab);
    }

    // Event listeners
    const filterFormElem = document.getElementById('filterForm');
    if (filterFormElem) {
        filterFormElem.addEventListener('submit', function(e) {
            e.preventDefault();
            applyFilters();
        });
        filterFormElem.addEventListener('reset', function(e) {
            setTimeout(resetFilters, 0);
        });
    }
    const dateFilterElem = document.getElementById('dateFilter');
    if (dateFilterElem) {
        dateFilterElem.addEventListener('change', function() {
            const datePickerContainer = document.getElementById('datePickerContainer');
            if (this.value === 'custom') {
                datePickerContainer.style.display = 'block';
            } else {
                datePickerContainer.style.display = 'none';
                document.getElementById('submittedDateFilter').value = '';
            }
        });
    }
    if (updateStatusBtn) {
        updateStatusBtn.addEventListener('click', updateBookingStatus);
    }

    if (editBookingForm) {
        editBookingForm.addEventListener('submit', saveBookingEdits);
    }
    const logoutBtn = document.getElementById('logoutBtn');
    const logoutBtnMobile = document.getElementById('logoutBtnMobile');
    const mobileLogoutBtn = document.getElementById('mobileLogoutBtn');

    [logoutBtn, logoutBtnMobile, mobileLogoutBtn].forEach(btn => {
        if (btn) {
            btn.addEventListener('click', async function() {
                try {
                    await fetch('/api/admin/logout', {
                        method: 'POST',
                        credentials: 'include'
                    });
                } catch (e) {
                    console.error('Logout request failed', e);
                } finally {
                    localStorage.removeItem('adminToken');
                    window.location.href = 'admin-login.html';
                }
            });
        }
    });
    
    // Add event listener for text search input
    if (textSearchFilter) {
        textSearchFilter.addEventListener('input', debounce(function() {
            applyFilters();
        }, 300));
    }
    
    // Add event listener for clear search button
    if (clearSearchBtn) {
        clearSearchBtn.addEventListener('click', function() {
            textSearchFilter.value = '';
            applyFilters();
        });
    }

    // Load bookings data
    loadBookings();

    // Tab elements
    const editCarTab = document.getElementById('editCarTab');
    const editCarContent = document.getElementById('editCarContent');
    const dashboardContent = document.getElementById('dashboardContent');
    const carsContent = document.getElementById('carsContent');

    // Form elements
    const editCarDropdown = document.getElementById('editCarDropdown');
    const editCarForm = document.getElementById('editCarForm');
    const editCarMsg = document.getElementById('editCarMsg');

    // Tab switching
    if (editCarTab) {
        editCarTab.addEventListener('click', function(e) {
            e.preventDefault();
            // Hide other content
            if (dashboardContent) dashboardContent.style.display = 'none';
            if (carsContent) carsContent.style.display = 'none';
            // Show edit car content
            if (editCarContent) editCarContent.style.display = 'block';
            // Remove active from other tabs
            document.querySelectorAll('.sidebar .nav-link').forEach(tab => tab.classList.remove('active'));
            editCarTab.classList.add('active');
            // Load cars into dropdown
            loadEditCarDropdown();
        });
    }

    // Load all cars into dropdown
    async function loadEditCarDropdown() {
        console.log('[DEBUG] loadEditCarDropdown called');
        try {
            const res = await fetch('/api/cars');
            console.log('[DEBUG] /api/cars response:', res);
            const data = await res.json();
            console.log('[DEBUG] /api/cars data:', data);
            if (!data.success) throw new Error('Failed to fetch cars');
            if (!editCarDropdown) {
                console.error('[DEBUG] editCarDropdown element not found!');
                return;
            }
            editCarDropdown.innerHTML = '';
            if (data.cars.length === 0) {
                editCarDropdown.innerHTML = '<option value="">No cars found</option>';
                editCarMsg.textContent = 'No cars found in the database.';
                editCarMsg.className = 'alert alert-warning';
                return;
            }
            data.cars.forEach(car => {
                const opt = document.createElement('option');
                opt.value = car.id;
                opt.textContent = car.name;
                editCarDropdown.appendChild(opt);
            });
            if (data.cars.length > 0) {
                loadCarDetails(data.cars[0].id);
            }
        } catch (err) {
            editCarMsg.textContent = 'Error loading cars: ' + err.message;
            editCarMsg.className = 'alert alert-danger';
            console.error('[DEBUG] Error in loadEditCarDropdown:', err);
        }
    }

    // When car is selected, load its details
    if (editCarDropdown) {
        editCarDropdown.addEventListener('change', function() {
            loadCarDetails(this.value);
        });
    } else {
        console.error('[DEBUG] editCarDropdown not found when trying to add event listener');
    }

    // Load car details into form
    async function loadCarDetails(carId) {
        try {
            editCarMsg.textContent = '';
            const res = await fetch(`/api/admin/car/${carId}`, {
                headers: { 'Authorization': `Bearer ${localStorage.getItem('adminToken')}` }
            });
            const data = await res.json();
            if (!data.success) throw new Error(data.error || 'Failed to fetch car');
            const car = data.car;
            // Fill form fields
            editCarForm.elements['name'].value = car.name || '';
            editCarForm.elements['category'].value = car.category || '';
            editCarForm.elements['description'].value = car.description || '';
            editCarForm.elements['image'].value = car.image || '';
            // Features: array to comma-separated string
            editCarForm.elements['features'].value = Array.isArray(car.features) ? car.features.join(', ') : (car.features || '');
            // Specs
            const specs = car.specs || {};
            editCarForm.elements['engine'].value = specs.engine || '';
            editCarForm.elements['doors'].value = specs.doors || '';
            editCarForm.elements['passengers'].value = specs.passengers || '';
            editCarForm.elements['gearbox'].value = specs.gearbox || '';
            editCarForm.elements['fuel'].value = specs.fuel || '';
            editCarForm.elements['airCondition'].checked = !!specs.airCondition;
            editCarForm.elements['abs'].checked = !!specs.abs;
            editCarForm.elements['airbag'].checked = !!specs.airbag;
            editCarForm.elements['entertainment'].value = specs.entertainment || '';
        } catch (err) {
            editCarMsg.textContent = 'Error loading car details: ' + err.message;
            editCarMsg.className = 'alert alert-danger';
        }
    }

    // Handle form submit
    if (editCarForm) {
        editCarForm.addEventListener('submit', async function(e) {
            e.preventDefault();
            editCarMsg.textContent = '';
            const carId = editCarDropdown.value;
            // Gather form data
            const name = editCarForm.elements['name'].value.trim();
            const category = editCarForm.elements['category'].value.trim();
            const description = editCarForm.elements['description'].value.trim();
            const image = editCarForm.elements['image'].value.trim();
            // Features: comma-separated string to array
            const features = editCarForm.elements['features'].value.split(',').map(f => f.trim()).filter(f => f);
            // Specs: parse and convert types
            const specs = {
                engine: editCarForm.elements['engine'].value.trim(),
                doors: editCarForm.elements['doors'].value.trim(),
                passengers: editCarForm.elements['passengers'].value.trim(),
                gearbox: editCarForm.elements['gearbox'].value,
                fuel: editCarForm.elements['fuel'].value,
                airCondition: !!editCarForm.elements['airCondition'].checked,
                abs: !!editCarForm.elements['abs'].checked,
                airbag: !!editCarForm.elements['airbag'].checked,
                entertainment: editCarForm.elements['entertainment'].value.trim()
            };
            // Convert numbers
            if (specs.doors) specs.doors = isNaN(Number(specs.doors)) ? specs.doors : Number(specs.doors);
            if (specs.passengers) specs.passengers = isNaN(Number(specs.passengers)) ? specs.passengers : Number(specs.passengers);
            // PATCH to backend
            try {
                const res = await fetch(`/api/admin/car/${carId}`, {
                    method: 'PATCH',
                    headers: {
                        'Content-Type': 'application/json',
                        'Authorization': `Bearer ${localStorage.getItem('adminToken')}`
                    },
                    body: JSON.stringify({ name, category, description, image, features, specs })
                });
                const data = await res.json();
                if (!data.success) throw new Error(data.error || 'Failed to update car');
                editCarMsg.textContent = 'Car updated successfully!';
                editCarMsg.className = 'alert alert-success';
            } catch (err) {
                editCarMsg.textContent = 'Error saving car: ' + err.message;
                editCarMsg.className = 'alert alert-danger';
            }
        });
    }

    // --- Ensure Edit Car Dropdown Loads on Page Load and Tab Switch ---
    function ensureEditCarDropdownLoaded() {
        if (editCarContent && window.getComputedStyle(editCarContent).display !== 'none') {
            loadEditCarDropdown();
        }
    }
    // Call on DOMContentLoaded
    ensureEditCarDropdownLoaded();
    // Observe for tab switches (visibility changes)
    if (editCarContent) {
        const observer = new MutationObserver(() => {
            if (window.getComputedStyle(editCarContent).display !== 'none') {
                loadEditCarDropdown();
            }
        });
        observer.observe(editCarContent, { attributes: true, attributeFilter: ['style', 'class'] });
    }
    // --- Modal Error Debugging ---
    try {
        if (!document.getElementById('bookingDetailsModal')) {
            console.warn('[Admin] bookingDetailsModal element is missing from the DOM. Modal features may not work.');
        }
    } catch (e) {
        console.error('[Admin] Error checking for bookingDetailsModal:', e);
    }

    // Load cars for pricing when Cars tab is shown
    if (carsContent && priceEditorTable) {
        document.getElementById('carsTab').addEventListener('click', function() {
            loadCarsForPricing();
        });
    }

    // --- Sidebar Tab Navigation ---
    const tabSectionMap = [
        { tab: 'dashboardTab', content: 'dashboardContent' },
        { tab: 'carsTab', content: 'carsContent' },
        { tab: 'customersTab', content: 'customersContent' },
        { tab: 'reportsTab', content: 'reportsContent' },
        { tab: 'settingsTab', content: 'settingsContent' },
        { tab: 'editCarTab', content: 'editCarContent' },
        { tab: 'addonsTab', content: 'addonsContent' }
    ];
    function showSection(section) {
        // Hide all sections
        document.querySelectorAll('.content-section').forEach(el => el.classList.add('d-none'));
        
        // Show selected section
        const target = document.getElementById(section + 'Content');
        if (target) target.classList.remove('d-none');
        
        // Scroll to top
        window.scrollTo(0, 0);

        // Load section-specific data
        if (section === 'cars' && typeof loadCarsForPricing === 'function') {
            loadCarsForPricing();
        }
        if (section === 'editCar' && typeof loadEditCarDropdown === 'function') {
            loadEditCarDropdown();
        }
        if (section === 'addons' && typeof loadAddons === 'function') {
            loadAddons();
        }
    }
    // Attach click listeners
    tabSectionMap.forEach(({ tab, content }) => {
        const tabEl = document.getElementById(tab);
        if (tabEl) {
            tabEl.addEventListener('click', function(e) {
                console.log(`[DEBUG] Tab clicked: ${tab}, content: ${content}`);
                e.preventDefault();
                showSection(content);
                // Load data if needed
                if (content === 'carsContent') loadCarsForPricing();
                if (content === 'editCarContent') loadEditCarDropdown();
                if (content === 'dashboardContent') loadBookings();
                if (content === 'customersContent') loadCarAvailability();
            });
        }
    });
    // Show dashboard by default on load
    showSection('dashboardContent');

    const addonsTab = document.getElementById('addonsTab');
    if (addonsTab) {
        addonsTab.addEventListener('click', function(e) {
            e.preventDefault();
            showSection('addons');
            setActive(this);
        });
    }

    const changePasswordForm = document.getElementById('changePasswordForm');
    if (changePasswordForm) {
        changePasswordForm.addEventListener('submit', async (e) => {
            e.preventDefault();
            const currentPassword = e.target.current.value;
            const newPassword = e.target.new.value;
            const confirm = e.target.confirm.value;
            const msg = document.getElementById('changePasswordMsg');
            if (newPassword !== confirm) {
                msg.textContent = 'Passwords do not match.';
                return;
            }
            try {
                const res = await fetch('/api/admin/change-password', {
                    method: 'POST',
                    headers: {
                        'Content-Type': 'application/json',
                        'Authorization': `Bearer ${localStorage.getItem('adminToken')}`
                    },
                    body: JSON.stringify({ currentPassword, newPassword })
                });
                const data = await res.json();
                msg.textContent = data.success ? 'Password updated.' : data.error;
            } catch (err) {
                msg.textContent = 'Server error';
            }
        });
    }

    const addAdminForm = document.getElementById('addAdminForm');
    if (addAdminForm) {
        addAdminForm.addEventListener('submit', async (e) => {
            e.preventDefault();
            const email = e.target.email.value;
            const password = e.target.password.value;
            const msg = document.getElementById('addAdminMsg');
            try {
                const res = await fetch('/api/admin/add', {
                    method: 'POST',
                    headers: {
                        'Content-Type': 'application/json',
                        'Authorization': `Bearer ${localStorage.getItem('adminToken')}`
                    },
                    body: JSON.stringify({ email, password })
                });
                const data = await res.json();
                msg.textContent = data.success ? 'Admin added.' : data.error;
                if (data.success) {
                    addAdminForm.reset();
                    loadAdmins();
                }
            } catch (err) {
                msg.textContent = 'Server error';
            }
        });
    }

    async function loadAdmins() {
        try {
            const res = await fetch('/api/admin/admins', {
                headers: { 'Authorization': `Bearer ${localStorage.getItem('adminToken')}` }
            });
            const data = await res.json();
            const list = document.getElementById('adminList');
            if (!list) return;
            list.innerHTML = '';
            if (data.admins) {
                data.admins.forEach(a => {
                    const li = document.createElement('li');
                    li.className = 'list-group-item d-flex justify-content-between align-items-center';
                    li.textContent = a.email;
                    const btn = document.createElement('button');
                    btn.className = 'btn btn-sm btn-danger';
                    btn.textContent = 'Delete';
                    btn.addEventListener('click', async () => {
                        if (!confirm('Delete admin?')) return;
                        await fetch(`/api/admin/${a.id}`, { method: 'DELETE', headers:{'Authorization': `Bearer ${localStorage.getItem('adminToken')}` }});
                        loadAdmins();
                    });
                    li.appendChild(btn);
                    list.appendChild(li);
                });
            }
        } catch (err) {
            console.error('Error loading admins:', err);
        }
    }

    loadAdmins();
});

/**
 * Load all bookings from the server
 */
async function loadBookings() {
    showLoader();
    console.log('[Admin] loadBookings: Starting to load bookings...');
    
    bookingsTableBody.innerHTML = `
        <tr>
            <td colspan="12" class="text-center">
                <div class="d-flex justify-content-center my-3">
                    <div class="spinner-border text-primary" role="status">
                        <span class="visually-hidden">Loading...</span>
                    </div>
                </div>
                <p class="mt-2">Loading bookings data...</p>
            </td>
        </tr>
    `;
    
    try {
        // Always include credentials so the session cookie is sent
        const headers = {
            'Accept': 'application/json'
        };

        console.log('[Admin] loadBookings: Fetching from /api/admin/bookings with headers:', 
                    {Authorization: headers.Authorization ? 'Bearer [TOKEN HIDDEN]' : 'Missing'});
        
        const response = await fetch('/api/admin/bookings', {
            headers: headers,
            credentials: 'include' // Send cookies as well
        });

        console.log(`[Admin] loadBookings: Response status: ${response.status}`);
        console.log('[Admin] loadBookings: Response headers:', Object.fromEntries(response.headers.entries()));
        
        if (response.status === 401 || response.status === 403) {
            console.error('[Admin] loadBookings: Authentication failed (401/403). Redirecting to login.');
            localStorage.removeItem('adminToken'); // Ensure token is cleared
            window.location.href = 'admin-login.html';
            return;
        }

        const responseText = await response.text(); // Get raw text first
        if (!response.ok) {
            console.error(`[Admin] loadBookings: Server error ${response.status}. Raw response:`, responseText);
            throw new Error(`Server error: ${response.status} ${response.statusText}. Response: ${responseText}`);
        }

        let data;
        try {
            data = JSON.parse(responseText);
            console.log('[Admin] loadBookings: Parsed API response data:', data);
        } catch (jsonError) {
            console.error('[Admin] loadBookings: Failed to parse JSON response. Raw text:', responseText, 'Error:', jsonError);
            showErrorMessage('Failed to understand server response. Please check console.');
            hideLoader();
            return;
        }
        
        if (data.success) {
            console.log('[Admin] loadBookings: API call successful. Bookings received:', data.bookings);
            allBookings = data.bookings || [];
            console.log('[DEBUG] allBookings updated:', allBookings);
            if (!data.bookings) {
                console.warn('[Admin] loadBookings: data.bookings is undefined or null, defaulting to empty array.');
            } else if (data.bookings.length === 0) {
                console.info('[Admin] loadBookings: Received 0 bookings from the API.');
            }
            filteredBookings = [...allBookings];
            
            carModels.clear(); // Clear previous models
            allBookings.forEach(booking => {
                if (booking.car_make && booking.car_model) {
                    carModels.add(`${booking.car_make} ${booking.car_model}`);
                }
            });
            
            populateCarFilter();
            renderBookings(filteredBookings);
            updateDashboardStats();
        } else {
            console.error('[Admin] loadBookings: API call returned success:false. Error:', data.error);
            showErrorMessage('Failed to load bookings from server: ' + (data.error || 'Unknown error from server'));
        }
    } catch (error) {
        console.error('[Admin] loadBookings: General error during fetch or processing:', error);
        showErrorMessage('Error loading bookings: ' + error.message + '. Check console for details.');
        // Display error in table as well
        bookingsTableBody.innerHTML = `
            <tr>
                <td colspan="12" class="text-center py-5 text-danger">
                    <i class="fas fa-exclamation-triangle fa-3x mb-3"></i>
                    <p class="mb-2">Error loading bookings.</p>
                    <p class="text-muted small">${error.message}</p>
                </td>
            </tr>
        `;
    } finally {
        hideLoader();
        console.log('[Admin] loadBookings: Finished loading bookings attempt.');
    }
}

/**
 * Show the page loader
 */
function showLoader() {
    pageLoader.style.display = 'block';
}

/**
 * Hide the page loader
 */
function hideLoader() {
    pageLoader.style.display = 'none';
}

/**
 * Populate the car filter dropdown with unique car models
 */
function populateCarFilter() {
    if (!carFilter) {
        console.warn('[Admin] carFilter element not found in DOM');
        return;
    }
    carFilter.innerHTML = '<option value="">All Cars</option>';
    
    // Sort car models alphabetically
    const sortedCarModels = Array.from(carModels).sort();
    
    sortedCarModels.forEach(carModel => {
        const option = document.createElement('option');
        option.value = carModel;
        option.textContent = carModel;
        carFilter.appendChild(option);
    });
}

/**
 * Format a date string to a user-friendly format
 * @param {string} dateString - The date string to format
 * @returns {string} - Formatted date string
 */
function formatDate(dateString) {
    if (!dateString) return 'N/A';
    try {
        // Handle yyyy-mm-dd as local date
        if (/^\d{4}-\d{2}-\d{2}$/.test(dateString)) {
            const [year, month, day] = dateString.split('-');
            const date = new Date(Number(year), Number(month) - 1, Number(day));
            return date.toLocaleDateString('en-GB', {
                day: '2-digit',
                month: '2-digit',
                year: 'numeric'
            });
        }
        // Fallback for other formats
        const date = new Date(dateString);
        if (isNaN(date)) return dateString;
        return date.toLocaleDateString('en-GB', {
            day: '2-digit',
            month: '2-digit',
            year: 'numeric'
        });
    } catch (e) {
        return dateString;
    }
}

/**
 * Format a date string including time
 * @param {string} dateString - The date string to format
 * @returns {string} - Formatted date and time string
 */
function formatDateTime(dateString) {
    if (!dateString) return 'N/A';
    try {
        const date = new Date(dateString);
        if (isNaN(date)) return dateString;
        return date.toLocaleString('en-GB', {
            day: '2-digit',
            month: '2-digit',
            year: 'numeric',
            hour: '2-digit',
            minute: '2-digit',
            hour12: false
        });
    } catch (e) {
        return dateString;
    }
}

/**
 * Format a date string to YYYY-MM-DD
 * @param {string} dateString
 * @returns {string}
 */
function formatDateISO(dateString) {
    if (!dateString) return '';
    try {
        const d = new Date(dateString);
        if (isNaN(d)) return dateString;
        return d.toISOString().split('T')[0];
    } catch (e) {
        return dateString;
    }
}

<<<<<<< HEAD
function diffDays(start, end) {
    try {
        const s = new Date(start);
        const e = new Date(end);
        if (isNaN(s) || isNaN(e)) return 0;
        return Math.round((e - s) / (24 * 60 * 60 * 1000)) + 1;
    } catch (e) {
        return 0;
    }
}

function dateRangeSet(ranges) {
    const set = new Set();
    if (!Array.isArray(ranges)) return set;
    ranges.forEach(r => {
        const s = new Date(r.start);
        const e = new Date(r.end);
        if (isNaN(s) || isNaN(e)) return;
        for (let d = new Date(s); d <= e; d.setDate(d.getDate() + 1)) {
            set.add(formatDateISO(d));
        }
    });
    return set;
}

function generateCalendarHtml(car) {
    const today = new Date();
    const year = today.getFullYear();
    const month = today.getMonth();
    const firstDay = new Date(year, month, 1).getDay();
    const daysInMonth = new Date(year, month + 1, 0).getDate();
    const blockSet = dateRangeSet(car.manual_blocks);
    const bookedSet = dateRangeSet(car.booked_ranges);

    let html = '<div class="calendar-legend mb-2">';
    html += '<span class="legend blocked"></span> Blocked ';
    html += '<span class="legend booked ms-2"></span> Booked';
    html += '</div>';
    html += '<table class="calendar-modal-table"><tbody><tr>';
    for (let i = 0; i < firstDay; i++) html += '<td></td>';
    for (let day = 1; day <= daysInMonth; day++) {
        const date = new Date(year, month, day);
        const ds = formatDateISO(date);
        let cls = 'available';
        let status = 'Available';
        if (bookedSet.has(ds)) { cls = 'booked'; status = 'Booked'; }
        else if (blockSet.has(ds)) { cls = 'blocked'; status = 'Blocked'; }
        html += `<td class="calendar-day ${cls}" title="${ds}: ${status}">${day}</td>`;
        if ((firstDay + day) % 7 === 0 && day !== daysInMonth) html += '</tr><tr>';
    }
    html += '</tr></tbody></table>';
    return html;
}

function generateMiniGrid(car) {
    const blockSet = dateRangeSet(car.manual_blocks);
    const bookedSet = dateRangeSet(car.booked_ranges);
    const cells = [];
    const start = new Date();
    for (let i = 0; i < 30; i++) {
        const d = new Date(start);
        d.setDate(start.getDate() + i);
        const ds = formatDateISO(d);
        let cls = 'available';
        if (bookedSet.has(ds)) cls = 'booked';
        else if (blockSet.has(ds)) cls = 'blocked';
        cells.push(`<div class="mini-day ${cls}" title="${ds}"></div>`);
    }
    return `<div class="mini-grid">${cells.join('')}</div>`;
}

=======
>>>>>>> 1a00ac87
/**
 * Format a number as currency
 * @param {number} amount - The amount to format
 * @returns {string} - Formatted currency string
 */
function formatCurrency(amount) {
    if (amount === null || amount === undefined) return 'N/A';
    
    return '€' + parseFloat(amount).toFixed(2);
}

/**
 * Update the dashboard statistics
 */
function updateDashboardStats() {
    if (totalBookings) totalBookings.textContent = allBookings.length;
    
    const revenue = allBookings.reduce((total, booking) => {
        // Ensure total_price is treated as a number, default to 0 if invalid
        const price = parseFloat(booking.total_price);
        return total + (isNaN(price) ? 0 : price);
    }, 0);
    
    if (totalRevenue) totalRevenue.textContent = formatCurrency(revenue);
    
    const today = new Date();
    today.setHours(0, 0, 0, 0);
    
    const todayBookings = allBookings.filter(booking => {
        try {
            const bookingDate = new Date(booking.date_submitted);
            return bookingDate >= today;
        } catch (e) {
            console.warn('[Admin] updateDashboardStats: Invalid date_submitted for booking:', booking, e);
            return false;
        }
    });
    
    if (carsBookedToday) carsBookedToday.textContent = todayBookings.length;
    console.log('[Admin] updateDashboardStats: Dashboard stats updated.');
}

/**
 * Render the bookings table with the provided bookings data
 * @param {Array} bookings - The bookings to display
 */
function renderBookings(bookings) {
    console.log(`[Admin] renderBookings: Called with ${bookings ? bookings.length : 'null/undefined'} bookings.`);

    // Debug table layout mode
    const tableDebugInfo = document.getElementById('tableDebugInfo');
    const tableLayoutMode = document.getElementById('tableLayoutMode');
    if (tableDebugInfo && tableLayoutMode) {
        const isMobile = window.innerWidth < 768;
        tableLayoutMode.textContent = isMobile ? 'Mobile' : 'Desktop';
        tableDebugInfo.style.display = 'block';
    }

    if (!bookingsTableBody) {
        console.error("[Admin] renderBookings: bookingsTableBody element not found in DOM. Cannot render.");
        return;
    }

    if (!bookings || bookings.length === 0) {
        console.info('[Admin] renderBookings: No bookings to display or bookings array is empty.');
        bookingsTableBody.innerHTML = `
            <tr>
                <td colspan="9" class="text-center py-5">
                    <div class="my-4">
                        <i class="fas fa-calendar-times fa-3x text-muted mb-3"></i>
                        <p class="mb-2">No bookings found</p>
                        <p class="text-muted small">Try changing your filter criteria or add new bookings.</p>
                    </div>
                </td>
            </tr>
        `;
        if (bookingsCount) bookingsCount.textContent = 0;
        return;
    }
    
    bookingsTableBody.innerHTML = ''; // Clear table
    
    console.log('[Admin] renderBookings: Starting to render each booking.');
    bookings.forEach((booking, index) => {
        console.log(`[Admin] renderBookings: Processing booking ${index + 1}:`, JSON.parse(JSON.stringify(booking)));

        const customer = booking.customer || {};
        const firstName = customer.firstName || booking.customer_first_name || 'N/A';
        const lastName = customer.lastName || booking.customer_last_name || '';
        const customerName = `${firstName} ${lastName}`.trim();

        let carName = 'N/A';
        if (booking.car_make && booking.car_model) {
            carName = `${booking.car_make} ${booking.car_model}`;
        } else if (booking.car_make) {
            carName = booking.car_make;
        } else if (booking.car_model) {
            carName = booking.car_model;
        }
        
        const price = parseFloat(booking.total_price);
        const formattedPrice = isNaN(price) ? 'N/A' : formatCurrency(price);
        
        const row = document.createElement('tr');
        row.innerHTML = `
            <td data-label="ID/Reference" class="align-middle">${booking.booking_reference || booking.id || 'N/A'}</td>
            <td data-label="Customer" class="align-middle">
                <div>${customerName}</div>
                <small class="text-muted">${customer.email || booking.customer_email || 'N/A'}</small>
            </td>
            <td data-label="Car" class="align-middle">${carName}</td>
            <td data-label="Pickup Date" class="align-middle">${formatDate(booking.pickup_date)}</td>
            <td data-label="Return Date" class="align-middle">${formatDate(booking.return_date)}</td>
            <td data-label="Total Price" class="align-middle">${formattedPrice}</td>
            <td data-label="Status" class="align-middle"><span class="booking-status ${getStatusClass(booking.status)}">${booking.status || 'N/A'}</span></td>
            <td data-label="Submitted" class="align-middle">${formatDateTime(booking.date_submitted)}</td>
            <td data-label="Actions" class="align-middle">
                <div class="d-flex gap-1 justify-content-start">
                    <button class="btn btn-sm btn-outline-primary view-details-btn" title="View Details" data-booking-id="${booking.id}">
                        <i class="fas fa-eye"></i>
                    </button>
                    <button class="btn btn-sm btn-outline-secondary edit-booking-btn" title="Edit Booking" data-booking-id="${booking.id}">
                        <i class="fas fa-edit"></i>
                    </button>
                    <button class="btn btn-sm btn-outline-danger delete-booking-btn" title="Delete Booking" data-booking-id="${booking.id}" data-booking-ref="${booking.booking_reference || booking.id}">
                        <i class="fas fa-trash-alt"></i>
                    </button>
                </div>
            </td>
        `;
        
        bookingsTableBody.appendChild(row);
    });
    console.log('[Admin] renderBookings: Finished rendering all bookings.');

    if (bookingsCount) bookingsCount.textContent = bookings.length;

    // Re-attach event listeners
    attachActionListeners();
}

function attachActionListeners() {
    // Remove existing listeners to prevent duplicates if called multiple times
    bookingsTableBody.querySelectorAll('.view-details-btn').forEach(btn => {
        btn.removeEventListener('click', handleViewDetailsClick); // Avoid adding multiple listeners
        btn.addEventListener('click', handleViewDetailsClick);
    });
    bookingsTableBody.querySelectorAll('.edit-booking-btn').forEach(btn => {
        btn.removeEventListener('click', handleEditBookingClick); // Avoid adding multiple listeners
        btn.addEventListener('click', handleEditBookingClick);
    });
    bookingsTableBody.querySelectorAll('.delete-booking-btn').forEach(btn => {
        btn.removeEventListener('click', handleDeleteBookingClick); // Avoid adding multiple listeners
        btn.addEventListener('click', handleDeleteBookingClick);
    });
    console.log('[Admin] attachActionListeners: Event listeners for action buttons re-attached.');
}

function handleViewDetailsClick(event) {
    if (!event || !event.currentTarget) {
        console.error('[DEBUG] handleViewDetailsClick: event or event.currentTarget is null', event);
        return;
    }
    const bookingId = event.currentTarget.dataset.bookingId;
    console.log(`[DEBUG] handleViewDetailsClick triggered for booking ID: ${bookingId}`);
    const booking = allBookings.find(b => b.id.toString() === bookingId.toString());
    if (booking) {
        showBookingDetails(booking);
    } else {
        console.error(`[Admin] handleViewDetailsClick: Booking with ID ${bookingId} not found in allBookings.`);
        showErrorMessage('Could not find booking details.');
    }
}

function handleEditStatusClick(event) {
    if (!event || !event.currentTarget) {
        console.error('[DEBUG] handleEditStatusClick: event or event.currentTarget is null', event);
        return;
    }
    const bookingId = event.currentTarget.dataset.bookingId;
    const currentStatus = event.currentTarget.dataset.currentStatus;
    console.log(`[DEBUG] handleEditStatusClick triggered for booking ID: ${bookingId}, current status: ${currentStatus}`);
    updateStatusBtn.dataset.bookingId = bookingId; 
    const booking = allBookings.find(b => b.id.toString() === bookingId.toString());
    if (booking) {
        const modalTitle = document.getElementById('bookingDetailsModalLabel');
        if(modalTitle) modalTitle.textContent = `Update Status for Booking: ${booking.booking_reference || booking.id}`;
        if (bookingDetailsModal) {
            bookingDetailsModal.show();
        } else {
            console.warn('[DEBUG] bookingDetailsModal is missing from the DOM.');
        }
    } else {
        showErrorMessage('Could not find booking to update status.');
    }
}

function handleEditBookingClick(event) {
    if (!event || !event.currentTarget) return;
    const bookingId = event.currentTarget.dataset.bookingId;
    const booking = allBookings.find(b => b.id.toString() === bookingId.toString());
    if (!booking || !editBookingForm) return;
    currentBookingId = booking.id;
    editBookingForm.elements['customer_first_name'].value = booking.customer?.firstName || booking.customer_first_name || '';
    editBookingForm.elements['customer_last_name'].value = booking.customer?.lastName || booking.customer_last_name || '';
    editBookingForm.elements['customer_email'].value = booking.customer?.email || booking.customer_email || '';
    editBookingForm.elements['customer_phone'].value = booking.customer?.phone || booking.customer_phone || '';
    editBookingForm.elements['pickup_date'].value = booking.pickup_date ? new Date(booking.pickup_date).toISOString().split('T')[0] : '';
    editBookingForm.elements['return_date'].value = booking.return_date ? new Date(booking.return_date).toISOString().split('T')[0] : '';
    editBookingForm.elements['car_make'].value = booking.car_make || '';
    editBookingForm.elements['car_model'].value = booking.car_model || '';
    editBookingForm.elements['status'].value = booking.status || 'pending';
    editBookingForm.elements['child_seat'].checked = !!booking.child_seat;
    editBookingForm.elements['booster_seat'].checked = !!booking.booster_seat;
    editBookingForm.elements['special_requests'].value = booking.special_requests || '';
    if (editBookingModal) editBookingModal.show();
}

async function saveBookingEdits(e) {
    e.preventDefault();
    if (!currentBookingId) return;
    const payload = {
        customer_first_name: editBookingForm.elements['customer_first_name'].value.trim(),
        customer_last_name: editBookingForm.elements['customer_last_name'].value.trim(),
        customer_email: editBookingForm.elements['customer_email'].value.trim(),
        customer_phone: editBookingForm.elements['customer_phone'].value.trim(),
        pickup_date: editBookingForm.elements['pickup_date'].value,
        return_date: editBookingForm.elements['return_date'].value,
        car_make: editBookingForm.elements['car_make'].value.trim(),
        car_model: editBookingForm.elements['car_model'].value.trim(),
        status: editBookingForm.elements['status'].value,
        child_seat: editBookingForm.elements['child_seat'].checked,
        booster_seat: editBookingForm.elements['booster_seat'].checked,
        special_requests: editBookingForm.elements['special_requests'].value.trim()
    };
    showLoader();
    try {
        const res = await fetch(`/api/admin/bookings/${currentBookingId}`, {
            method: 'PATCH',
            headers: {
                'Content-Type': 'application/json',
                'Authorization': `Bearer ${API_TOKEN}`
            },
            body: JSON.stringify(payload)
        });
        const data = await res.json();
        if (data.success) {
            if (editBookingModal) editBookingModal.hide();
            loadBookings();
            loadCarAvailability();
        } else {
            alert('Failed to update booking: ' + (data.error || 'Unknown error'));
        }
    } catch (err) {
        console.error('Error updating booking:', err);
        alert('Error updating booking: ' + err.message);
    } finally {
        hideLoader();
    }
}

/**
 * Show booking details in the modal
 * @param {Object} booking - The booking to display
 */
function showBookingDetails(booking) {
    // Extract customer info
    const customer = booking.customer || {};
    const firstName = customer.firstName || booking.customer_first_name || '';
    const lastName = customer.lastName || booking.customer_last_name || '';
    const email = customer.email || booking.customer_email || '';
    const phone = customer.phone || booking.customer_phone || '';
    const country = customer.country || booking.country || '';
    const driverLicense = customer.driverLicense || booking.driver_license || '';
    const licenseExpiry = customer.licenseExpiry || booking.license_expiration || '';
    
    // Extract location info
    const pickupLocation = booking.pickup_location || '';
    const dropoffLocation = booking.dropoff_location || '';
    
    // Extract date info
    const pickupDate = formatDate(booking.pickup_date);
    const returnDate = formatDate(booking.return_date);
    const duration = calculateDuration(booking.pickup_date, booking.return_date);
    
    // Extract car info - handle missing data gracefully
    let car = 'N/A';
    if (booking.car_make && booking.car_model) {
        car = `${booking.car_make} ${booking.car_model}`;
    } else if (booking.car_make) {
        car = booking.car_make;
    } else if (booking.car_model) {
        car = booking.car_model;
    }
    
    // Extract pricing - handle missing or zero data
    const dailyRate = parseFloat(booking.daily_rate);
    const totalPrice = parseFloat(booking.total_price || booking.totalPrice);
    const formattedDailyRate = isNaN(dailyRate) ? 'N/A' : formatCurrency(dailyRate);
    const formattedTotalPrice = isNaN(totalPrice) ? 'N/A' : formatCurrency(totalPrice);

    const paidAmount = isNaN(totalPrice) ? null : (totalPrice * 0.45).toFixed(2);
    const dueAmount = isNaN(totalPrice) ? null : (totalPrice * 0.55).toFixed(2);
    const formattedPaid = paidAmount ? `€${paidAmount}` : 'N/A';
    const formattedDue = dueAmount ? `€${dueAmount}` : 'N/A';
    
    // Extra options
    const childSeat = booking.child_seat || false;
    const boosterSeat = booking.booster_seat || false;
    const specialRequests = booking.special_requests || '';
    
    // Create modal content
    bookingDetailsContent.innerHTML = `
        <div class="booking-details-header">
            <div class="d-flex justify-content-between align-items-center mb-2">
                <h4 class="mb-0">Booking #${booking.booking_reference || booking.id}</h4>
                <span class="badge bg-${getStatusClass(booking.status)}">
                    ${booking.status || 'pending'}
                </span>
            </div>
            <div class="text-white-50">Created: ${formatDateTime(booking.date_submitted)}</div>
        </div>
        
        <div class="booking-details-body">
            <!-- Customer Information -->
            <div class="detail-section">
                <h5 class="mb-3"><i class="fas fa-user me-2"></i>Customer Information</h5>
                <div class="row">
                    <div class="col-md-6 mb-2">
                        <strong>Name:</strong> ${firstName} ${lastName}
                    </div>
                    <div class="col-md-6 mb-2">
                        <strong>Email:</strong> <a href="mailto:${email}">${email}</a>
                    </div>
                    <div class="col-md-6 mb-2">
                        <strong>Phone:</strong> <a href="tel:${phone}">${phone}</a>
                    </div>
                    <div class="col-md-6 mb-2">
                        <strong>Country:</strong> ${country}
                    </div>
                    <div class="col-md-6 mb-2">
                        <strong>Driver's License #:</strong> ${driverLicense}
                    </div>
                    <div class="col-md-6 mb-2">
                        <strong>License Expiry:</strong> ${licenseExpiry ? formatDate(licenseExpiry) : 'N/A'}
                    </div>
                </div>
            </div>
            
            <!-- Rental Details -->
            <div class="detail-section">
                <h5 class="mb-3"><i class="fas fa-calendar-alt me-2"></i>Rental Details</h5>
                <div class="row">
                    <div class="col-md-6 mb-2">
                        <strong>Pickup Location:</strong> ${pickupLocation}
                    </div>
                    <div class="col-md-6 mb-2">
                        <strong>Drop-off Location:</strong> ${dropoffLocation}
                    </div>
                    <div class="col-md-6 mb-2">
                        <strong>Pickup Date:</strong> ${pickupDate}
                    </div>
                    <div class="col-md-6 mb-2">
                        <strong>Return Date:</strong> ${returnDate}
                    </div>
                    <div class="col-md-6 mb-2">
                        <strong>Duration:</strong> ${duration}
                    </div>
                </div>
            </div>
            
            <!-- Car Details -->
            <div class="detail-section">
                <h5 class="mb-3"><i class="fas fa-car me-2"></i>Car Details</h5>
                <div class="row">
                    <div class="col-md-6 mb-2">
                        <strong>Car:</strong> ${car}
                    </div>
                    <div class="col-md-6 mb-2">
                        <strong>Daily Rate:</strong> ${formattedDailyRate}
                    </div>
                    <div class="col-md-6 mb-2">
                        <strong>Total Price:</strong> ${formattedTotalPrice}
                    </div>
                    <div class="col-md-6 mb-2">
                        <strong style="color: green;">Paid:</strong> ${formattedPaid}
                    </div>
                    <div class="col-md-6 mb-2">
                        <strong style="color: red;">Due:</strong> ${formattedDue}
                    </div>
                </div>
            </div>
            
            <!-- Add-ons -->
            <div class="detail-section">
                <h5 class="mb-3"><i class="fas fa-plus-circle me-2"></i>Add-ons</h5>
                <div class="row">
                    ${childSeat ? `<div class='col-md-6 mb-2'><strong>Child Seat:</strong> Yes</div>` : ''}
                    ${boosterSeat ? `<div class='col-md-6 mb-2'><strong>Booster Seat:</strong> Yes</div>` : ''}
                    ${!childSeat && !boosterSeat ? `<div class='col-12 mb-2 text-muted'>No add-ons selected.</div>` : ''}
                </div>

                <div class="mt-3">
                    <strong>Special Requests:</strong>
                    <p class="mb-0 mt-2">${specialRequests || 'None'}</p>
                </div>
            </div>
        </div>
    `;
    
    // Store booking ID in update button for later use
    updateStatusBtn.dataset.bookingId = booking.id;
    
    // Show the modal
    bookingDetailsModal.show();
}

/**
 * Update booking status
 * Called when the "Update Status" button is clicked in the booking details modal
 */
function updateBookingStatus() {
    const bookingId = updateStatusBtn.dataset.bookingId;
    
    if (!bookingId) {
        alert('No booking selected');
        return;
    }
    
    // Get new status from user
    const newStatus = prompt('Enter new status (pending, confirmed, completed, cancelled):');
    
    if (!newStatus) return; // User cancelled
    
    showLoader();
    
    // Send update request to API
    fetch(`/api/admin/bookings/${bookingId}/status`, {
        method: 'PUT',
        headers: {
            'Content-Type': 'application/json',
            'Authorization': `Bearer ${API_TOKEN}`
        },
        body: JSON.stringify({ status: newStatus.toLowerCase() })
    })
    .then(response => {
        if (response.status === 401 || response.status === 403) {
            // Auth failed - redirect to login
            localStorage.removeItem('adminToken');
            window.location.href = 'admin-login.html';
            throw new Error('Authentication failed');
        }
        return response.json();
    })
    .then(data => {
        if (data.success) {
            // Close modal
            bookingDetailsModal.hide();

            // Reload bookings and availability
            loadBookings();
            loadCarAvailability();
            
            alert('Booking status updated successfully!');
        } else {
            alert('Failed to update booking status: ' + (data.error || 'Unknown error'));
        }
    })
    .catch(error => {
        console.error('Error updating booking status:', error);
        alert('Error updating status: ' + error.message);
    })
    .finally(() => {
        hideLoader();
    });
}

/**
 * Display an error message in the bookings table
 * @param {string} message - The error message to display
 */
function showErrorMessage(message) {
    console.error('[Admin] showErrorMessage:', message); // Log the error
    const errorContainer = document.getElementById('adminErrorContainer');
    if (errorContainer) {
        errorContainer.innerHTML = `<div class="alert alert-danger alert-dismissible fade show" role="alert">
            ${message}
            <button type="button" class="btn-close" data-bs-dismiss="alert" aria-label="Close"></button>
        </div>`;
        errorContainer.style.display = 'block';
    } else {
        console.warn('[Admin] adminErrorContainer not found in DOM. Error message:', message);
        // Fallback to alert if no dedicated container
        alert('Admin Page Error: ' + message);
    }
}

/**
 * Calculate the duration between two dates in days
 * @param {string} start - Start date string
 * @param {string} end - End date string
 * @returns {string} - Duration as a string (e.g., "3 days")
 */
function calculateDuration(start, end) {
    if (!start || !end) return 'N/A';
    
    try {
        const startDate = new Date(start);
        const endDate = new Date(end);
        
        const diffTime = Math.abs(endDate - startDate);
        const diffDays = Math.ceil(diffTime / (1000 * 60 * 60 * 24));
        
        return diffDays + ` day${diffDays !== 1 ? 's' : ''}`;
    } catch (e) {
        console.error('Error calculating duration:', e);
        return 'N/A';
    }
}

/**
 * Get the CSS class for a booking status
 * @param {string} status - The booking status
 * @returns {string} - CSS class for the status
 */
function getStatusClass(status) {
    switch (status?.toLowerCase()) {
        case 'completed':
            return 'success';
        case 'pending':
            return 'warning';
        case 'cancelled':
            return 'danger';
        default:
            return 'secondary';
    }
}

/**
 * Apply filters to the bookings list
 */
function applyFilters() {
    const status = statusFilter.value;
    const dateOption = dateFilter.value;
    const carModel = carFilter.value;
    const submittedDate = document.getElementById('submittedDateFilter').value;
    const searchText = textSearchFilter ? textSearchFilter.value.trim().toLowerCase() : '';
    
    // Handle date picker container visibility
    const datePickerContainer = document.getElementById('datePickerContainer');
    if (dateOption === 'custom') {
        datePickerContainer.style.display = 'block';
    } else {
        datePickerContainer.style.display = 'none';
    }
    
    // Start with all bookings
    let filtered = [...allBookings];
    
    // Filter by search text (new functionality)
    if (searchText) {
        filtered = filtered.filter(booking => {
            // Search across multiple fields
            const reference = (booking.booking_reference || '').toLowerCase();
            const name = (booking.customer_name || '').toLowerCase();
            const email = (booking.customer_email || '').toLowerCase();
            const carMake = (booking.car_make || '').toLowerCase();
            const carModel = (booking.car_model || '').toLowerCase();
            const carInfo = `${carMake} ${carModel}`.toLowerCase();
            
            // Check if any field contains the search text
            return reference.includes(searchText) || 
                   name.includes(searchText) || 
                   email.includes(searchText) || 
                   carInfo.includes(searchText);
        });
    }
    
    // Filter by status
    if (status) {
        filtered = filtered.filter(booking => booking.status === status);
    }
    
    // Filter by date
    if (dateOption === 'today') {
        const today = new Date();
        today.setHours(0, 0, 0, 0);
        filtered = filtered.filter(booking => {
            const bookingDate = new Date(booking.date_submitted);
            bookingDate.setHours(0, 0, 0, 0);
            return bookingDate.getTime() === today.getTime();
        });
    } else if (dateOption === 'week') {
        const weekAgo = new Date();
        weekAgo.setDate(weekAgo.getDate() - 7);
        filtered = filtered.filter(booking => new Date(booking.date_submitted) >= weekAgo);
    } else if (dateOption === 'month') {
        const monthAgo = new Date();
        monthAgo.setMonth(monthAgo.getMonth() - 1);
        filtered = filtered.filter(booking => new Date(booking.date_submitted) >= monthAgo);
    } else if (submittedDate) {
        // Filter by exact date selected in the datepicker
        // Convert the selected date to start of day in local timezone
        const selectedDate = new Date(submittedDate);
        selectedDate.setHours(0, 0, 0, 0);
        
        // Get the next day to compare with
        const nextDay = new Date(selectedDate);
        nextDay.setDate(nextDay.getDate() + 1);
        
        filtered = filtered.filter(booking => {
            const bookingDate = new Date(booking.date_submitted);
            return bookingDate >= selectedDate && bookingDate < nextDay;
        });
    }
    
    // Filter by car model
    if (carModel) {
        filtered = filtered.filter(booking => {
            if (!booking.car_make && !booking.car_model) return false;
            return `${booking.car_make} ${booking.car_model}` === carModel;
        });
    }
    
    // Update filtered bookings and render
    filteredBookings = filtered;
    renderBookings(filteredBookings);
}

/**
 * Reset all filters and show all bookings
 */
function resetFilters() {
    document.getElementById('submittedDateFilter').value = '';
    if (textSearchFilter) {
        textSearchFilter.value = '';
    }
    filteredBookings = [...allBookings];
    renderBookings(filteredBookings);
}

/**
 * Handle delete booking button click
 * @param {Event} event - The click event
 */
function handleDeleteBookingClick(event) {
    if (!event || !event.currentTarget) {
        console.error('[DEBUG] handleDeleteBookingClick: event or event.currentTarget is null', event);
        return;
    }
    const bookingId = event.currentTarget.dataset.bookingId;
    const bookingRef = event.currentTarget.dataset.bookingRef;
    
    console.log(`[DEBUG] handleDeleteBookingClick triggered for booking ID: ${bookingId}, Reference: ${bookingRef}`);
    
    // Confirm deletion with the admin
    if (!confirm(`Are you sure you want to delete booking ${bookingRef}? This action cannot be undone.`)) {
        return; // User cancelled
    }
    
    showLoader();
    
    // Send delete request to API
    fetch(`/api/admin/bookings/${bookingId}`, {
        method: 'DELETE',
        headers: {
            'Authorization': `Bearer ${API_TOKEN}`
        },
        credentials: 'include'
    })
    .then(response => {
        if (response.status === 401 || response.status === 403) {
            // Auth failed - redirect to login
            localStorage.removeItem('adminToken');
            window.location.href = 'admin-login.html';
            throw new Error('Authentication failed');
        }
        return response.json();
    })
    .then(data => {
        if (data.success) {
            // Success - reload bookings and car availability
            loadBookings();
            loadCarAvailability();
            alert(`Booking ${bookingRef} deleted successfully.`);
        } else {
            // API request was successful but operation failed
            alert(`Failed to delete booking: ${data.error || 'Unknown error'}`);
        }
    })
    .catch(error => {
        console.error('[Admin] handleDeleteBookingClick error:', error);
        alert(`Error deleting booking: ${error.message}`);
    })
    .finally(() => {
        hideLoader();
    });
}

// Add window resize handler to update table layout mode
window.addEventListener('resize', function() {
    const tableDebugInfo = document.getElementById('tableDebugInfo');
    const tableLayoutMode = document.getElementById('tableLayoutMode');
    if (tableDebugInfo && tableLayoutMode) {
        const isMobile = window.innerWidth < 768;
        tableLayoutMode.textContent = isMobile ? 'Mobile' : 'Desktop';
    }
});

async function loadCarsForPricing() {
    if (!carsContent || !priceEditorTable) return;
    try {
        const res = await fetch('/api/cars');
        const data = await res.json();
        if (!data.success) throw new Error('Failed to fetch cars');
        allCarsForPricing = data.cars;
        // Populate dropdown
        carDropdown.innerHTML = '';
        allCarsForPricing.forEach(car => {
            const opt = document.createElement('option');
            opt.value = car.id;
            opt.textContent = car.name;
            carDropdown.appendChild(opt);
        });
        // Show first car by default
        if (allCarsForPricing.length > 0) {
            renderCarPricingTable(allCarsForPricing[0].id);
        } else {
            priceEditorTable.querySelector('tbody').innerHTML = '<tr><td colspan="10" class="text-danger">No cars found.</td></tr>';
        }
    } catch (err) {
        const tbody = priceEditorTable.querySelector('tbody');
        if (tbody) tbody.innerHTML = `<tr><td colspan="10" class="text-danger">Error loading cars: ${err.message}</td></tr>`;
        console.error('[Cars Tab] Error loading cars for pricing:', err);
    }
}

carDropdown.addEventListener('change', function() {
    renderCarPricingTable(this.value);
});

// Function to render car pricing table
function renderCarPricingTable(carId) {
    if (!priceEditorTable) return;
    const car = allCarsForPricing.find(c => c.id === carId);
    if (!car) return;
    const pricing = typeof car.monthly_pricing === 'string' ? JSON.parse(car.monthly_pricing) : car.monthly_pricing || {};
    const months = getSortedMonthKeys(pricing);
    const tbody = priceEditorTable.querySelector('tbody');
    tbody.innerHTML = '';

    // Build thead with two rows: category header and month header
    const thead = priceEditorTable.querySelector('thead');
    thead.innerHTML = '';
    const categoryRow = document.createElement('tr');
    categoryRow.style.background = '#f3f6fa';
    categoryRow.style.fontWeight = 'bold';
    categoryRow.innerHTML = `
        <th rowspan="2" style="vertical-align: middle;">Month</th>
        <th colspan="7" class="text-center">Days 1-7</th>
        <th rowspan="2" class="text-center">Extra Day</th>
        <th rowspan="2" class="text-center">Actions</th>
    `;
    thead.appendChild(categoryRow);
    const daysRow = document.createElement('tr');
    for (let d = 1; d <= 7; d++) {
        daysRow.innerHTML += `<th class="text-center">Day ${d}</th>`;
    }
    thead.appendChild(daysRow);

    // Build table body
    months.forEach((monthKey, idx) => {
        const monthName = getMonthNameFromKey(monthKey);
        const monthPricing = pricing[monthKey] || {};
        const row = document.createElement('tr');
        row.style.background = idx % 2 === 0 ? '#fff' : '#f8fafc';
        row.style.borderBottom = '1px solid #e3e8ee';
        row.innerHTML = `
            <td style="font-weight: bold;">${monthName}</td>
            <td><input type="number" class="form-control form-control-sm" value="${monthPricing.day_1 || ''}" data-carid="${car.id}" data-month="${monthKey}" data-day="day_1"></td>
            <td><input type="number" class="form-control form-control-sm" value="${monthPricing.day_2 || ''}" data-carid="${car.id}" data-month="${monthKey}" data-day="day_2"></td>
            <td><input type="number" class="form-control form-control-sm" value="${monthPricing.day_3 || ''}" data-carid="${car.id}" data-month="${monthKey}" data-day="day_3"></td>
            <td><input type="number" class="form-control form-control-sm" value="${monthPricing.day_4 || ''}" data-carid="${car.id}" data-month="${monthKey}" data-day="day_4"></td>
            <td><input type="number" class="form-control form-control-sm" value="${monthPricing.day_5 || ''}" data-carid="${car.id}" data-month="${monthKey}" data-day="day_5"></td>
            <td><input type="number" class="form-control form-control-sm" value="${monthPricing.day_6 || ''}" data-carid="${car.id}" data-month="${monthKey}" data-day="day_6"></td>
            <td><input type="number" class="form-control form-control-sm" value="${monthPricing.day_7 || ''}" data-carid="${car.id}" data-month="${monthKey}" data-day="day_7"></td>
            <td><input type="number" class="form-control form-control-sm" value="${monthPricing.extra_day || ''}" data-carid="${car.id}" data-month="${monthKey}" data-day="extra_day"></td>
            <td class="text-end"><button class="btn btn-sm btn-primary" onclick="saveMonthlyPricingMonth('${car.id}', '${monthKey}', this)">Save</button></td>
        `;
        tbody.appendChild(row);
    });
}

// Save button for a single month
window.saveMonthlyPricingMonth = async function(carId, monthKey, btn) {
    // Collect all inputs for this car and month
    const tbody = priceEditorTable.querySelector('tbody');
    const inputs = tbody.querySelectorAll(`input[data-carid='${carId}'][data-month='${monthKey}']`);
    const month_pricing = {};
    inputs.forEach(input => {
        const day = input.dataset.day;
        month_pricing[day] = parseFloat(input.value) || 0;
    });
    btn.disabled = true;
    btn.textContent = 'Saving...';
    try {
        // Get the full pricing object for the car
        const car = allCarsForPricing.find(c => c.id === carId);
        let pricing = typeof car.monthly_pricing === 'string' ? JSON.parse(car.monthly_pricing) : car.monthly_pricing || {};
        pricing[monthKey] = month_pricing;
        const res = await fetch(`/api/admin/car/${carId}/pricing`, {
            method: 'PATCH',
            headers: {
                'Content-Type': 'application/json',
                'Authorization': `Bearer ${localStorage.getItem('adminToken')}`
            },
            body: JSON.stringify({ monthly_pricing: pricing })
        });
        const data = await res.json();
        if (!data.success) throw new Error(data.error || 'Failed to update pricing');
        btn.textContent = 'Saved!';
        setTimeout(() => { btn.textContent = 'Save'; btn.disabled = false; }, 1200);
        alert('Pricing updated successfully!');
    } catch (err) {
        btn.textContent = 'Error';
        setTimeout(() => { btn.textContent = 'Save'; btn.disabled = false; }, 2000);
        alert('Failed to save pricing: ' + err.message);
    }
};

// --- Car Availability Management ---
async function loadCarAvailability() {
    console.log('[DEBUG] loadCarAvailability called');
    const tableBody = document.querySelector('#carAvailabilityTable tbody');
    if (!tableBody) {
        console.log('[DEBUG] carAvailabilityTable tbody not found');
        return;
    }
    tableBody.innerHTML = '<tr><td colspan="5">Loading...</td></tr>';
    try {
        const response = await fetch('/api/admin/cars/availability', {
            headers: {
                'Authorization': `Bearer ${localStorage.getItem('adminToken')}`
            },
            credentials: 'include'
        });
        const data = await response.json();
        if (!data.success) throw new Error(data.error || 'Failed to fetch cars');
        tableBody.innerHTML = '';
        if (!data.cars || data.cars.length === 0) {
            tableBody.innerHTML = '<tr><td colspan="5">No cars found.</td></tr>';
            return;
        }
        carAvailabilityMap = {};
        data.cars.forEach((car, idx) => {
            // Use car.car_id everywhere for data-car-id
            const realCarId = car.car_id || car.id;
            carAvailabilityMap[realCarId] = car;
            // Manual status dropdown
            const statusOptions = ['automatic', 'available', 'unavailable'];
            let statusDropdown = `<select class="form-select form-select-sm manual-status-dropdown" data-car-id="${realCarId}">`;
            statusOptions.forEach(opt => {
                statusDropdown += `<option value="${opt}"${car.manual_status === opt ? ' selected' : ''}>${opt.charAt(0).toUpperCase() + opt.slice(1)}</option>`;
            });
            statusDropdown += '</select>';

            // Manual block date range picker
            const blockInputId = `blockInput-${realCarId}`;
            let blockInput = `<input type="text" class="form-control form-control-sm manual-block-input" id="${blockInputId}" placeholder="Add block..." data-car-id="${realCarId}" style="max-width:160px;display:inline-block;" readonly>`;
            let addBlockBtn = `<button class="btn btn-sm btn-outline-primary ms-1 add-block-btn" data-car-id="${realCarId}" data-input-id="${blockInputId}">Add</button>`;

<<<<<<< HEAD
            // Manual blocks displayed in small table with delete icons
=======
             // Manual blocks displayed in small table with delete icons
>>>>>>> 1a00ac87
            let manualBlocksHtml = '';
            const blockCount = car.manual_blocks ? car.manual_blocks.length : 0;
            if (blockCount > 0) {
                const rows = car.manual_blocks.map((b, i) =>
                    `<tr>
                        <td>${formatDateISO(b.start)}</td>
                        <td>${formatDateISO(b.end)}</td>
                        <td><span class="delete-block" data-car-id="${realCarId}" data-block-idx="${i}" data-block-id="${b.id}" style="cursor:pointer;" title="Remove this manual block">🗑️</span></td>
                    </tr>`
                ).join('');
                manualBlocksHtml = `
                    <div class="manual-blocks-title">📅 Manual Blocks (${blockCount} total)</div>
                    <div class="manual-blocks-scroll">
                        <table class="table table-sm table-bordered manual-blocks-table">
                            <tbody>${rows}</tbody>
                        </table>
                    </div>`;
            } else {
                manualBlocksHtml = '<div class="manual-blocks-title">No manual blocks yet</div>';
            }

<<<<<<< HEAD
            // Calendar summary and view button
            const bookedDays = car.booked_ranges ? car.booked_ranges.reduce((s, r) => s + diffDays(r.start, r.end), 0) : 0;
            const blockedDays = car.manual_blocks ? car.manual_blocks.reduce((s, b) => s + diffDays(b.start, b.end), 0) : 0;
            const summary = `Blocked: ${blockedDays} day${blockedDays !== 1 ? 's' : ''} | Booked: ${bookedDays} day${bookedDays !== 1 ? 's' : ''}`;
            let calendarHtml = `<div class="calendar-summary">${summary}</div>`;
            calendarHtml += `<button class="btn btn-sm btn-outline-secondary view-calendar-btn" data-car-id="${realCarId}">🗓 View Calendar</button>`;
            calendarHtml += generateMiniGrid(car);
=======
            // Booked ranges display
            let calendarHtml = '';
            if (car.booked_ranges && car.booked_ranges.length > 0) {
                calendarHtml += '<div><b>Booked:</b><br>' + car.booked_ranges.map(r => `
                    ${r.start} to ${r.end} <span class='badge bg-secondary ms-1'>${r.status}</span>
                    <span class="delete-booking" data-booking-id="${r.id}" style="cursor:pointer;" title="Delete Booking">🗑️</span>
                `).join('<br>') + '</div>';
            }
            if (car.manual_blocks && car.manual_blocks.length > 0) {
                calendarHtml += '<div class="mt-1"><b>Manual Block:</b><br>' + car.manual_blocks.map(b => `${formatDateISO(b.start)} to ${formatDateISO(b.end)}`).join('<br>') + '</div>';
            }
            if (!calendarHtml) calendarHtml = '—';
>>>>>>> 1a00ac87

            // Determine status badge
            let statusBadge = '<span class="badge bg-success">Available</span>';
            if (car.manual_status === 'unavailable' || car.available === false) {
                statusBadge = '<span class="badge bg-danger">Unavailable</span>';
            } else if (car.manual_status === 'available') {
                statusBadge = '<span class="badge bg-success">Available</span>';
            } else if (car.manual_status === 'automatic') {
                statusBadge = '<span class="badge bg-primary">Automatic</span>';
            }

            tableBody.innerHTML += `
                <tr>
                    <td>${car.name}</td>
                    <td>${statusBadge}</td>
                    <td>${statusDropdown}</td>
                    <td>${calendarHtml}</td>
                    <td>${manualBlocksHtml}<div class="mt-2">${blockInput}${addBlockBtn}</div></td>
                </tr>
            `;
        });

        // Attach event listeners for manual status dropdowns
        document.querySelectorAll('.manual-status-dropdown').forEach(dropdown => {
            dropdown.addEventListener('change', async function() {
                const carId = this.getAttribute('data-car-id');
                const newStatus = this.value;
                await updateManualStatus(carId, newStatus);
                loadCarAvailability();
            });
        });

        // Attach flatpickr to all manual block inputs
        if (window.flatpickr) {
            document.querySelectorAll('.manual-block-input').forEach(input => {
                flatpickr(input, {
                    mode: 'range',
                    dateFormat: 'Y-m-d',
                    allowInput: false
                });
            });
        }

        // Add block button event (replace old logic)
        document.querySelectorAll('.add-block-btn').forEach(btn => {
            btn.addEventListener('click', async function() {
                // Always use the real car.id from the cars table for car_id
                const carId = this.getAttribute('data-car-id');
                const inputId = this.getAttribute('data-input-id');
                const input = document.getElementById(inputId);
                
                console.log('[DEBUG] Add block button clicked');
                console.log('[DEBUG] Car ID:', carId); // This should be the real car.id
                console.log('[DEBUG] Input value:', input?.value);
                
                if (!input || !input.value) {
                    console.error('[DEBUG] No input value found');
                    return;
                }
                
                const dates = input.value.split(' to ');
                if (dates.length !== 2) {
                    console.error('[DEBUG] Invalid date format:', input.value);
                    return;
                }
                
                // car_id must be the real car.id, not car.name or car.make
                const payload = { 
                    car_id: carId, 
                    start_date: dates[0], 
                    end_date: dates[1] 
                };
                
                console.log('[DEBUG] Sending manual block request with payload:', payload);
                
                try {
                    const res = await fetch('/api/admin/manual-block', {
                        method: 'POST',
                        headers: {
                            'Content-Type': 'application/json',
                            'Authorization': `Bearer ${localStorage.getItem('adminToken')}`
                        },
                        body: JSON.stringify(payload)
                    });
                    
                    console.log('[DEBUG] Response status:', res.status);
                    const data = await res.json();
                    console.log('[DEBUG] Response data:', data);
                    
                    if (data.success) {
                        showToast('Manual block added successfully');
                        input.value = '';
                        loadCarAvailability();
                    } else {
                        throw new Error(data.error || 'Failed to add block');
                    }
                } catch (err) {
                    console.error('[DEBUG] Error adding manual block:', err);
                    showToast(err.message, 'danger');
                }
            });
        });

        // Delete block event
        document.querySelectorAll('.delete-block').forEach(icon => {
            icon.addEventListener('click', async function() {
                const blockId = this.getAttribute('data-block-id');
                if (!blockId) return;
                await deleteManualBlock(blockId);
                loadCarAvailability();
            });
        });

        // Delete booking event
        document.querySelectorAll('.delete-booking').forEach(icon => {
            icon.addEventListener('click', async function() {
                const bookingId = this.getAttribute('data-booking-id');
                if (!bookingId) return;
                if (!confirm('Are you sure you want to delete this booking?')) return;
                try {
                    const res = await fetch(`/api/admin/bookings/${bookingId}`, {
                        method: 'DELETE',
                        headers: {
                            'Authorization': `Bearer ${localStorage.getItem('adminToken')}`
                        }
                    });
                    const data = await res.json();
                    if (data.success) {
                        showToast('Booking deleted successfully');
                        loadCarAvailability();
                    } else {
                        throw new Error(data.error || 'Failed to delete booking');
                    }
                } catch (err) {
                    showToast(err.message, 'danger');
                }
            });
        });

        // View calendar event
        document.querySelectorAll('.view-calendar-btn').forEach(btn => {
            btn.addEventListener('click', function() {
                const carId = this.getAttribute('data-car-id');
                const car = carAvailabilityMap[carId];
                if (car && calendarModal) {
                    if (calendarModalLabel) {
                        calendarModalLabel.textContent = `${car.name} Availability`;
                    }
                    if (calendarContainer) {
                        calendarContainer.innerHTML = generateCalendarHtml(car);
                    }
                    calendarModal.show();
                }
            });
        });

    } catch (err) {
        console.log('[DEBUG] Error in loadCarAvailability:', err);
        tableBody.innerHTML = `<tr><td colspan="5" class="text-danger">Error: ${err.message}</td></tr>`;
    }
}

// Add debounce utility function
function debounce(func, wait) {
    let timeout;
    return function executedFunction(...args) {
        const later = () => {
            clearTimeout(timeout);
            func(...args);
        };
        clearTimeout(timeout);
        timeout = setTimeout(later, wait);
    };
}

// Add toast notification function
function showToast(message, type = 'success') {
    const toast = document.createElement('div');
    toast.className = `toast align-items-center text-white bg-${type} border-0 position-fixed top-0 end-0 m-3`;
    toast.setAttribute('role', 'alert');
    toast.setAttribute('aria-live', 'assertive');
    toast.setAttribute('aria-atomic', 'true');
    toast.innerHTML = `
        <div class="d-flex">
            <div class="toast-body">
                ${message}
            </div>
            <button type="button" class="btn-close btn-close-white me-2 m-auto" data-bs-dismiss="toast" aria-label="Close"></button>
        </div>
    `;
    document.body.appendChild(toast);
    const bsToast = new bootstrap.Toast(toast);
    bsToast.show();
    toast.addEventListener('hidden.bs.toast', () => toast.remove());
}

// Add loading spinner function
function showLoadingSpinner(element) {
    const spinner = document.createElement('div');
    spinner.className = 'spinner-border spinner-border-sm text-primary me-2';
    spinner.setAttribute('role', 'status');
    spinner.innerHTML = '<span class="visually-hidden">Loading...</span>';
    element.prepend(spinner);
    return spinner;
}

// Modify updateManualStatus to show loading and toast
async function updateManualStatus(carId, manualStatus) {
    const dropdown = document.querySelector(`.manual-status-dropdown[data-car-id="${carId}"]`);
    const originalValue = dropdown.value;
    const spinner = showLoadingSpinner(dropdown.parentElement);
    try {
        dropdown.disabled = true;
        dropdown.value = 'Updating...';
        const response = await fetch(`/api/admin/car/${carId}/manual-status`, {
            method: 'POST',
            headers: {
                'Content-Type': 'application/json',
                'Authorization': `Bearer ${localStorage.getItem('adminToken')}`
            },
            credentials: 'include',
            body: JSON.stringify({ manual_status: manualStatus })
        });
        const data = await response.json();
        if (data.success) {
            showToast('Manual status updated successfully');
        } else {
            throw new Error(data.error || 'Failed to update status');
        }
    } catch (err) {
        dropdown.value = originalValue;
        showToast(err.message, 'danger');
    } finally {
        spinner.remove();
        dropdown.disabled = false;
    }
}

// Modify deleteManualBlock to show loading and toast
async function deleteManualBlock(blockId) {
    try {
        const res = await fetch(`/api/admin/manual-block/${blockId}`, {
            method: 'DELETE',
            headers: {
                'Authorization': `Bearer ${localStorage.getItem('adminToken')}`
            }
        });
        const data = await res.json();
        if (data.success) {
            showToast('Manual block deleted successfully');
        } else {
            throw new Error(data.error || 'Failed to delete block');
        }
    } catch (err) {
        showToast(err.message, 'danger');
    }
}

// Example: Add existence checks and warnings for key elements
function robustGetElement(id, name) {
    const el = document.getElementById(id);
    if (!el) {
        console.warn(`[Admin] ${name || id} not found in DOM`);
    }
    return el;
}

async function loadAddons() {
    try {
        const res = await fetch('/api/admin/addons', {
            headers: { 'Authorization': `Bearer ${localStorage.getItem('adminToken')}` }
        });
        const data = await res.json();
        if (!data.success) throw new Error(data.error || 'Failed to load addons');

        const container = document.getElementById('addonsList');
        if (!container) {
            console.warn('[Admin] addonsList container not found');
            return;
        }

        container.innerHTML = '';
        data.addons.forEach(addon => {
            const div = document.createElement('div');
            div.className = 'col-md-6';
            div.innerHTML = `
                <div class="border rounded p-3">
                    <label class="form-label fw-bold">Name</label>
                    <input type="text" class="form-control mb-2" value="${addon.name}" data-id="${addon.id}" data-field="name">
                    <label class="form-label fw-bold">Price (€)</label>
                    <input type="number" class="form-control mb-2" value="${addon.price}" step="0.01" data-id="${addon.id}" data-field="price">
                    <button class="btn btn-primary save-addon-btn" data-id="${addon.id}">Save</button>
                </div>
            `;
            container.appendChild(div);
        });

        // Handle save buttons
        document.querySelectorAll('.save-addon-btn').forEach(button => {
            button.addEventListener('click', async () => {
                const id = button.dataset.id;
                const nameInput = document.querySelector(`input[data-id="${id}"][data-field="name"]`);
                const priceInput = document.querySelector(`input[data-id="${id}"][data-field="price"]`);
                
                if (!nameInput || !priceInput) {
                    console.warn(`[Admin] Input fields not found for addon ${id}`);
                    return;
                }

                const name = nameInput.value;
                const price = parseFloat(priceInput.value);

                try {
                    const response = await fetch(`/api/admin/addons/${id}`, {
                        method: 'PATCH',
                        headers: {
                            'Content-Type': 'application/json',
                            'Authorization': `Bearer ${localStorage.getItem('adminToken')}`
                        },
                        body: JSON.stringify({ name, price })
                    });

                    const result = await response.json();
                    if (!result.success) throw new Error(result.error || 'Failed to save addon');

                    // Show success message
                    showToast('Addon updated successfully', 'success');
                } catch (error) {
                    console.error('[Admin] Error saving addon:', error);
                    showToast(error.message || 'Failed to save addon', 'error');
                }
            });
        });
    } catch (error) {
        console.error('[Admin] Error loading addons:', error);
        showToast(error.message || 'Failed to load addons', 'error');
    }
}

       <|MERGE_RESOLUTION|>--- conflicted
+++ resolved
@@ -768,7 +768,22 @@
     }
 }
 
-<<<<<<< HEAD
+/**
+ * Format a date string to YYYY-MM-DD
+ * @param {string} dateString
+ * @returns {string}
+ */
+function formatDateISO(dateString) {
+    if (!dateString) return '';
+    try {
+        const d = new Date(dateString);
+        if (isNaN(d)) return dateString;
+        return d.toISOString().split('T')[0];
+    } catch (e) {
+        return dateString;
+    }
+}
+
 function diffDays(start, end) {
     try {
         const s = new Date(start);
@@ -840,8 +855,6 @@
     return `<div class="mini-grid">${cells.join('')}</div>`;
 }
 
-=======
->>>>>>> 1a00ac87
 /**
  * Format a number as currency
  * @param {number} amount - The amount to format
@@ -1713,11 +1726,7 @@
             let blockInput = `<input type="text" class="form-control form-control-sm manual-block-input" id="${blockInputId}" placeholder="Add block..." data-car-id="${realCarId}" style="max-width:160px;display:inline-block;" readonly>`;
             let addBlockBtn = `<button class="btn btn-sm btn-outline-primary ms-1 add-block-btn" data-car-id="${realCarId}" data-input-id="${blockInputId}">Add</button>`;
 
-<<<<<<< HEAD
             // Manual blocks displayed in small table with delete icons
-=======
-             // Manual blocks displayed in small table with delete icons
->>>>>>> 1a00ac87
             let manualBlocksHtml = '';
             const blockCount = car.manual_blocks ? car.manual_blocks.length : 0;
             if (blockCount > 0) {
@@ -1739,7 +1748,6 @@
                 manualBlocksHtml = '<div class="manual-blocks-title">No manual blocks yet</div>';
             }
 
-<<<<<<< HEAD
             // Calendar summary and view button
             const bookedDays = car.booked_ranges ? car.booked_ranges.reduce((s, r) => s + diffDays(r.start, r.end), 0) : 0;
             const blockedDays = car.manual_blocks ? car.manual_blocks.reduce((s, b) => s + diffDays(b.start, b.end), 0) : 0;
@@ -1747,20 +1755,6 @@
             let calendarHtml = `<div class="calendar-summary">${summary}</div>`;
             calendarHtml += `<button class="btn btn-sm btn-outline-secondary view-calendar-btn" data-car-id="${realCarId}">🗓 View Calendar</button>`;
             calendarHtml += generateMiniGrid(car);
-=======
-            // Booked ranges display
-            let calendarHtml = '';
-            if (car.booked_ranges && car.booked_ranges.length > 0) {
-                calendarHtml += '<div><b>Booked:</b><br>' + car.booked_ranges.map(r => `
-                    ${r.start} to ${r.end} <span class='badge bg-secondary ms-1'>${r.status}</span>
-                    <span class="delete-booking" data-booking-id="${r.id}" style="cursor:pointer;" title="Delete Booking">🗑️</span>
-                `).join('<br>') + '</div>';
-            }
-            if (car.manual_blocks && car.manual_blocks.length > 0) {
-                calendarHtml += '<div class="mt-1"><b>Manual Block:</b><br>' + car.manual_blocks.map(b => `${formatDateISO(b.start)} to ${formatDateISO(b.end)}`).join('<br>') + '</div>';
-            }
-            if (!calendarHtml) calendarHtml = '—';
->>>>>>> 1a00ac87
 
             // Determine status badge
             let statusBadge = '<span class="badge bg-success">Available</span>';
