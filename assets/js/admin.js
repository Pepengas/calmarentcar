/**
 * Calma Car Rental - Admin Dashboard JavaScript
 * Version: 1.0.1
 */

// API variables
let API_TOKEN = '';
let API_BASE_URL = '/api/admin';

// Booking data variables
let allBookings = [];
let filteredBookings = [];
let carModels = new Set();

// DOM element references
let bookingsTableBody;
let statusFilter;
let dateFilter;
let carFilter;
let textSearchFilter;
let clearSearchBtn;

// Current booking being viewed/edited
let currentBookingId = null;


// DOM Elements
const pageLoader = document.getElementById('pageLoader');
const bookingsCount = document.getElementById('bookingsCount');
const totalBookings = document.getElementById('totalBookings');
const totalRevenue = document.getElementById('totalRevenue');
const carsBookedToday = document.getElementById('carsBookedToday');
const filterForm = document.getElementById('filterForm');
const bookingDetailsContent = document.getElementById('bookingDetailsContent');
const updateStatusBtn = document.getElementById('updateStatusBtn');

// Only initialize bookingDetailsModal if the modal element exists
let bookingDetailsModal = null;
const bookingDetailsModalElem = document.getElementById('bookingDetailsModal');
if (bookingDetailsModalElem) {
    bookingDetailsModal = new bootstrap.Modal(bookingDetailsModalElem);
}

// Edit booking modal
let editBookingModal = null;
const editBookingModalElem = document.getElementById('editBookingModal');
const editBookingForm = document.getElementById('editBookingForm');
if (editBookingModalElem) {
    editBookingModal = new bootstrap.Modal(editBookingModalElem);
}

// --- Cars Tab: Monthly Pricing Management ---
const carsContent = document.getElementById('carsContent');
const priceEditorTable = document.getElementById('priceEditorTable');

// Car selection dropdown
let carDropdown = document.getElementById('carPricingDropdown');
if (!carDropdown) {
    carDropdown = document.createElement('select');
    carDropdown.id = 'carPricingDropdown';
    carDropdown.className = 'form-select mb-4';
    carDropdown.style.maxWidth = '350px';
    priceEditorTable.parentElement.insertBefore(carDropdown, priceEditorTable);
}

let allCarsForPricing = [];

// Map of car_id to availability info for quick lookup
let carAvailabilityMap = {};

// Calendar modal references
let calendarModal = null;
const calendarModalElem = document.getElementById('carCalendarModal');
const calendarContainer = document.getElementById('carCalendarContainer');
const calendarModalLabel = document.getElementById('carCalendarModalLabel');
if (calendarModalElem) {
    calendarModal = new bootstrap.Modal(calendarModalElem);
}

// Currently viewed car and month in the calendar modal
let calendarCar = null;
let calendarYear = new Date().getFullYear();
let calendarMonth = new Date().getMonth();

function getMonthNameFromKey(key) {
    // key is like '2025-01', '2025-02', ...
    const monthNum = parseInt(key.split('-')[1], 10);
    const months = [
        'January', 'February', 'March', 'April', 'May', 'June',
        'July', 'August', 'September', 'October', 'November', 'December'
    ];
    return months[monthNum - 1] || key;
}

function getSortedMonthKeys(pricing) {
    // Sort by month number
    return Object.keys(pricing).sort((a, b) => {
        const ma = parseInt(a.split('-')[1], 10);
        const mb = parseInt(b.split('-')[1], 10);
        return ma - mb;
    });
}

// Initialize the dashboard when the DOM is loaded
document.addEventListener("DOMContentLoaded", async function() {
    try {
        const res = await fetch("/api/admin/session", { credentials: "include" });
        const data = await res.json();
        if (!data.authenticated) {
            window.location.href = "admin-login.html";
            return;
        }
    } catch (e) {
        window.location.href = "admin-login.html";
        return;
    }

    // Initialize references to DOM elements
    bookingsTableBody = document.getElementById('bookingsTableBody');
    statusFilter = document.getElementById('statusFilter');
    dateFilter = document.getElementById('dateFilter');
    carFilter = document.getElementById('carFilter');
    textSearchFilter = document.getElementById('textSearchFilter');
    clearSearchBtn = document.getElementById('clearSearchBtn');
    
    // Tab click handlers
    const tabHandlers = {
        'dashboardTab': 'dashboard',
        'carsTab': 'cars',
        'customersTab': 'customers',
        'reportsTab': 'reports',
        'settingsTab': 'settings',
        'editCarTab': 'editCar',
        'addonsTab': 'addons',
        'tab-manage-cars': 'manageCars'
    };

    // Add click handlers for all tabs
    Object.entries(tabHandlers).forEach(([tabId, section]) => {
        const tab = document.getElementById(tabId);
        if (tab) {
            tab.addEventListener('click', function(e) {
                e.preventDefault();
                showSection(section);
                setActive(this);
            });
        }
    });

    // Show dashboard by default
    showSection('dashboard');
    const dashboardTab = document.getElementById('dashboardTab');
    if (dashboardTab) {
        setActive(dashboardTab);
    }

    // Event listeners
    const filterFormElem = document.getElementById('filterForm');
    if (filterFormElem) {
        filterFormElem.addEventListener('submit', function(e) {
            e.preventDefault();
            applyFilters();
        });
        filterFormElem.addEventListener('reset', function(e) {
            setTimeout(resetFilters, 0);
        });
    }
    const dateFilterElem = document.getElementById('dateFilter');
    if (dateFilterElem) {
        dateFilterElem.addEventListener('change', function() {
            const datePickerContainer = document.getElementById('datePickerContainer');
            if (this.value === 'custom') {
                datePickerContainer.style.display = 'block';
            } else {
                datePickerContainer.style.display = 'none';
                document.getElementById('submittedDateFilter').value = '';
            }
        });
    }
    if (updateStatusBtn) {
        updateStatusBtn.addEventListener('click', updateBookingStatus);
    }

    if (editBookingForm) {
        editBookingForm.addEventListener('submit', saveBookingEdits);
    }
    const logoutBtn = document.getElementById('logoutBtn');
    const logoutBtnMobile = document.getElementById('logoutBtnMobile');
    const mobileLogoutBtn = document.getElementById('mobileLogoutBtn');

    [logoutBtn, logoutBtnMobile, mobileLogoutBtn].forEach(btn => {
        if (btn) {
            btn.addEventListener('click', async function() {
                try {
                    await fetch('/api/admin/logout', {
                        method: 'POST',
                        credentials: 'include'
                    });
                } catch (e) {
                    console.error('Logout request failed', e);
                } finally {
                    localStorage.removeItem('adminToken');
                    window.location.href = 'admin-login.html';
                }
            });
        }
    });
    
    // Add event listener for text search input
    if (textSearchFilter) {
        textSearchFilter.addEventListener('input', debounce(function() {
            applyFilters();
        }, 300));
    }
    
    // Add event listener for clear search button
    if (clearSearchBtn) {
        clearSearchBtn.addEventListener('click', function() {
            textSearchFilter.value = '';
            applyFilters();
        });
    }

    // Add Car button handler
    const addCarBtn = document.getElementById('addCarBtn');
    if (addCarBtn) {
        addCarBtn.addEventListener('click', handleAddCar);
    }

    const autofillBtn = document.getElementById('autofillBtn');
    if (autofillBtn) {
        autofillBtn.addEventListener('click', () => {
            document.querySelectorAll('#priceEditorTable tbody input[type="number"]').forEach(inp => {
                inp.value = 40;
            });
        });
    }

<<<<<<< HEAD
    // Mobile bottom navigation
    document.querySelectorAll('.mobile-nav [data-section]').forEach(btn => {
        btn.addEventListener('click', e => {
            e.preventDefault();
            const section = btn.getAttribute('data-section');
            if (section) {
                showSection(section);
            }
        });
    });

=======
>>>>>>> e7e3f549
    // Load bookings data
    loadBookings();

    // Tab elements
    const editCarTab = document.getElementById('editCarTab');
    const editCarContent = document.getElementById('editCarContent');
    const dashboardContent = document.getElementById('dashboardContent');
    const carsContent = document.getElementById('carsContent');

    // Form elements
    const editCarDropdown = document.getElementById('editCarDropdown');
    const editCarForm = document.getElementById('editCarForm');
    const editCarMsg = document.getElementById('editCarMsg');

    // Tab switching
    if (editCarTab) {
        editCarTab.addEventListener('click', function(e) {
            e.preventDefault();
            // Hide other content
            if (dashboardContent) dashboardContent.style.display = 'none';
            if (carsContent) carsContent.style.display = 'none';
            // Show edit car content
            if (editCarContent) editCarContent.style.display = 'block';
            // Remove active from other tabs
            document.querySelectorAll('.sidebar .nav-link').forEach(tab => tab.classList.remove('active'));
            editCarTab.classList.add('active');
            // Load cars into dropdown
            loadEditCarDropdown();
        });
    }

    // Load all cars into dropdown
    async function loadEditCarDropdown() {
        console.log('[DEBUG] loadEditCarDropdown called');
        try {
            const res = await fetch('/api/cars');
            console.log('[DEBUG] /api/cars response:', res);
            const data = await res.json();
            console.log('[DEBUG] /api/cars data:', data);
            if (!data.success) throw new Error('Failed to fetch cars');
            if (!editCarDropdown) {
                console.error('[DEBUG] editCarDropdown element not found!');
                return;
            }
            editCarDropdown.innerHTML = '';
            if (data.cars.length === 0) {
                editCarDropdown.innerHTML = '<option value="">No cars found</option>';
                editCarMsg.textContent = 'No cars found in the database.';
                editCarMsg.className = 'alert alert-warning';
                return;
            }
            data.cars.forEach(car => {
                const opt = document.createElement('option');
                opt.value = car.id;
                opt.textContent = car.name;
                editCarDropdown.appendChild(opt);
            });
            if (data.cars.length > 0) {
                loadCarDetails(data.cars[0].id);
            }
        } catch (err) {
            editCarMsg.textContent = 'Error loading cars: ' + err.message;
            editCarMsg.className = 'alert alert-danger';
            console.error('[DEBUG] Error in loadEditCarDropdown:', err);
        }
    }

    // When car is selected, load its details
    if (editCarDropdown) {
        editCarDropdown.addEventListener('change', function() {
            loadCarDetails(this.value);
        });
    } else {
        console.error('[DEBUG] editCarDropdown not found when trying to add event listener');
    }

    // Load car details into form
    async function loadCarDetails(carId) {
        try {
            editCarMsg.textContent = '';
            const res = await fetch(`/api/admin/car/${carId}`, {
                headers: { 'Authorization': `Bearer ${localStorage.getItem('adminToken')}` }
            });
            const data = await res.json();
            if (!data.success) throw new Error(data.error || 'Failed to fetch car');
            const car = data.car;
            // Fill form fields
            editCarForm.elements['name'].value = car.name || '';
            editCarForm.elements['category'].value = car.category || '';
            editCarForm.elements['description'].value = car.description || '';
            editCarForm.elements['image'].value = car.image || '';
            // Features: array to comma-separated string
            editCarForm.elements['features'].value = Array.isArray(car.features) ? car.features.join(', ') : (car.features || '');
            // Specs
            const specs = car.specs || {};
            editCarForm.elements['engine'].value = specs.engine || '';
            editCarForm.elements['doors'].value = specs.doors || '';
            editCarForm.elements['passengers'].value = specs.passengers || '';
            editCarForm.elements['gearbox'].value = specs.gearbox || '';
            editCarForm.elements['fuel'].value = specs.fuel || '';
            editCarForm.elements['airCondition'].checked = !!specs.airCondition;
            editCarForm.elements['abs'].checked = !!specs.abs;
            editCarForm.elements['airbag'].checked = !!specs.airbag;
            editCarForm.elements['entertainment'].value = specs.entertainment || '';
        } catch (err) {
            editCarMsg.textContent = 'Error loading car details: ' + err.message;
            editCarMsg.className = 'alert alert-danger';
        }
    }

    // Handle form submit
    if (editCarForm) {
        editCarForm.addEventListener('submit', async function(e) {
            e.preventDefault();
            editCarMsg.textContent = '';
            const carId = editCarDropdown.value;
            // Gather form data
            const name = editCarForm.elements['name'].value.trim();
            const category = editCarForm.elements['category'].value.trim();
            const description = editCarForm.elements['description'].value.trim();
            const image = editCarForm.elements['image'].value.trim();
            // Features: comma-separated string to array
            const features = editCarForm.elements['features'].value.split(',').map(f => f.trim()).filter(f => f);
            // Specs: parse and convert types
            const specs = {
                engine: editCarForm.elements['engine'].value.trim(),
                doors: editCarForm.elements['doors'].value.trim(),
                passengers: editCarForm.elements['passengers'].value.trim(),
                gearbox: editCarForm.elements['gearbox'].value,
                fuel: editCarForm.elements['fuel'].value,
                airCondition: !!editCarForm.elements['airCondition'].checked,
                abs: !!editCarForm.elements['abs'].checked,
                airbag: !!editCarForm.elements['airbag'].checked,
                entertainment: editCarForm.elements['entertainment'].value.trim()
            };
            // Convert numbers
            if (specs.doors) specs.doors = isNaN(Number(specs.doors)) ? specs.doors : Number(specs.doors);
            if (specs.passengers) specs.passengers = isNaN(Number(specs.passengers)) ? specs.passengers : Number(specs.passengers);
            // PATCH to backend
            try {
                const res = await fetch(`/api/admin/car/${carId}`, {
                    method: 'PATCH',
                    headers: {
                        'Content-Type': 'application/json',
                        'Authorization': `Bearer ${localStorage.getItem('adminToken')}`
                    },
                    body: JSON.stringify({ name, category, description, image, features, specs })
                });
                const data = await res.json();
                if (!data.success) throw new Error(data.error || 'Failed to update car');
                editCarMsg.textContent = 'Car updated successfully!';
                editCarMsg.className = 'alert alert-success';
            } catch (err) {
                editCarMsg.textContent = 'Error saving car: ' + err.message;
                editCarMsg.className = 'alert alert-danger';
            }
        });
    }

    // --- Ensure Edit Car Dropdown Loads on Page Load and Tab Switch ---
    function ensureEditCarDropdownLoaded() {
        if (editCarContent && window.getComputedStyle(editCarContent).display !== 'none') {
            loadEditCarDropdown();
        }
    }
    // Call on DOMContentLoaded
    ensureEditCarDropdownLoaded();
    // Observe for tab switches (visibility changes)
    if (editCarContent) {
        const observer = new MutationObserver(() => {
            if (window.getComputedStyle(editCarContent).display !== 'none') {
                loadEditCarDropdown();
            }
        });
        observer.observe(editCarContent, { attributes: true, attributeFilter: ['style', 'class'] });
    }
    // --- Modal Error Debugging ---
    try {
        if (!document.getElementById('bookingDetailsModal')) {
            console.warn('[Admin] bookingDetailsModal element is missing from the DOM. Modal features may not work.');
        }
    } catch (e) {
        console.error('[Admin] Error checking for bookingDetailsModal:', e);
    }

    // Load cars for pricing when Cars tab is shown
    if (carsContent && priceEditorTable) {
        document.getElementById('carsTab').addEventListener('click', function() {
            loadCarsForPricing();
        });
    }

    // --- Sidebar Tab Navigation ---
    const tabSectionMap = [
        { tab: 'dashboardTab', content: 'dashboardContent' },
        { tab: 'carsTab', content: 'carsContent' },
        { tab: 'customersTab', content: 'customersContent' },
        { tab: 'reportsTab', content: 'reportsContent' },
        { tab: 'settingsTab', content: 'settingsContent' },
        { tab: 'editCarTab', content: 'editCarContent' },
        { tab: 'addonsTab', content: 'addonsContent' },
        { tab: 'tab-manage-cars', content: 'manageCars' }
    ];
    function showSection(section) {
        // Hide all sections
        document.querySelectorAll('.content-section').forEach(el => el.classList.add('d-none'));

        // Show selected section (support both *Content and *Panel ids)
        let target = document.getElementById(section + 'Content');
        if (!target) {
            target = document.getElementById(section + 'Panel');
        }
        if (!target) {
            target = document.getElementById(section);
        }
        if (target) target.classList.remove('d-none');
        
        // Scroll to top
        window.scrollTo(0, 0);

        // Load section-specific data
        if (section === 'cars' && typeof loadCarsForPricing === 'function') {
            loadCarsForPricing();
        }
        if (section === 'editCar' && typeof loadEditCarDropdown === 'function') {
            loadEditCarDropdown();
        }
        if (section === 'addons' && typeof loadAddons === 'function') {
            loadAddons();
        }
        if (section === 'manageCars' && typeof loadManageCars === 'function') {
            loadManageCars();
        }
    }
    // Attach click listeners
    tabSectionMap.forEach(({ tab, content }) => {
        const tabEl = document.getElementById(tab);
        if (tabEl) {
            tabEl.addEventListener('click', function(e) {
                console.log(`[DEBUG] Tab clicked: ${tab}, content: ${content}`);
                e.preventDefault();
                showSection(content);
                // Load data if needed
                if (content === 'carsContent') loadCarsForPricing();
                if (content === 'editCarContent') loadEditCarDropdown();
                if (content === 'dashboardContent') loadBookings();
                if (content === 'customersContent') loadCarAvailability();
            });
        }
    });
    // Show dashboard by default on load
    showSection('dashboardContent');

    const addonsTab = document.getElementById('addonsTab');
    if (addonsTab) {
        addonsTab.addEventListener('click', function(e) {
            e.preventDefault();
            showSection('addons');
            setActive(this);
        });
    }

    const changePasswordForm = document.getElementById('changePasswordForm');
    if (changePasswordForm) {
        changePasswordForm.addEventListener('submit', async (e) => {
            e.preventDefault();
            const currentPassword = e.target.current.value;
            const newPassword = e.target.new.value;
            const confirm = e.target.confirm.value;
            const msg = document.getElementById('changePasswordMsg');
            if (newPassword !== confirm) {
                msg.textContent = 'Passwords do not match.';
                return;
            }
            try {
                const res = await fetch('/api/admin/change-password', {
                    method: 'POST',
                    headers: {
                        'Content-Type': 'application/json',
                        'Authorization': `Bearer ${localStorage.getItem('adminToken')}`
                    },
                    body: JSON.stringify({ currentPassword, newPassword })
                });
                const data = await res.json();
                msg.textContent = data.success ? 'Password updated.' : data.error;
            } catch (err) {
                msg.textContent = 'Server error';
            }
        });
    }

    const addAdminForm = document.getElementById('addAdminForm');
    if (addAdminForm) {
        addAdminForm.addEventListener('submit', async (e) => {
            e.preventDefault();
            const email = e.target.email.value;
            const password = e.target.password.value;
            const msg = document.getElementById('addAdminMsg');
            try {
                const res = await fetch('/api/admin/add', {
                    method: 'POST',
                    headers: {
                        'Content-Type': 'application/json',
                        'Authorization': `Bearer ${localStorage.getItem('adminToken')}`
                    },
                    body: JSON.stringify({ email, password })
                });
                const data = await res.json();
                msg.textContent = data.success ? 'Admin added.' : data.error;
                if (data.success) {
                    addAdminForm.reset();
                    loadAdmins();
                }
            } catch (err) {
                msg.textContent = 'Server error';
            }
        });
    }

    async function loadAdmins() {
        try {
            const res = await fetch('/api/admin/admins', {
                headers: { 'Authorization': `Bearer ${localStorage.getItem('adminToken')}` }
            });
            const data = await res.json();
            const list = document.getElementById('adminList');
            if (!list) return;
            list.innerHTML = '';
            if (data.admins) {
                data.admins.forEach(a => {
                    const li = document.createElement('li');
                    li.className = 'list-group-item d-flex justify-content-between align-items-center';
                    li.textContent = a.email;
                    const btn = document.createElement('button');
                    btn.className = 'btn btn-sm btn-danger';
                    btn.textContent = 'Delete';
                    btn.addEventListener('click', async () => {
                        if (!confirm('Delete admin?')) return;
                        await fetch(`/api/admin/${a.id}`, { method: 'DELETE', headers:{'Authorization': `Bearer ${localStorage.getItem('adminToken')}` }});
                        loadAdmins();
                    });
                    li.appendChild(btn);
                    list.appendChild(li);
                });
            }
        } catch (err) {
            console.error('Error loading admins:', err);
        }
    }

    loadAdmins();
});

/**
 * Load all bookings from the server
 */
async function loadBookings() {
    showLoader();
    console.log('[Admin] loadBookings: Starting to load bookings...');
    
    bookingsTableBody.innerHTML = `
        <tr>
            <td colspan="12" class="text-center">
                <div class="d-flex justify-content-center my-3">
                    <div class="spinner-border text-primary" role="status">
                        <span class="visually-hidden">Loading...</span>
                    </div>
                </div>
                <p class="mt-2">Loading bookings data...</p>
            </td>
        </tr>
    `;
    
    try {
        // Always include credentials so the session cookie is sent
        const headers = {
            'Accept': 'application/json'
        };

        console.log('[Admin] loadBookings: Fetching from /api/admin/bookings with headers:', 
                    {Authorization: headers.Authorization ? 'Bearer [TOKEN HIDDEN]' : 'Missing'});
        
        const response = await fetch('/api/admin/bookings', {
            headers: headers,
            credentials: 'include' // Send cookies as well
        });

        console.log(`[Admin] loadBookings: Response status: ${response.status}`);
        console.log('[Admin] loadBookings: Response headers:', Object.fromEntries(response.headers.entries()));
        
        if (response.status === 401 || response.status === 403) {
            console.error('[Admin] loadBookings: Authentication failed (401/403). Redirecting to login.');
            localStorage.removeItem('adminToken'); // Ensure token is cleared
            window.location.href = 'admin-login.html';
            return;
        }

        const responseText = await response.text(); // Get raw text first
        if (!response.ok) {
            console.error(`[Admin] loadBookings: Server error ${response.status}. Raw response:`, responseText);
            throw new Error(`Server error: ${response.status} ${response.statusText}. Response: ${responseText}`);
        }

        let data;
        try {
            data = JSON.parse(responseText);
            console.log('[Admin] loadBookings: Parsed API response data:', data);
        } catch (jsonError) {
            console.error('[Admin] loadBookings: Failed to parse JSON response. Raw text:', responseText, 'Error:', jsonError);
            showErrorMessage('Failed to understand server response. Please check console.');
            hideLoader();
            return;
        }
        
        if (data.success) {
            console.log('[Admin] loadBookings: API call successful. Bookings received:', data.bookings);
            allBookings = data.bookings || [];
            console.log('[DEBUG] allBookings updated:', allBookings);
            if (!data.bookings) {
                console.warn('[Admin] loadBookings: data.bookings is undefined or null, defaulting to empty array.');
            } else if (data.bookings.length === 0) {
                console.info('[Admin] loadBookings: Received 0 bookings from the API.');
            }
            filteredBookings = [...allBookings];
            
            carModels.clear(); // Clear previous models
            allBookings.forEach(booking => {
                if (booking.car_make && booking.car_model) {
                    carModels.add(`${booking.car_make} ${booking.car_model}`);
                }
            });
            
            populateCarFilter();
            renderBookings(filteredBookings);
            updateDashboardStats();
        } else {
            console.error('[Admin] loadBookings: API call returned success:false. Error:', data.error);
            showErrorMessage('Failed to load bookings from server: ' + (data.error || 'Unknown error from server'));
        }
    } catch (error) {
        console.error('[Admin] loadBookings: General error during fetch or processing:', error);
        showErrorMessage('Error loading bookings: ' + error.message + '. Check console for details.');
        // Display error in table as well
        bookingsTableBody.innerHTML = `
            <tr>
                <td colspan="12" class="text-center py-5 text-danger">
                    <i class="fas fa-exclamation-triangle fa-3x mb-3"></i>
                    <p class="mb-2">Error loading bookings.</p>
                    <p class="text-muted small">${error.message}</p>
                </td>
            </tr>
        `;
    } finally {
        hideLoader();
        console.log('[Admin] loadBookings: Finished loading bookings attempt.');
    }
}

/**
 * Show the page loader
 */
function showLoader() {
    pageLoader.style.display = 'block';
}

/**
 * Hide the page loader
 */
function hideLoader() {
    pageLoader.style.display = 'none';
}

/**
 * Populate the car filter dropdown with unique car models
 */
function populateCarFilter() {
    if (!carFilter) {
        console.warn('[Admin] carFilter element not found in DOM');
        return;
    }
    carFilter.innerHTML = '<option value="">All Cars</option>';
    
    // Sort car models alphabetically
    const sortedCarModels = Array.from(carModels).sort();
    
    sortedCarModels.forEach(carModel => {
        const option = document.createElement('option');
        option.value = carModel;
        option.textContent = carModel;
        carFilter.appendChild(option);
    });
}

/**
 * Format a date string to a user-friendly format
 * @param {string} dateString - The date string to format
 * @returns {string} - Formatted date string
 */
function formatDate(dateString) {
    if (!dateString) return 'N/A';
    try {
        // Handle yyyy-mm-dd as local date
        if (/^\d{4}-\d{2}-\d{2}$/.test(dateString)) {
            const [year, month, day] = dateString.split('-');
            const date = new Date(Number(year), Number(month) - 1, Number(day));
            return date.toLocaleDateString('en-GB', {
                day: '2-digit',
                month: '2-digit',
                year: 'numeric'
            });
        }
        // Fallback for other formats
        const date = new Date(dateString);
        if (isNaN(date)) return dateString;
        return date.toLocaleDateString('en-GB', {
            day: '2-digit',
            month: '2-digit',
            year: 'numeric'
        });
    } catch (e) {
        return dateString;
    }
}

/**
 * Format a date string including time
 * @param {string} dateString - The date string to format
 * @returns {string} - Formatted date and time string
 */
function formatDateTime(dateString) {
    if (!dateString) return 'N/A';
    try {
        const date = new Date(dateString);
        if (isNaN(date)) return dateString;
        return date.toLocaleString('en-GB', {
            day: '2-digit',
            month: '2-digit',
            year: 'numeric',
            hour: '2-digit',
            minute: '2-digit',
            hour12: false
        });
    } catch (e) {
        return dateString;
    }
}

/**
 * Format a date string to YYYY-MM-DD
 * @param {string} dateString
 * @returns {string}
 */
function formatDateISO(dateString) {
    if (!dateString) return '';
    try {
        const d = new Date(dateString);
        if (isNaN(d)) return dateString;
        return d.toISOString().split('T')[0];
    } catch (e) {
        return dateString;
    }
}

/**
 * Format a date string to YYYY-MM-DD
 * @param {string} dateString
 * @returns {string}
 */
function formatDateISO(dateString) {
    if (!dateString) return '';
    try {
        const d = new Date(dateString);
        if (isNaN(d)) return dateString;
        return d.toISOString().split('T')[0];
    } catch (e) {
        return dateString;
    }
}

function diffDays(start, end) {
    try {
        const s = new Date(start);
        const e = new Date(end);
        if (isNaN(s) || isNaN(e)) return 0;
        return Math.round((e - s) / (24 * 60 * 60 * 1000)) + 1;
    } catch (e) {
        return 0;
    }
}

function dateRangeSet(ranges) {
    const set = new Set();
    if (!Array.isArray(ranges)) return set;
    ranges.forEach(r => {
        const s = new Date(r.start);
        const e = new Date(r.end);
        if (isNaN(s) || isNaN(e)) return;
        for (let d = new Date(s); d <= e; d.setDate(d.getDate() + 1)) {
            set.add(formatDateISO(d));
        }
    });
    return set;
}

function generateCalendarHtml(car, year = calendarYear, month = calendarMonth) {
    calendarYear = year;
    calendarMonth = month;

    const monthName = new Date(year, month, 1).toLocaleString('default', { month: 'long' });
    const firstDay = new Date(year, month, 1).getDay();
    const offset = (firstDay + 6) % 7; // start week on Monday
    const daysInMonth = new Date(year, month + 1, 0).getDate();
    const blockSet = dateRangeSet(car.manual_blocks);
    const bookedSet = dateRangeSet(car.booked_ranges);

    let html = '<div class="calendar-modal">';
    html += `<div class="calendar-nav">
        <button type="button" class="btn btn-sm btn-outline-secondary calendar-prev">&lt;</button>
        <span class="fw-bold">${monthName} ${year}</span>
        <button type="button" class="btn btn-sm btn-outline-secondary calendar-next">&gt;</button>
    </div>`;
    const days = ['Mon','Tue','Wed','Thu','Fri','Sat','Sun'];
    html += '<table class="calendar-modal-table table table-bordered">';
    html += '<thead><tr>' + days.map(d=>`<th>${d}</th>`).join('') + '</tr></thead><tbody><tr>';
    for (let i = 0; i < offset; i++) html += '<td></td>';
    for (let day = 1; day <= daysInMonth; day++) {
        const date = new Date(year, month, day);
        const ds = formatDateISO(date);
        let cls = 'available';
        let status = 'Available';
        if (bookedSet.has(ds)) { cls = 'booked'; status = 'Booked'; }
        else if (blockSet.has(ds)) { cls = 'blocked'; status = 'Blocked'; }
        if (ds === formatDateISO(new Date())) cls += ' today';
        html += `<td class="calendar-day ${cls.trim()}" data-bs-toggle="tooltip" data-bs-placement="top" title="${ds} – ${status}">${day}</td>`;
        if ((offset + day) % 7 === 0 && day !== daysInMonth) html += '</tr><tr>';
    }
    html += '</tr></tbody></table>';
    html += '<div class="calendar-legend mt-2">';
    html += '<span class="legend booked"></span> Booked ';
    html += '<span class="legend blocked ms-2"></span> Blocked ';
    html += '<span class="legend available ms-2"></span> Available';
    html += '</div>';
    html += '</div>';
    return html;
}

function renderCalendar() {
    if (!calendarContainer || !calendarCar) return;
    calendarContainer.innerHTML = generateCalendarHtml(calendarCar, calendarYear, calendarMonth);
    if (window.bootstrap) {
        calendarContainer.querySelectorAll('[data-bs-toggle="tooltip"]').forEach(el => new bootstrap.Tooltip(el));
    }
    const prev = calendarContainer.querySelector('.calendar-prev');
    const next = calendarContainer.querySelector('.calendar-next');
    if (prev) prev.addEventListener('click', () => {
        calendarMonth--;
        if (calendarMonth < 0) { calendarMonth = 11; calendarYear--; }
        renderCalendar();
    });
    if (next) next.addEventListener('click', () => {
        calendarMonth++;
        if (calendarMonth > 11) { calendarMonth = 0; calendarYear++; }
        renderCalendar();
    });
}

function generateMiniGrid(car) {
    const blockSet = dateRangeSet(car.manual_blocks);
    const bookedSet = dateRangeSet(car.booked_ranges);
    const cells = [];
    const start = new Date();
    for (let i = 0; i < 30; i++) {
        const d = new Date(start);
        d.setDate(start.getDate() + i);
        const ds = formatDateISO(d);
        let cls = 'available';
        if (bookedSet.has(ds)) cls = 'booked';
        else if (blockSet.has(ds)) cls = 'blocked';
        cells.push(`<div class="mini-day ${cls}" title="${ds}"></div>`);
    }
    return `<div class="mini-grid">${cells.join('')}</div>`;
}

/**
 * Format a number as currency
 * @param {number} amount - The amount to format
 * @returns {string} - Formatted currency string
 */
function formatCurrency(amount) {
    if (amount === null || amount === undefined) return 'N/A';
    
    return '€' + parseFloat(amount).toFixed(2);
}

/**
 * Update the dashboard statistics
 */
function updateDashboardStats() {
    if (totalBookings) totalBookings.textContent = allBookings.length;
    
    const revenue = allBookings.reduce((total, booking) => {
        // Ensure total_price is treated as a number, default to 0 if invalid
        const price = parseFloat(booking.total_price);
        return total + (isNaN(price) ? 0 : price);
    }, 0);
    
    if (totalRevenue) totalRevenue.textContent = formatCurrency(revenue);
    
    const today = new Date();
    today.setHours(0, 0, 0, 0);
    
    const todayBookings = allBookings.filter(booking => {
        try {
            const bookingDate = new Date(booking.date_submitted);
            return bookingDate >= today;
        } catch (e) {
            console.warn('[Admin] updateDashboardStats: Invalid date_submitted for booking:', booking, e);
            return false;
        }
    });
    
    if (carsBookedToday) carsBookedToday.textContent = todayBookings.length;
    console.log('[Admin] updateDashboardStats: Dashboard stats updated.');
}

/**
 * Render the bookings table with the provided bookings data
 * @param {Array} bookings - The bookings to display
 */
function renderBookings(bookings) {
    console.log(`[Admin] renderBookings: Called with ${bookings ? bookings.length : 'null/undefined'} bookings.`);

    // Debug table layout mode
    const tableDebugInfo = document.getElementById('tableDebugInfo');
    const tableLayoutMode = document.getElementById('tableLayoutMode');
    if (tableDebugInfo && tableLayoutMode) {
        const isMobile = window.innerWidth < 768;
        tableLayoutMode.textContent = isMobile ? 'Mobile' : 'Desktop';
        tableDebugInfo.style.display = 'block';
    }

    if (!bookingsTableBody) {
        console.error("[Admin] renderBookings: bookingsTableBody element not found in DOM. Cannot render.");
        return;
    }

    if (!bookings || bookings.length === 0) {
        console.info('[Admin] renderBookings: No bookings to display or bookings array is empty.');
        bookingsTableBody.innerHTML = `
            <tr>
                <td colspan="9" class="text-center py-5">
                    <div class="my-4">
                        <i class="fas fa-calendar-times fa-3x text-muted mb-3"></i>
                        <p class="mb-2">No bookings found</p>
                        <p class="text-muted small">Try changing your filter criteria or add new bookings.</p>
                    </div>
                </td>
            </tr>
        `;
        if (bookingsCount) bookingsCount.textContent = 0;
        return;
    }
    
    bookingsTableBody.innerHTML = ''; // Clear table
    
    console.log('[Admin] renderBookings: Starting to render each booking.');
    bookings.forEach((booking, index) => {
        console.log(`[Admin] renderBookings: Processing booking ${index + 1}:`, JSON.parse(JSON.stringify(booking)));

        const customer = booking.customer || {};
        const firstName = customer.firstName || booking.customer_first_name || 'N/A';
        const lastName = customer.lastName || booking.customer_last_name || '';
        const customerName = `${firstName} ${lastName}`.trim();

        let carName = 'N/A';
        if (booking.car_make && booking.car_model) {
            carName = `${booking.car_make} ${booking.car_model}`;
        } else if (booking.car_make) {
            carName = booking.car_make;
        } else if (booking.car_model) {
            carName = booking.car_model;
        }
        
        const price = parseFloat(booking.total_price);
        const formattedPrice = isNaN(price) ? 'N/A' : formatCurrency(price);
        
        const row = document.createElement('tr');
        row.innerHTML = `
            <td data-label="ID/Reference" class="align-middle">${booking.booking_reference || booking.id || 'N/A'}</td>
            <td data-label="Customer" class="align-middle">
                <div>${customerName}</div>
                <small class="text-muted">${customer.email || booking.customer_email || 'N/A'}</small>
            </td>
            <td data-label="Car" class="align-middle">${carName}</td>
            <td data-label="Pickup Date" class="align-middle">${formatDate(booking.pickup_date)}</td>
            <td data-label="Return Date" class="align-middle">${formatDate(booking.return_date)}</td>
            <td data-label="Total Price" class="align-middle">${formattedPrice}</td>
            <td data-label="Status" class="align-middle"><span class="booking-status ${getStatusClass(booking.status)}">${booking.status || 'N/A'}</span></td>
            <td data-label="Submitted" class="align-middle">${formatDateTime(booking.date_submitted)}</td>
            <td data-label="Actions" class="align-middle">
                <div class="d-flex gap-1 justify-content-start">
                    <button class="btn btn-sm btn-outline-primary view-details-btn" title="View Details" data-booking-id="${booking.id}">
                        <i class="fas fa-eye"></i>
                    </button>
                    <button class="btn btn-sm btn-outline-secondary edit-booking-btn" title="Edit Booking" data-booking-id="${booking.id}">
                        <i class="fas fa-edit"></i>
                    </button>
                    <button class="btn btn-sm btn-outline-danger delete-booking-btn" title="Delete Booking" data-booking-id="${booking.id}" data-booking-ref="${booking.booking_reference || booking.id}">
                        <i class="fas fa-trash-alt"></i>
                    </button>
                </div>
            </td>
        `;
        
        bookingsTableBody.appendChild(row);
    });
    console.log('[Admin] renderBookings: Finished rendering all bookings.');

    if (bookingsCount) bookingsCount.textContent = bookings.length;

    // Re-attach event listeners
    attachActionListeners();
}

function attachActionListeners() {
    // Remove existing listeners to prevent duplicates if called multiple times
    bookingsTableBody.querySelectorAll('.view-details-btn').forEach(btn => {
        btn.removeEventListener('click', handleViewDetailsClick); // Avoid adding multiple listeners
        btn.addEventListener('click', handleViewDetailsClick);
    });
    bookingsTableBody.querySelectorAll('.edit-booking-btn').forEach(btn => {
        btn.removeEventListener('click', handleEditBookingClick); // Avoid adding multiple listeners
        btn.addEventListener('click', handleEditBookingClick);
    });
    bookingsTableBody.querySelectorAll('.delete-booking-btn').forEach(btn => {
        btn.removeEventListener('click', handleDeleteBookingClick); // Avoid adding multiple listeners
        btn.addEventListener('click', handleDeleteBookingClick);
    });
    console.log('[Admin] attachActionListeners: Event listeners for action buttons re-attached.');
}

function handleViewDetailsClick(event) {
    if (!event || !event.currentTarget) {
        console.error('[DEBUG] handleViewDetailsClick: event or event.currentTarget is null', event);
        return;
    }
    const bookingId = event.currentTarget.dataset.bookingId;
    console.log(`[DEBUG] handleViewDetailsClick triggered for booking ID: ${bookingId}`);
    const booking = allBookings.find(b => b.id.toString() === bookingId.toString());
    if (booking) {
        showBookingDetails(booking);
    } else {
        console.error(`[Admin] handleViewDetailsClick: Booking with ID ${bookingId} not found in allBookings.`);
        showErrorMessage('Could not find booking details.');
    }
}

function handleEditStatusClick(event) {
    if (!event || !event.currentTarget) {
        console.error('[DEBUG] handleEditStatusClick: event or event.currentTarget is null', event);
        return;
    }
    const bookingId = event.currentTarget.dataset.bookingId;
    const currentStatus = event.currentTarget.dataset.currentStatus;
    console.log(`[DEBUG] handleEditStatusClick triggered for booking ID: ${bookingId}, current status: ${currentStatus}`);
    updateStatusBtn.dataset.bookingId = bookingId; 
    const booking = allBookings.find(b => b.id.toString() === bookingId.toString());
    if (booking) {
        const modalTitle = document.getElementById('bookingDetailsModalLabel');
        if(modalTitle) modalTitle.textContent = `Update Status for Booking: ${booking.booking_reference || booking.id}`;
        if (bookingDetailsModal) {
            bookingDetailsModal.show();
        } else {
            console.warn('[DEBUG] bookingDetailsModal is missing from the DOM.');
        }
    } else {
        showErrorMessage('Could not find booking to update status.');
    }
}

function handleEditBookingClick(event) {
    if (!event || !event.currentTarget) return;
    const bookingId = event.currentTarget.dataset.bookingId;
    const booking = allBookings.find(b => b.id.toString() === bookingId.toString());
    if (!booking || !editBookingForm) return;
    currentBookingId = booking.id;
    editBookingForm.elements['customer_first_name'].value = booking.customer?.firstName || booking.customer_first_name || '';
    editBookingForm.elements['customer_last_name'].value = booking.customer?.lastName || booking.customer_last_name || '';
    editBookingForm.elements['customer_email'].value = booking.customer?.email || booking.customer_email || '';
    editBookingForm.elements['customer_phone'].value = booking.customer?.phone || booking.customer_phone || '';
    editBookingForm.elements['pickup_date'].value = booking.pickup_date ? new Date(booking.pickup_date).toISOString().split('T')[0] : '';
    editBookingForm.elements['return_date'].value = booking.return_date ? new Date(booking.return_date).toISOString().split('T')[0] : '';
    editBookingForm.elements['car_make'].value = booking.car_make || '';
    editBookingForm.elements['car_model'].value = booking.car_model || '';
    editBookingForm.elements['status'].value = booking.status || 'pending';
    editBookingForm.elements['child_seat'].checked = !!booking.child_seat;
    editBookingForm.elements['booster_seat'].checked = !!booking.booster_seat;
    editBookingForm.elements['special_requests'].value = booking.special_requests || '';
    if (editBookingModal) editBookingModal.show();
}

async function saveBookingEdits(e) {
    e.preventDefault();
    if (!currentBookingId) return;
    const payload = {
        customer_first_name: editBookingForm.elements['customer_first_name'].value.trim(),
        customer_last_name: editBookingForm.elements['customer_last_name'].value.trim(),
        customer_email: editBookingForm.elements['customer_email'].value.trim(),
        customer_phone: editBookingForm.elements['customer_phone'].value.trim(),
        pickup_date: editBookingForm.elements['pickup_date'].value,
        return_date: editBookingForm.elements['return_date'].value,
        car_make: editBookingForm.elements['car_make'].value.trim(),
        car_model: editBookingForm.elements['car_model'].value.trim(),
        status: editBookingForm.elements['status'].value,
        child_seat: editBookingForm.elements['child_seat'].checked,
        booster_seat: editBookingForm.elements['booster_seat'].checked,
        special_requests: editBookingForm.elements['special_requests'].value.trim()
    };
    showLoader();
    try {
        const res = await fetch(`/api/admin/bookings/${currentBookingId}`, {
            method: 'PATCH',
            headers: {
                'Content-Type': 'application/json',
                'Authorization': `Bearer ${API_TOKEN}`
            },
            body: JSON.stringify(payload)
        });
        const data = await res.json();
        if (data.success) {
            if (editBookingModal) editBookingModal.hide();
            loadBookings();
            loadCarAvailability();
        } else {
            alert('Failed to update booking: ' + (data.error || 'Unknown error'));
        }
    } catch (err) {
        console.error('Error updating booking:', err);
        alert('Error updating booking: ' + err.message);
    } finally {
        hideLoader();
    }
}

/**
 * Show booking details in the modal
 * @param {Object} booking - The booking to display
 */
function showBookingDetails(booking) {
    // Extract customer info
    const customer = booking.customer || {};
    const firstName = customer.firstName || booking.customer_first_name || '';
    const lastName = customer.lastName || booking.customer_last_name || '';
    const email = customer.email || booking.customer_email || '';
    const phone = customer.phone || booking.customer_phone || '';
    const country = customer.country || booking.country || '';
    const driverLicense = customer.driverLicense || booking.driver_license || '';
    const licenseExpiry = customer.licenseExpiry || booking.license_expiration || '';
    
    // Extract location info
    const pickupLocation = booking.pickup_location || '';
    const dropoffLocation = booking.dropoff_location || '';
    
    // Extract date info
    const pickupDate = formatDate(booking.pickup_date);
    const returnDate = formatDate(booking.return_date);
    const duration = calculateDuration(booking.pickup_date, booking.return_date);
    
    // Extract car info - handle missing data gracefully
    let car = 'N/A';
    if (booking.car_make && booking.car_model) {
        car = `${booking.car_make} ${booking.car_model}`;
    } else if (booking.car_make) {
        car = booking.car_make;
    } else if (booking.car_model) {
        car = booking.car_model;
    }
    
    // Extract pricing - handle missing or zero data
    const dailyRate = parseFloat(booking.daily_rate);
    const totalPrice = parseFloat(booking.total_price || booking.totalPrice);
    const formattedDailyRate = isNaN(dailyRate) ? 'N/A' : formatCurrency(dailyRate);
    const formattedTotalPrice = isNaN(totalPrice) ? 'N/A' : formatCurrency(totalPrice);

    const paidAmount = isNaN(totalPrice) ? null : (totalPrice * 0.45).toFixed(2);
    const dueAmount = isNaN(totalPrice) ? null : (totalPrice * 0.55).toFixed(2);
    const formattedPaid = paidAmount ? `€${paidAmount}` : 'N/A';
    const formattedDue = dueAmount ? `€${dueAmount}` : 'N/A';
    
    // Extra options
    const childSeat = booking.child_seat || false;
    const boosterSeat = booking.booster_seat || false;
    const specialRequests = booking.special_requests || '';
    
    // Create modal content
    bookingDetailsContent.innerHTML = `
        <div class="booking-details-header">
            <div class="d-flex justify-content-between align-items-center mb-2">
                <h4 class="mb-0">Booking #${booking.booking_reference || booking.id}</h4>
                <span class="badge bg-${getStatusClass(booking.status)}">
                    ${booking.status || 'pending'}
                </span>
            </div>
            <div class="text-white-50">Created: ${formatDateTime(booking.date_submitted)}</div>
        </div>
        
        <div class="booking-details-body">
            <!-- Customer Information -->
            <div class="detail-section">
                <h5 class="mb-3"><i class="fas fa-user me-2"></i>Customer Information</h5>
                <div class="row">
                    <div class="col-md-6 mb-2">
                        <strong>Name:</strong> ${firstName} ${lastName}
                    </div>
                    <div class="col-md-6 mb-2">
                        <strong>Email:</strong> <a href="mailto:${email}">${email}</a>
                    </div>
                    <div class="col-md-6 mb-2">
                        <strong>Phone:</strong> <a href="tel:${phone}">${phone}</a>
                    </div>
                    <div class="col-md-6 mb-2">
                        <strong>Country:</strong> ${country}
                    </div>
                    <div class="col-md-6 mb-2">
                        <strong>Driver's License #:</strong> ${driverLicense}
                    </div>
                    <div class="col-md-6 mb-2">
                        <strong>License Expiry:</strong> ${licenseExpiry ? formatDate(licenseExpiry) : 'N/A'}
                    </div>
                </div>
            </div>
            
            <!-- Rental Details -->
            <div class="detail-section">
                <h5 class="mb-3"><i class="fas fa-calendar-alt me-2"></i>Rental Details</h5>
                <div class="row">
                    <div class="col-md-6 mb-2">
                        <strong>Pickup Location:</strong> ${pickupLocation}
                    </div>
                    <div class="col-md-6 mb-2">
                        <strong>Drop-off Location:</strong> ${dropoffLocation}
                    </div>
                    <div class="col-md-6 mb-2">
                        <strong>Pickup Date:</strong> ${pickupDate}
                    </div>
                    <div class="col-md-6 mb-2">
                        <strong>Return Date:</strong> ${returnDate}
                    </div>
                    <div class="col-md-6 mb-2">
                        <strong>Duration:</strong> ${duration}
                    </div>
                </div>
            </div>
            
            <!-- Car Details -->
            <div class="detail-section">
                <h5 class="mb-3"><i class="fas fa-car me-2"></i>Car Details</h5>
                <div class="row">
                    <div class="col-md-6 mb-2">
                        <strong>Car:</strong> ${car}
                    </div>
                    <div class="col-md-6 mb-2">
                        <strong>Daily Rate:</strong> ${formattedDailyRate}
                    </div>
                    <div class="col-md-6 mb-2">
                        <strong>Total Price:</strong> ${formattedTotalPrice}
                    </div>
                    <div class="col-md-6 mb-2">
                        <strong style="color: green;">Paid:</strong> ${formattedPaid}
                    </div>
                    <div class="col-md-6 mb-2">
                        <strong style="color: red;">Due:</strong> ${formattedDue}
                    </div>
                </div>
            </div>
            
            <!-- Add-ons -->
            <div class="detail-section">
                <h5 class="mb-3"><i class="fas fa-plus-circle me-2"></i>Add-ons</h5>
                <div class="row">
                    ${childSeat ? `<div class='col-md-6 mb-2'><strong>Child Seat:</strong> Yes</div>` : ''}
                    ${boosterSeat ? `<div class='col-md-6 mb-2'><strong>Booster Seat:</strong> Yes</div>` : ''}
                    ${!childSeat && !boosterSeat ? `<div class='col-12 mb-2 text-muted'>No add-ons selected.</div>` : ''}
                </div>

                <div class="mt-3">
                    <strong>Special Requests:</strong>
                    <p class="mb-0 mt-2">${specialRequests || 'None'}</p>
                </div>
            </div>
        </div>
    `;
    
    // Store booking ID in update button for later use
    updateStatusBtn.dataset.bookingId = booking.id;
    
    // Show the modal
    bookingDetailsModal.show();
}

/**
 * Update booking status
 * Called when the "Update Status" button is clicked in the booking details modal
 */
function updateBookingStatus() {
    const bookingId = updateStatusBtn.dataset.bookingId;
    
    if (!bookingId) {
        alert('No booking selected');
        return;
    }
    
    // Get new status from user
    const newStatus = prompt('Enter new status (pending, confirmed, completed, cancelled):');
    
    if (!newStatus) return; // User cancelled
    
    showLoader();
    
    // Send update request to API
    fetch(`/api/admin/bookings/${bookingId}/status`, {
        method: 'PUT',
        headers: {
            'Content-Type': 'application/json',
            'Authorization': `Bearer ${API_TOKEN}`
        },
        body: JSON.stringify({ status: newStatus.toLowerCase() })
    })
    .then(response => {
        if (response.status === 401 || response.status === 403) {
            // Auth failed - redirect to login
            localStorage.removeItem('adminToken');
            window.location.href = 'admin-login.html';
            throw new Error('Authentication failed');
        }
        return response.json();
    })
    .then(data => {
        if (data.success) {
            // Close modal
            bookingDetailsModal.hide();

            // Reload bookings and availability
            loadBookings();
            loadCarAvailability();
            
            alert('Booking status updated successfully!');
        } else {
            alert('Failed to update booking status: ' + (data.error || 'Unknown error'));
        }
    })
    .catch(error => {
        console.error('Error updating booking status:', error);
        alert('Error updating status: ' + error.message);
    })
    .finally(() => {
        hideLoader();
    });
}

/**
 * Display an error message in the bookings table
 * @param {string} message - The error message to display
 */
function showErrorMessage(message) {
    console.error('[Admin] showErrorMessage:', message); // Log the error
    const errorContainer = document.getElementById('adminErrorContainer');
    if (errorContainer) {
        errorContainer.innerHTML = `<div class="alert alert-danger alert-dismissible fade show" role="alert">
            ${message}
            <button type="button" class="btn-close" data-bs-dismiss="alert" aria-label="Close"></button>
        </div>`;
        errorContainer.style.display = 'block';
    } else {
        console.warn('[Admin] adminErrorContainer not found in DOM. Error message:', message);
        // Fallback to alert if no dedicated container
        alert('Admin Page Error: ' + message);
    }
}

/**
 * Calculate the duration between two dates in days
 * @param {string} start - Start date string
 * @param {string} end - End date string
 * @returns {string} - Duration as a string (e.g., "3 days")
 */
function calculateDuration(start, end) {
    if (!start || !end) return 'N/A';
    
    try {
        const startDate = new Date(start);
        const endDate = new Date(end);
        
        const diffTime = Math.abs(endDate - startDate);
        const diffDays = Math.ceil(diffTime / (1000 * 60 * 60 * 24));
        
        return diffDays + ` day${diffDays !== 1 ? 's' : ''}`;
    } catch (e) {
        console.error('Error calculating duration:', e);
        return 'N/A';
    }
}

/**
 * Get the CSS class for a booking status
 * @param {string} status - The booking status
 * @returns {string} - CSS class for the status
 */
function getStatusClass(status) {
    switch (status?.toLowerCase()) {
        case 'completed':
            return 'success';
        case 'pending':
            return 'warning';
        case 'cancelled':
            return 'danger';
        default:
            return 'secondary';
    }
}

/**
 * Apply filters to the bookings list
 */
function applyFilters() {
    const status = statusFilter.value;
    const dateOption = dateFilter.value;
    const carModel = carFilter.value;
    const submittedDate = document.getElementById('submittedDateFilter').value;
    const searchText = textSearchFilter ? textSearchFilter.value.trim().toLowerCase() : '';
    
    // Handle date picker container visibility
    const datePickerContainer = document.getElementById('datePickerContainer');
    if (dateOption === 'custom') {
        datePickerContainer.style.display = 'block';
    } else {
        datePickerContainer.style.display = 'none';
    }
    
    // Start with all bookings
    let filtered = [...allBookings];
    
    // Filter by search text (new functionality)
    if (searchText) {
        filtered = filtered.filter(booking => {
            // Search across multiple fields
            const reference = (booking.booking_reference || '').toLowerCase();
            const name = (booking.customer_name || '').toLowerCase();
            const email = (booking.customer_email || '').toLowerCase();
            const carMake = (booking.car_make || '').toLowerCase();
            const carModel = (booking.car_model || '').toLowerCase();
            const carInfo = `${carMake} ${carModel}`.toLowerCase();
            
            // Check if any field contains the search text
            return reference.includes(searchText) || 
                   name.includes(searchText) || 
                   email.includes(searchText) || 
                   carInfo.includes(searchText);
        });
    }
    
    // Filter by status
    if (status) {
        filtered = filtered.filter(booking => booking.status === status);
    }
    
    // Filter by date
    if (dateOption === 'today') {
        const today = new Date();
        today.setHours(0, 0, 0, 0);
        filtered = filtered.filter(booking => {
            const bookingDate = new Date(booking.date_submitted);
            bookingDate.setHours(0, 0, 0, 0);
            return bookingDate.getTime() === today.getTime();
        });
    } else if (dateOption === 'week') {
        const weekAgo = new Date();
        weekAgo.setDate(weekAgo.getDate() - 7);
        filtered = filtered.filter(booking => new Date(booking.date_submitted) >= weekAgo);
    } else if (dateOption === 'month') {
        const monthAgo = new Date();
        monthAgo.setMonth(monthAgo.getMonth() - 1);
        filtered = filtered.filter(booking => new Date(booking.date_submitted) >= monthAgo);
    } else if (submittedDate) {
        // Filter by exact date selected in the datepicker
        // Convert the selected date to start of day in local timezone
        const selectedDate = new Date(submittedDate);
        selectedDate.setHours(0, 0, 0, 0);
        
        // Get the next day to compare with
        const nextDay = new Date(selectedDate);
        nextDay.setDate(nextDay.getDate() + 1);
        
        filtered = filtered.filter(booking => {
            const bookingDate = new Date(booking.date_submitted);
            return bookingDate >= selectedDate && bookingDate < nextDay;
        });
    }
    
    // Filter by car model
    if (carModel) {
        filtered = filtered.filter(booking => {
            if (!booking.car_make && !booking.car_model) return false;
            return `${booking.car_make} ${booking.car_model}` === carModel;
        });
    }
    
    // Update filtered bookings and render
    filteredBookings = filtered;
    renderBookings(filteredBookings);
}

/**
 * Reset all filters and show all bookings
 */
function resetFilters() {
    document.getElementById('submittedDateFilter').value = '';
    if (textSearchFilter) {
        textSearchFilter.value = '';
    }
    filteredBookings = [...allBookings];
    renderBookings(filteredBookings);
}

/**
 * Handle delete booking button click
 * @param {Event} event - The click event
 */
function handleDeleteBookingClick(event) {
    if (!event || !event.currentTarget) {
        console.error('[DEBUG] handleDeleteBookingClick: event or event.currentTarget is null', event);
        return;
    }
    const bookingId = event.currentTarget.dataset.bookingId;
    const bookingRef = event.currentTarget.dataset.bookingRef;
    
    console.log(`[DEBUG] handleDeleteBookingClick triggered for booking ID: ${bookingId}, Reference: ${bookingRef}`);
    
    // Confirm deletion with the admin
    if (!confirm(`Are you sure you want to delete booking ${bookingRef}? This action cannot be undone.`)) {
        return; // User cancelled
    }
    
    showLoader();
    
    // Send delete request to API
    fetch(`/api/admin/bookings/${bookingId}`, {
        method: 'DELETE',
        headers: {
            'Authorization': `Bearer ${API_TOKEN}`
        },
        credentials: 'include'
    })
    .then(response => {
        if (response.status === 401 || response.status === 403) {
            // Auth failed - redirect to login
            localStorage.removeItem('adminToken');
            window.location.href = 'admin-login.html';
            throw new Error('Authentication failed');
        }
        return response.json();
    })
    .then(data => {
        if (data.success) {
            // Success - reload bookings and car availability
            loadBookings();
            loadCarAvailability();
            alert(`Booking ${bookingRef} deleted successfully.`);
        } else {
            // API request was successful but operation failed
            alert(`Failed to delete booking: ${data.error || 'Unknown error'}`);
        }
    })
    .catch(error => {
        console.error('[Admin] handleDeleteBookingClick error:', error);
        alert(`Error deleting booking: ${error.message}`);
    })
    .finally(() => {
        hideLoader();
    });
}

// Add window resize handler to update table layout mode
window.addEventListener('resize', function() {
    const tableDebugInfo = document.getElementById('tableDebugInfo');
    const tableLayoutMode = document.getElementById('tableLayoutMode');
    if (tableDebugInfo && tableLayoutMode) {
        const isMobile = window.innerWidth < 768;
        tableLayoutMode.textContent = isMobile ? 'Mobile' : 'Desktop';
    }
});

async function loadCarsForPricing() {
    if (!carsContent || !priceEditorTable) return;
    try {
        const res = await fetch('/api/cars');
        const data = await res.json();
        if (!data.success) throw new Error('Failed to fetch cars');
        allCarsForPricing = data.cars;
        // Populate dropdown
        carDropdown.innerHTML = '';
        allCarsForPricing.forEach(car => {
            const opt = document.createElement('option');
            opt.value = car.id;
            opt.textContent = car.name;
            carDropdown.appendChild(opt);
        });
        // Show first car by default
        if (allCarsForPricing.length > 0) {
            renderCarPricingTable(allCarsForPricing[0].id);
        } else {
            priceEditorTable.querySelector('tbody').innerHTML = '<tr><td colspan="10" class="text-danger">No cars found.</td></tr>';
        }
    } catch (err) {
        const tbody = priceEditorTable.querySelector('tbody');
        if (tbody) tbody.innerHTML = `<tr><td colspan="10" class="text-danger">Error loading cars: ${err.message}</td></tr>`;
        console.error('[Cars Tab] Error loading cars for pricing:', err);
    }
}

carDropdown.addEventListener('change', function() {
    renderCarPricingTable(this.value);
});

// Function to render car pricing table
function renderCarPricingTable(carId) {
    if (!priceEditorTable) return;
    const car = allCarsForPricing.find(c => c.id === carId);
    if (!car) return;
    const pricing = typeof car.monthly_pricing === 'string' ? JSON.parse(car.monthly_pricing) : car.monthly_pricing || {};
    const months = getSortedMonthKeys(pricing);
    const tbody = priceEditorTable.querySelector('tbody');
    tbody.innerHTML = '';

    // Build thead with two rows: category header and month header
    const thead = priceEditorTable.querySelector('thead');
    thead.innerHTML = '';
    const categoryRow = document.createElement('tr');
    categoryRow.style.background = '#f3f6fa';
    categoryRow.style.fontWeight = 'bold';
    categoryRow.innerHTML = `
        <th rowspan="2" style="vertical-align: middle;">Month</th>
        <th colspan="7" class="text-center">Days 1-7</th>
        <th rowspan="2" class="text-center">Extra Day</th>
        <th rowspan="2" class="text-center">Actions</th>
    `;
    thead.appendChild(categoryRow);
    const daysRow = document.createElement('tr');
    for (let d = 1; d <= 7; d++) {
        daysRow.innerHTML += `<th class="text-center">Day ${d}</th>`;
    }
    thead.appendChild(daysRow);

    // Build table body
    months.forEach((monthKey, idx) => {
        const monthName = getMonthNameFromKey(monthKey);
        const monthPricing = pricing[monthKey] || {};
        const row = document.createElement('tr');
        row.style.background = idx % 2 === 0 ? '#fff' : '#f8fafc';
        row.style.borderBottom = '1px solid #e3e8ee';
        row.innerHTML = `
            <td style="font-weight: bold;">${monthName}</td>
            <td><input type="number" class="form-control form-control-sm" value="${monthPricing.day_1 || ''}" data-carid="${car.id}" data-month="${monthKey}" data-day="day_1"></td>
            <td><input type="number" class="form-control form-control-sm" value="${monthPricing.day_2 || ''}" data-carid="${car.id}" data-month="${monthKey}" data-day="day_2"></td>
            <td><input type="number" class="form-control form-control-sm" value="${monthPricing.day_3 || ''}" data-carid="${car.id}" data-month="${monthKey}" data-day="day_3"></td>
            <td><input type="number" class="form-control form-control-sm" value="${monthPricing.day_4 || ''}" data-carid="${car.id}" data-month="${monthKey}" data-day="day_4"></td>
            <td><input type="number" class="form-control form-control-sm" value="${monthPricing.day_5 || ''}" data-carid="${car.id}" data-month="${monthKey}" data-day="day_5"></td>
            <td><input type="number" class="form-control form-control-sm" value="${monthPricing.day_6 || ''}" data-carid="${car.id}" data-month="${monthKey}" data-day="day_6"></td>
            <td><input type="number" class="form-control form-control-sm" value="${monthPricing.day_7 || ''}" data-carid="${car.id}" data-month="${monthKey}" data-day="day_7"></td>
            <td><input type="number" class="form-control form-control-sm" value="${monthPricing.extra_day || ''}" data-carid="${car.id}" data-month="${monthKey}" data-day="extra_day"></td>
            <td class="text-end"><button class="btn btn-sm btn-primary" onclick="saveMonthlyPricingMonth('${car.id}', '${monthKey}', this)">Save</button></td>
        `;
        tbody.appendChild(row);
    });
}

// Save button for a single month
window.saveMonthlyPricingMonth = async function(carId, monthKey, btn) {
    // Collect all inputs for this car and month
    const tbody = priceEditorTable.querySelector('tbody');
    const inputs = tbody.querySelectorAll(`input[data-carid='${carId}'][data-month='${monthKey}']`);
    const month_pricing = {};
    inputs.forEach(input => {
        const day = input.dataset.day;
        month_pricing[day] = parseFloat(input.value) || 0;
    });
    btn.disabled = true;
    btn.textContent = 'Saving...';
    try {
        // Get the full pricing object for the car
        const car = allCarsForPricing.find(c => c.id === carId);
        let pricing = typeof car.monthly_pricing === 'string' ? JSON.parse(car.monthly_pricing) : car.monthly_pricing || {};
        pricing[monthKey] = month_pricing;
        const res = await fetch(`/api/admin/car/${carId}/pricing`, {
            method: 'PATCH',
            headers: {
                'Content-Type': 'application/json',
                'Authorization': `Bearer ${localStorage.getItem('adminToken')}`
            },
            body: JSON.stringify({ monthly_pricing: pricing })
        });
        const data = await res.json();
        if (!data.success) throw new Error(data.error || 'Failed to update pricing');
        btn.textContent = 'Saved!';
        setTimeout(() => { btn.textContent = 'Save'; btn.disabled = false; }, 1200);
        alert('Pricing updated successfully!');
    } catch (err) {
        btn.textContent = 'Error';
        setTimeout(() => { btn.textContent = 'Save'; btn.disabled = false; }, 2000);
        alert('Failed to save pricing: ' + err.message);
    }
};

// --- Car Availability Management ---
async function loadCarAvailability() {
    console.log('[DEBUG] loadCarAvailability called');
    const tableBody = document.querySelector('#carAvailabilityTable tbody');
    if (!tableBody) {
        console.log('[DEBUG] carAvailabilityTable tbody not found');
        return;
    }
    tableBody.innerHTML = '<tr><td colspan="5">Loading...</td></tr>';
    try {
        const response = await fetch('/api/admin/cars/availability', {
            headers: {
                'Authorization': `Bearer ${localStorage.getItem('adminToken')}`
            },
            credentials: 'include'
        });
        const data = await response.json();
        if (!data.success) throw new Error(data.error || 'Failed to fetch cars');
        tableBody.innerHTML = '';
        if (!data.cars || data.cars.length === 0) {
            tableBody.innerHTML = '<tr><td colspan="5">No cars found.</td></tr>';
            return;
        }
        carAvailabilityMap = {};
        data.cars.forEach((car, idx) => {
            // Use car.car_id everywhere for data-car-id
            const realCarId = car.car_id || car.id;
            carAvailabilityMap[realCarId] = car;
            // Manual status dropdown
            const statusOptions = ['automatic', 'available', 'unavailable'];
            let statusDropdown = `<select class="form-select form-select-sm manual-status-dropdown" data-car-id="${realCarId}">`;
            statusOptions.forEach(opt => {
                statusDropdown += `<option value="${opt}"${car.manual_status === opt ? ' selected' : ''}>${opt.charAt(0).toUpperCase() + opt.slice(1)}</option>`;
            });
            statusDropdown += '</select>';

            // Manual block date range picker
            const blockInputId = `blockInput-${realCarId}`;
            let blockInput = `<input type="text" class="form-control form-control-sm manual-block-input" id="${blockInputId}" placeholder="Add block..." data-car-id="${realCarId}" style="max-width:160px;display:inline-block;" readonly>`;
            let addBlockBtn = `<button class="btn btn-sm btn-outline-primary ms-1 add-block-btn" data-car-id="${realCarId}" data-input-id="${blockInputId}">Add</button>`;

            // Manual blocks displayed in small table with delete icons
            let manualBlocksHtml = '';
            const blockCount = car.manual_blocks ? car.manual_blocks.length : 0;
            if (blockCount > 0) {
                const rows = car.manual_blocks.map((b, i) =>
                    `<tr>
                        <td>${formatDateISO(b.start)}</td>
                        <td>${formatDateISO(b.end)}</td>
                        <td><span class="delete-block" data-car-id="${realCarId}" data-block-idx="${i}" data-block-id="${b.id}" style="cursor:pointer;" title="Remove this manual block">🗑️</span></td>
                    </tr>`
                ).join('');
                manualBlocksHtml = `
                    <div class="manual-blocks-title">📅 Manual Blocks (${blockCount} total)</div>
                    <div class="manual-blocks-scroll">
                        <table class="table table-sm table-bordered manual-blocks-table">
                            <tbody>${rows}</tbody>
                        </table>
                    </div>`;
            } else {
                manualBlocksHtml = '<div class="manual-blocks-title">No manual blocks yet</div>';
            }

            // Calendar summary and view button
            const bookedDays = car.booked_ranges ? car.booked_ranges.reduce((s, r) => s + diffDays(r.start, r.end), 0) : 0;
            const blockedDays = car.manual_blocks ? car.manual_blocks.reduce((s, b) => s + diffDays(b.start, b.end), 0) : 0;
            const summary = `Blocked: ${blockedDays} day${blockedDays !== 1 ? 's' : ''} | Booked: ${bookedDays} day${bookedDays !== 1 ? 's' : ''}`;
            let calendarHtml = `<div class="calendar-summary">${summary}</div>`;
            calendarHtml += `<button class="btn btn-sm btn-outline-secondary view-calendar-btn" data-car-id="${realCarId}">🗓 View Calendar</button>`;
            calendarHtml += generateMiniGrid(car);

            // Determine status badge
            let statusBadge = '<span class="badge bg-success">Available</span>';
            if (car.manual_status === 'unavailable' || car.available === false) {
                statusBadge = '<span class="badge bg-danger">Unavailable</span>';
            } else if (car.manual_status === 'available') {
                statusBadge = '<span class="badge bg-success">Available</span>';
            } else if (car.manual_status === 'automatic') {
                statusBadge = '<span class="badge bg-primary">Automatic</span>';
            }

            tableBody.innerHTML += `
                <tr>
                    <td>${car.name}</td>
                    <td>${statusBadge}</td>
                    <td>${statusDropdown}</td>
                    <td>${calendarHtml}</td>
                    <td>${manualBlocksHtml}<div class="mt-2">${blockInput}${addBlockBtn}</div></td>
                </tr>
            `;
        });

        // Attach event listeners for manual status dropdowns
        document.querySelectorAll('.manual-status-dropdown').forEach(dropdown => {
            dropdown.addEventListener('change', async function() {
                const carId = this.getAttribute('data-car-id');
                const newStatus = this.value;
                await updateManualStatus(carId, newStatus);
                loadCarAvailability();
            });
        });

        // Attach flatpickr to all manual block inputs
        if (window.flatpickr) {
            document.querySelectorAll('.manual-block-input').forEach(input => {
                flatpickr(input, {
                    mode: 'range',
                    dateFormat: 'Y-m-d',
                    allowInput: false
                });
            });
        }

        // Add block button event (replace old logic)
        document.querySelectorAll('.add-block-btn').forEach(btn => {
            btn.addEventListener('click', async function() {
                // Always use the real car.id from the cars table for car_id
                const carId = this.getAttribute('data-car-id');
                const inputId = this.getAttribute('data-input-id');
                const input = document.getElementById(inputId);
                
                console.log('[DEBUG] Add block button clicked');
                console.log('[DEBUG] Car ID:', carId); // This should be the real car.id
                console.log('[DEBUG] Input value:', input?.value);
                
                if (!input || !input.value) {
                    console.error('[DEBUG] No input value found');
                    return;
                }
                
                const dates = input.value.split(' to ');
                if (dates.length !== 2) {
                    console.error('[DEBUG] Invalid date format:', input.value);
                    return;
                }
                
                // car_id must be the real car.id, not car.name or car.make
                const payload = { 
                    car_id: carId, 
                    start_date: dates[0], 
                    end_date: dates[1] 
                };
                
                console.log('[DEBUG] Sending manual block request with payload:', payload);
                
                try {
                    const res = await fetch('/api/admin/manual-block', {
                        method: 'POST',
                        headers: {
                            'Content-Type': 'application/json',
                            'Authorization': `Bearer ${localStorage.getItem('adminToken')}`
                        },
                        body: JSON.stringify(payload)
                    });
                    
                    console.log('[DEBUG] Response status:', res.status);
                    const data = await res.json();
                    console.log('[DEBUG] Response data:', data);
                    
                    if (data.success) {
                        showToast('Manual block added successfully');
                        input.value = '';
                        loadCarAvailability();
                    } else {
                        throw new Error(data.error || 'Failed to add block');
                    }
                } catch (err) {
                    console.error('[DEBUG] Error adding manual block:', err);
                    showToast(err.message, 'danger');
                }
            });
        });

        // Delete block event
        document.querySelectorAll('.delete-block').forEach(icon => {
            icon.addEventListener('click', async function() {
                const blockId = this.getAttribute('data-block-id');
                if (!blockId) return;
                await deleteManualBlock(blockId);
                loadCarAvailability();
            });
        });

        // Delete booking event
        document.querySelectorAll('.delete-booking').forEach(icon => {
            icon.addEventListener('click', async function() {
                const bookingId = this.getAttribute('data-booking-id');
                if (!bookingId) return;
                if (!confirm('Are you sure you want to delete this booking?')) return;
                try {
                    const res = await fetch(`/api/admin/bookings/${bookingId}`, {
                        method: 'DELETE',
                        headers: {
                            'Authorization': `Bearer ${localStorage.getItem('adminToken')}`
                        }
                    });
                    const data = await res.json();
                    if (data.success) {
                        showToast('Booking deleted successfully');
                        loadCarAvailability();
                    } else {
                        throw new Error(data.error || 'Failed to delete booking');
                    }
                } catch (err) {
                    showToast(err.message, 'danger');
                }
            });
        });

        // View calendar event
        document.querySelectorAll('.view-calendar-btn').forEach(btn => {
            btn.addEventListener('click', function() {
                const carId = this.getAttribute('data-car-id');
                const car = carAvailabilityMap[carId];
                if (car && calendarModal) {
                    calendarCar = car;
                    const today = new Date();
                    calendarYear = today.getFullYear();
                    calendarMonth = today.getMonth();
                    if (calendarModalLabel) {
                        calendarModalLabel.textContent = `${car.name} Availability`;
                    }
                    renderCalendar();
                    calendarModal.show();
                }
            });
        });

    } catch (err) {
        console.log('[DEBUG] Error in loadCarAvailability:', err);
        tableBody.innerHTML = `<tr><td colspan="5" class="text-danger">Error: ${err.message}</td></tr>`;
    }
}

// Add debounce utility function
function debounce(func, wait) {
    let timeout;
    return function executedFunction(...args) {
        const later = () => {
            clearTimeout(timeout);
            func(...args);
        };
        clearTimeout(timeout);
        timeout = setTimeout(later, wait);
    };
}

// Add toast notification function
function showToast(message, type = 'success') {
    const toast = document.createElement('div');
    toast.className = `toast align-items-center text-white bg-${type} border-0 position-fixed top-0 end-0 m-3`;
    toast.setAttribute('role', 'alert');
    toast.setAttribute('aria-live', 'assertive');
    toast.setAttribute('aria-atomic', 'true');
    toast.innerHTML = `
        <div class="d-flex">
            <div class="toast-body">
                ${message}
            </div>
            <button type="button" class="btn-close btn-close-white me-2 m-auto" data-bs-dismiss="toast" aria-label="Close"></button>
        </div>
    `;
    document.body.appendChild(toast);
    const bsToast = new bootstrap.Toast(toast);
    bsToast.show();
    toast.addEventListener('hidden.bs.toast', () => toast.remove());
}

// Add loading spinner function
function showLoadingSpinner(element) {
    const spinner = document.createElement('div');
    spinner.className = 'spinner-border spinner-border-sm text-primary me-2';
    spinner.setAttribute('role', 'status');
    spinner.innerHTML = '<span class="visually-hidden">Loading...</span>';
    element.prepend(spinner);
    return spinner;
}

// Modify updateManualStatus to show loading and toast
async function updateManualStatus(carId, manualStatus) {
    const dropdown = document.querySelector(`.manual-status-dropdown[data-car-id="${carId}"]`);
    const originalValue = dropdown.value;
    const spinner = showLoadingSpinner(dropdown.parentElement);
    try {
        dropdown.disabled = true;
        dropdown.value = 'Updating...';
        const response = await fetch(`/api/admin/car/${carId}/manual-status`, {
            method: 'POST',
            headers: {
                'Content-Type': 'application/json',
                'Authorization': `Bearer ${localStorage.getItem('adminToken')}`
            },
            credentials: 'include',
            body: JSON.stringify({ manual_status: manualStatus })
        });
        const data = await response.json();
        if (data.success) {
            showToast('Manual status updated successfully');
        } else {
            throw new Error(data.error || 'Failed to update status');
        }
    } catch (err) {
        dropdown.value = originalValue;
        showToast(err.message, 'danger');
    } finally {
        spinner.remove();
        dropdown.disabled = false;
    }
}

// Modify deleteManualBlock to show loading and toast
async function deleteManualBlock(blockId) {
    try {
        const res = await fetch(`/api/admin/manual-block/${blockId}`, {
            method: 'DELETE',
            headers: {
                'Authorization': `Bearer ${localStorage.getItem('adminToken')}`
            }
        });
        const data = await res.json();
        if (data.success) {
            showToast('Manual block deleted successfully');
        } else {
            throw new Error(data.error || 'Failed to delete block');
        }
    } catch (err) {
        showToast(err.message, 'danger');
    }
}

// Example: Add existence checks and warnings for key elements
function robustGetElement(id, name) {
    const el = document.getElementById(id);
    if (!el) {
        console.warn(`[Admin] ${name || id} not found in DOM`);
    }
    return el;
}

async function loadAddons() {
    try {
        const res = await fetch('/api/admin/addons', {
            headers: { 'Authorization': `Bearer ${localStorage.getItem('adminToken')}` }
        });
        const data = await res.json();
        if (!data.success) throw new Error(data.error || 'Failed to load addons');

        const container = document.getElementById('addonsList');
        if (!container) {
            console.warn('[Admin] addonsList container not found');
            return;
        }

        container.innerHTML = '';
        data.addons.forEach(addon => {
            const div = document.createElement('div');
            div.className = 'col-md-6';
            div.innerHTML = `
                <div class="border rounded p-3">
                    <label class="form-label fw-bold">Name</label>
                    <input type="text" class="form-control mb-2" value="${addon.name}" data-id="${addon.id}" data-field="name">
                    <label class="form-label fw-bold">Price (€)</label>
                    <input type="number" class="form-control mb-2" value="${addon.price}" step="0.01" data-id="${addon.id}" data-field="price">
                    <button class="btn btn-primary save-addon-btn" data-id="${addon.id}">Save</button>
                </div>
            `;
            container.appendChild(div);
        });

        // Handle save buttons
        document.querySelectorAll('.save-addon-btn').forEach(button => {
            button.addEventListener('click', async () => {
                const id = button.dataset.id;
                const nameInput = document.querySelector(`input[data-id="${id}"][data-field="name"]`);
                const priceInput = document.querySelector(`input[data-id="${id}"][data-field="price"]`);
                
                if (!nameInput || !priceInput) {
                    console.warn(`[Admin] Input fields not found for addon ${id}`);
                    return;
                }

                const name = nameInput.value;
                const price = parseFloat(priceInput.value);

                try {
                    const response = await fetch(`/api/admin/addons/${id}`, {
                        method: 'PATCH',
                        headers: {
                            'Content-Type': 'application/json',
                            'Authorization': `Bearer ${localStorage.getItem('adminToken')}`
                        },
                        body: JSON.stringify({ name, price })
                    });

                    const result = await response.json();
                    if (!result.success) throw new Error(result.error || 'Failed to save addon');

                    // Show success message
                    showToast('Addon updated successfully', 'success');
                } catch (error) {
                    console.error('[Admin] Error saving addon:', error);
                    showToast(error.message || 'Failed to save addon', 'error');
                }
            });
        });
    } catch (error) {
        console.error('[Admin] Error loading addons:', error);
        showToast(error.message || 'Failed to load addons', 'error');
    }
}

       
// ---- Manage Cars Panel ----
async function loadManageCars() {
    const container = document.getElementById('carListContainer');
    if (!container) return;
    container.innerHTML = '<div class="text-muted">Loading cars...</div>';
    try {
        const response = await fetch('/api/admin/cars/availability', {
            headers: {
                'Authorization': `Bearer ${localStorage.getItem('adminToken')}`
            }
        });
        const data = await response.json();
        if (!response.ok) throw new Error(data.error || 'Failed to fetch cars');
        if (!Array.isArray(data.cars) || data.cars.length === 0) {
            container.innerHTML = '<div class="text-muted">No cars found.</div>';
            return;
        }
        container.innerHTML = data.cars.map(car => `
            <div class="d-flex justify-content-between align-items-center border rounded p-2 mb-2">
                <span>${car.name}</span>
                <div>
                    <span class="badge ${car.available ? 'bg-success' : 'bg-secondary'} me-2">${car.available ? 'Available' : 'Unavailable'}</span>
                    <button class="btn btn-sm btn-danger" onclick="removeCar('${car.id || car.car_id}')"><i class="fas fa-trash-alt"></i></button>
                </div>
            </div>
        `).join('');
    } catch (err) {
        console.error('[Admin] Error loading cars:', err);
        container.innerHTML = '<div class="text-danger">Failed to load cars</div>';
    }
}

async function handleAddCar() {
    const name = document.getElementById('carName').value.trim();
    const description = document.getElementById('carDescription').value.trim();
    const pricePerDay = parseFloat(document.getElementById('carPrice').value);
    const urlInput = document.getElementById('carImageUrl').value.trim();
    const fileInput = document.getElementById('carImageFile');
    const featuresStr = document.getElementById('carFeatures').value.trim();
    const features = featuresStr ? featuresStr.split(',').map(f => f.trim()).filter(f => f) : [];

    let image = urlInput;

    if (fileInput && fileInput.files && fileInput.files[0]) {
        const formData = new FormData();
        formData.append('image', fileInput.files[0]);
        try {
            const uploadRes = await fetch('/api/admin/upload-image', {
                method: 'POST',
                headers: {
                    'Authorization': `Bearer ${localStorage.getItem('adminToken')}`
                },
                body: formData
            });
            const uploadData = await uploadRes.json();
            if (!uploadRes.ok) throw new Error(uploadData.error || 'Image upload failed');
            image = uploadData.url;
        } catch (err) {
            console.error('[Admin] Image upload failed:', err);
            showToast(err.message || 'Image upload failed', 'danger');
            return;
        }
    }

    try {
        const res = await fetch('/api/admin/car', {
            method: 'POST',
            headers: {
                'Content-Type': 'application/json',
                'Authorization': `Bearer ${localStorage.getItem('adminToken')}`
            },
            body: JSON.stringify({ name, description, pricePerDay, image, features })
        });
        const data = await res.json();
        if (!res.ok) throw new Error(data.error || 'Failed to add car');
        document.getElementById('addCarForm').reset();
        loadManageCars();
        showToast('Car added successfully');
    } catch (err) {
        console.error('[Admin] Error adding car:', err);
        showToast(err.message || 'Failed to add car', 'danger');
    }
}
async function removeCar(carId) {
    if (!confirm('Are you sure you want to delete this car?')) return;
    try {
        const res = await fetch(`/api/admin/car/${carId}`, {
            method: 'DELETE',
            headers: { 'Authorization': `Bearer ${localStorage.getItem('adminToken')}` }
        });
        const data = await res.json();
        if (!res.ok) throw new Error(data.error || 'Failed to delete car');
        loadManageCars();
        showToast('Car deleted');
    } catch (err) {
        console.error('[Admin] Error deleting car:', err);
        showToast(err.message || 'Failed to delete car', 'danger');
    }
}<|MERGE_RESOLUTION|>--- conflicted
+++ resolved
@@ -236,8 +236,7 @@
         });
     }
 
-<<<<<<< HEAD
-    // Mobile bottom navigation
+  // Mobile bottom navigation
     document.querySelectorAll('.mobile-nav [data-section]').forEach(btn => {
         btn.addEventListener('click', e => {
             e.preventDefault();
@@ -248,8 +247,6 @@
         });
     });
 
-=======
->>>>>>> e7e3f549
     // Load bookings data
     loadBookings();
 
