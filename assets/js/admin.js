--- conflicted
+++ resolved
@@ -1813,11 +1813,7 @@
             }
 
             const manualBlocksHtml = `
-<<<<<<< HEAD
-                <div class="manual-blocks-container">
-=======
-                <div class="manual-blocks-container collapsed">
->>>>>>> f6f7b49b
+                    <div class="manual-blocks-container">
                     <div class="manual-blocks-header">
                         <span class="manual-blocks-toggle-icon">\u25B6</span>
                         <span class="manual-blocks-title">Manual Blocks (${blockCount} total)</span>
@@ -1948,22 +1944,12 @@
             });
         });
 
-        // Toggle manual blocks visibility
+      // Toggle manual blocks visibility
         document.querySelectorAll('.manual-blocks-header').forEach(header => {
-<<<<<<< HEAD
             header.addEventListener('click', function () {
                 const container = this.closest('.manual-blocks-container');
                 if (container) {
                     container.classList.toggle('expanded');
-=======
-            header.addEventListener('click', function() {
-                const container = this.closest('.manual-blocks-container');
-                const icon = this.querySelector('.manual-blocks-toggle-icon');
-                const expanded = container.classList.toggle('expanded');
-                container.classList.toggle('collapsed', !expanded);
-                if (icon) {
-                    icon.textContent = expanded ? '\u25BC' : '\u25B6';
->>>>>>> f6f7b49b
                 }
             });
         });
