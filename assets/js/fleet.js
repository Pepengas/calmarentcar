--- conflicted
+++ resolved
@@ -149,8 +149,7 @@
                     <img src="${imageUrl}" alt="${car.name}" loading="lazy" width="300" height="200">
                 </div>
                 <div class="car-details">
-<<<<<<< HEAD
-                    <h3 class="car-name">${car.name}</h3>
+<h3 class="car-name">${car.name}</h3>
                     <p class="car-desc">${car.description || ''}</p>
                     <p class="availability-status">${car.availability_status || ''}</p>
                     ${featuresHtml}
@@ -158,19 +157,6 @@
                     <div class="price-note">${car.homepage_note || 'Free cancellation'}</div>
                     <button class="btn btn-primary book-from-grid" data-car-id="${car.id}" ${!isAvailable ? 'disabled' : ''}>${isAvailable ? 'BOOK NOW' : unavailableReason}</button>
                 </div>`;
-=======
-                    <h3>${car.name}</h3>
-                    <p>${car.description}</p>
-                    <p class="availability-status">${car.availability_status || ''}</p>
-                    ${featuresHtml}
-                    <div class="car-pricing">
-                        <span class="price">From €${car.pricePerDay}/day</span>
-                        <span class="price-note">${car.homepage_note || 'Free cancellation'}</span>
-                    </div>
-                    <button class="btn btn-primary book-from-grid" data-car-id="${car.id}" ${!isAvailable ? 'disabled' : ''}>${isAvailable ? 'Book Now' : unavailableReason}</button>
-                </div>
-            `;
->>>>>>> e9430830
             this.carGrid.appendChild(card);
         });
         this.addGridBookNowListeners();
