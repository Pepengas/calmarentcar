--- conflicted
+++ resolved
@@ -5,7 +5,6 @@
 import { API_BASE_URL } from './config.js';
 import { showNotification } from './ui.js';
 
-<<<<<<< HEAD
 // Convert a date string to YYYY-MM-DD
 // Accepts formats:
 //  - MM/DD/YYYY
@@ -33,22 +32,9 @@
         return new Date(Date.UTC(dateInput.getUTCFullYear(), dateInput.getUTCMonth(), dateInput.getUTCDate()));
     }
     const iso = toISODateString(dateInput);
-=======
-// Convert an MM/DD/YYYY or YYYY-MM-DD string to YYYY-MM-DD
-function toISODateString(dateStr) {
-    if (typeof dateStr === 'string' && /^\d{4}-\d{2}-\d{2}$/.test(dateStr)) return dateStr;
-    if (typeof dateStr !== 'string') return '';
-    const parts = dateStr.split('/');
-    if (parts.length !== 3) return '';
-    return `${parts[2]}-${parts[0].padStart(2, '0')}-${parts[1].padStart(2, '0')}`;
-}
-
-// Parse a date string in UTC to avoid timezone shifts
-function parseDateUTC(dateStr) {
-    const iso = toISODateString(dateStr);
->>>>>>> 66a5fa2e
     return iso ? new Date(`${iso}T00:00:00Z`) : new Date(NaN);
 }
+
 
 export const Fleet = {
     carGrid: null,
