/**
 * Country Selector Styles
 */

.country-selector-wrapper {
  position: relative;
  width: 100%;
}

.country-select {
  width: 100%;
}

<<<<<<< HEAD
.country-container {
  width: 100% !important;
  display: block;
}

.country-container .select2-selection--single {
  width: 100% !important;
}

=======
>>>>>>> 9c40be19
.country-search-input {
  width: 100%;
  display: block;
  box-sizing: border-box;
  padding: 10px 12px;
  border: 1px solid #ddd;
  border-radius: 4px;
  background-color: #fff;
  color: #333;
  font-size: 1rem;
  transition: border-color 0.3s, box-shadow 0.3s;
}

.country-search-input:focus {
  outline: none;
  border-color: #0066cc;
  box-shadow: 0 0 0 3px rgba(0, 102, 204, 0.2);
}

/* Completely new approach for the dropdown */
.country-dropdown {
  display: none;
  position: fixed !important; /* Changed to fixed */
  background-color: #fff !important;
  border: 1px solid #ddd !important;
  border-radius: 4px !important;
  box-shadow: 0 5px 20px rgba(0, 0, 0, 0.2) !important;
  max-height: 250px !important;
  overflow-y: auto !important;
  z-index: 999999 !important; /* Even higher z-index */
  margin-top: 2px !important;
}

.country-option {
  padding: 8px 12px;
  cursor: pointer;
  transition: background-color 0.2s;
}

.country-option:hover {
  background-color: #f0f7ff;
}

.no-results {
  padding: 15px;
  text-align: center;
  color: #888;
  font-style: italic;
}

/* Scrollbar styles */
.country-dropdown::-webkit-scrollbar {
  width: 6px;
}

.country-dropdown::-webkit-scrollbar-track {
  background: #f1f1f1;
}

.country-dropdown::-webkit-scrollbar-thumb {
  background: #ccc;
  border-radius: 3px;
}

.country-dropdown::-webkit-scrollbar-thumb:hover {
  background: #999;
}

/* Dark mode support */
body.dark-mode .country-search-input {
  background-color: #333;
  border-color: #444;
  color: #f0f0f0;
}

body.dark-mode .country-dropdown {
  background-color: #333;
  border-color: #444;
}

body.dark-mode .country-option {
  color: #f0f0f0;
}

body.dark-mode .country-option:hover {
  background-color: #444;
}

body.dark-mode .no-results {
  color: #aaa;
}

/* Responsive styles */
@media (max-width: 768px) {
  .country-dropdown {
    max-height: 200px;
  }
} <|MERGE_RESOLUTION|>--- conflicted
+++ resolved
@@ -11,7 +11,10 @@
   width: 100%;
 }
 
-<<<<<<< HEAD
+.country-select {
+  width: 100%;
+}
+
 .country-container {
   width: 100% !important;
   display: block;
@@ -21,8 +24,6 @@
   width: 100% !important;
 }
 
-=======
->>>>>>> 9c40be19
 .country-search-input {
   width: 100%;
   display: block;
