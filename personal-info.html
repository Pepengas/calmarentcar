<!DOCTYPE html>
<html lang="en">
<head>
  <meta charset="UTF-8">
  <meta name="viewport" content="width=device-width, initial-scale=1.0">
  <title>Personal Information - Calma Car Rental</title>
  <link rel="canonical" href="https://calmarental.com/personal-info.html">
  <link rel="icon" href="/favicon.ico" sizes="any">
  <link rel="icon" href="/favicon-32.png" type="image/png" sizes="32x32">
  <link rel="apple-touch-icon" href="/favicon-192.png">
  <link rel="manifest" href="/site.webmanifest">
  <link rel="stylesheet" href="https://cdnjs.cloudflare.com/ajax/libs/font-awesome/6.4.0/css/all.min.css">
  <!-- Add Tailwind CSS -->
  <link href="https://cdn.jsdelivr.net/npm/tailwindcss@2.2.19/dist/tailwind.min.css" rel="stylesheet">
  <!-- Add jQuery UI CSS -->
  <link rel="stylesheet" href="https://code.jquery.com/ui/1.13.2/themes/base/jquery-ui.css">
  <!-- Add Select2 CSS -->
  <link href="https://cdn.jsdelivr.net/npm/select2@4.1.0-rc.0/dist/css/select2.min.css" rel="stylesheet" />
  <link rel="stylesheet" href="assets/css/country-selector.css">
  <!-- Add jQuery -->
  <script src="https://code.jquery.com/jquery-3.6.0.min.js"></script>
  <!-- Add jQuery UI -->
  <script src="https://code.jquery.com/ui/1.13.2/jquery-ui.min.js"></script>
  <!-- Add Select2 JS -->
  <script src="https://cdn.jsdelivr.net/npm/select2@4.1.0-rc.0/dist/js/select2.min.js"></script>
  <!-- Add Bootstrap JS -->
  <script src="https://cdn.jsdelivr.net/npm/bootstrap@5.1.3/dist/js/bootstrap.bundle.min.js"></script>
  <style>
    /* Reset and base styles */
    * {
      box-sizing: border-box;
      margin: 0;
      padding: 0;
    }
    
    body {
      font-family: system-ui, -apple-system, BlinkMacSystemFont, 'Segoe UI', Roboto, Oxygen, Ubuntu, Cantarell, 'Open Sans', 'Helvetica Neue', sans-serif;
      color: #333;
      line-height: 1.5;
      background-color: #f5f7fa;
    }
    
    /* Datalist styling (as much as browsers allow) */
    input[list] {
      padding: 0.9rem 1rem;
      width: 100%;
      border: 1px solid #ddd;
      border-radius: 6px;
      font-size: 1rem;
      transition: all 0.3s ease;
      background-color: #f9f9f9;
    }
    
    input[list]:focus {
      border-color: #0066cc;
      outline: none;
      box-shadow: 0 0 0 3px rgba(0, 102, 204, 0.15);
      background-color: #fff;
    }
    
    /* Header */
    header {
      border-bottom: 1px solid #eee;
      padding: 1rem 0;
      background-color: #fff;
      box-shadow: 0 2px 10px rgba(0, 0, 0, 0.05);
      position: sticky;
      top: 0;
      z-index: 100;
    }
    
    .container {
      max-width: 1200px;
      margin: 0 auto;
      padding: 0 1.5rem;
    }
    
    .header-content {
      display: flex;
      justify-content: space-between;
      align-items: center;
    }
    
    .logo {
      font-weight: 700;
    }
    
    .logo a {
      color: #0066cc;
      text-decoration: none;
      transition: color 0.2s ease;
    }
    
    .logo a:hover {
      color: #004c99;
    }
    
    .nav-menu {
      display: flex;
      list-style: none;
    }
    
    .nav-menu li {
      margin-left: 1.5rem;
    }
    
    .nav-menu a {
      color: #333;
      text-decoration: none;
      font-size: 0.95rem;
      position: relative;
      transition: color 0.2s ease;
      padding: 0.5rem 0;
    }
    
    .nav-menu a:hover {
      color: #0066cc;
    }
    
    .nav-menu a::after {
      content: '';
      position: absolute;
      bottom: 0;
      left: 0;
      width: 0;
      height: 2px;
      background-color: #0066cc;
      transition: width 0.3s ease;
    }
    
    .nav-menu a:hover::after {
      width: 100%;
    }
    
    /* Main content */
    .content {
      padding: 2.5rem 0;
    }
    
    h1 {
      font-size: 2rem;
      font-weight: 700;
      margin-bottom: 1.5rem;
      color: #0066cc;
      text-align: center;
      position: relative;
      padding-bottom: 0.5rem;
    }
    
    h1::after {
      content: '';
      position: absolute;
      bottom: 0;
      left: 50%;
      transform: translateX(-50%);
      width: 80px;
      height: 3px;
      background-color: #0066cc;
      border-radius: 3px;
    }
    
    .back-link {
      display: inline-flex;
      align-items: center;
      color: #0066cc;
      text-decoration: none;
      margin-bottom: 2rem;
      font-size: 1rem;
      transition: color 0.2s ease;
      font-weight: 500;
    }
    
    .back-link:hover {
      color: #004c99;
    }
    
    .back-link::before {
      content: "←";
      margin-right: 0.5rem;
      transition: transform 0.2s ease;
    }
    
    .back-link:hover::before {
      transform: translateX(-4px);
    }
    
    /* Booking summary */
    #booking-summary {
      background-color: #fff;
      border-left: 4px solid #0066cc;
      padding: 1.75rem;
      border-radius: 8px;
      margin-bottom: 2.5rem;
      box-shadow: 0 4px 15px rgba(0, 0, 0, 0.08);
      transition: transform 0.3s ease, box-shadow 0.3s ease;
    }
    
    #booking-summary:hover {
      transform: translateY(-3px);
      box-shadow: 0 6px 20px rgba(0, 0, 0, 0.1);
    }
    
    .summary-title {
      font-weight: 700;
      margin-bottom: 1.25rem;
      font-size: 1.2rem;
      color: #0066cc;
      display: flex;
      align-items: center;
    }
    
    .summary-title::before {
      content: '\f5de';
      font-family: 'Font Awesome 6 Free';
      font-weight: 900;
      margin-right: 10px;
      color: #0066cc;
    }
    
    .summary-content {
      background-color: #f8f9fa;
      padding: 1.25rem;
      border-radius: 6px;
    }
    
    .summary-item {
      display: flex;
      justify-content: space-between;
      margin-bottom: 0.75rem;
      padding-bottom: 0.75rem;
      border-bottom: 1px dashed #e0e0e0;
    }
    
    .summary-label {
      font-weight: 600;
      color: #555;
    }
    
    .summary-value {
      font-weight: 500;
      color: #0066cc;
    }

    .summary-section {
      margin-top: 1.25rem;
      border-top: 2px solid #e0e0e0;
      padding-top: 1.25rem;
    }

    .summary-section h4 {
      margin-bottom: 0.75rem;
      font-size: 1.1rem;
      color: #444;
      font-weight: 600;
    }

    .summary-item.total {
      margin-top: 1.25rem;
      padding-top: 0.75rem;
      border-top: 2px solid #0066cc;
      border-bottom: none;
      font-size: 1.2rem;
      font-weight: bold;
      color: #222;
    }
    
    .summary-item.total .summary-value {
      font-size: 1.3rem;
      font-weight: 700;
      color: #0066cc;
    }
    
    /* Selected car */
    .selected-car {
      display: flex;
      background-color: white;
      border-radius: 8px;
      padding: 1.25rem;
      margin-top: 1.25rem;
      box-shadow: 0 2px 10px rgba(0, 0, 0, 0.05);
      transition: transform 0.3s ease;
    }
    
    .selected-car:hover {
      transform: translateY(-3px);
    }
    
    .selected-car-image {
      width: 100px;
      height: 70px;
      margin-right: 1.25rem;
      border-radius: 6px;
      overflow: hidden;
      box-shadow: 0 2px 8px rgba(0, 0, 0, 0.1);
    }
    
    .selected-car-image img {
      width: 100%;
      height: 100%;
      object-fit: cover;
      transition: transform 0.4s ease;
    }
    
    .selected-car:hover .selected-car-image img {
      transform: scale(1.05);
    }
    
    .selected-car-details h4 {
      font-size: 1.1rem;
      margin-bottom: 0.25rem;
      color: #0066cc;
    }
    
    .selected-car-details .car-category {
      font-size: 0.85rem;
      color: #666;
      margin-bottom: 0.5rem;
      display: flex;
      align-items: center;
    }
    
    .selected-car-details .car-category::before {
      content: '\f1b9';
      font-family: 'Font Awesome 6 Free';
      font-weight: 900;
      margin-right: 5px;
      color: #777;
    }
    
    /* Form styles */
    .personal-info-form {
      background-color: white;
      border-radius: 12px;
      box-shadow: 0 5px 20px rgba(0, 0, 0, 0.08);
      overflow: hidden;
      transition: transform 0.3s ease, box-shadow 0.3s ease;
      margin-bottom: 2rem;
    }
    
    .personal-info-form:hover {
      transform: translateY(-5px);
      box-shadow: 0 8px 25px rgba(0, 0, 0, 0.12);
    }
    
    .form-header {
      background-color: #0066cc;
      padding: 1.5rem;
      border-bottom: 1px solid rgba(0, 0, 0, 0.1);
      color: white;
    }
    
    .form-header h2 {
      font-size: 1.5rem;
      font-weight: 600;
      margin: 0;
      display: flex;
      align-items: center;
    }
    
    .form-header h2::before {
      content: '\f2bb';
      font-family: 'Font Awesome 6 Free';
      font-weight: 900;
      margin-right: 10px;
    }
    
    .form-body {
      padding: 2rem 1.75rem;
    }
    
    .form-grid {
      display: grid;
      grid-template-columns: 1fr 1fr;
      gap: 1.5rem;
    }
    
    .form-group {
      margin-bottom: 1.5rem;
      position: relative;
    }
    
    .form-group.full-width {
      grid-column: span 2;
    }
    
    .form-group label {
      display: block;
      font-size: 0.95rem;
      font-weight: 500;
      margin-bottom: 0.6rem;
      color: #444;
      transition: color 0.3s ease;
    }
    
    .form-group label.required::after {
      content: '*';
      color: #e51c23;
      margin-left: 0.25rem;
    }
    
    .form-group input,
    .form-group textarea,
    .form-group select {
      width: 100%;
      padding: 0.9rem 1rem;
      border: 1px solid #ddd;
      border-radius: 6px;
      font-size: 1rem;
      transition: all 0.3s ease;
      background-color: #f9f9f9;
    }
    
    .form-group input:focus,
    .form-group textarea:focus,
    .form-group select:focus {
      border-color: #0066cc;
      outline: none;
      box-shadow: 0 0 0 3px rgba(0, 102, 204, 0.15);
      background-color: #fff;
    }
    
    .form-group:hover label {
      color: #0066cc;
    }
    
    .form-group .hint {
      font-size: 0.85rem;
      color: #777;
      margin-top: 0.6rem;
      padding-left: 0.2rem;
      display: flex;
      align-items: center;
    }
    
    .form-group .hint::before {
      content: '\f05a';
      font-family: 'Font Awesome 6 Free';
      font-weight: 900;
      margin-right: 5px;
      color: #0066cc;
    }
    
    .form-group .validation-message {
      font-size: 0.85rem;
      color: #e51c23;
      margin-top: 0.5rem;
      min-height: 20px;
      display: flex;
      align-items: center;
    }
    
    .form-group.error .validation-message::before {
      content: '\f071';
      font-family: 'Font Awesome 6 Free';
      font-weight: 900;
      margin-right: 5px;
    }
    
    .form-group.error input,
    .form-group.error textarea,
    .form-group.error select {
      border-color: #e51c23;
      background-color: rgba(229, 28, 35, 0.03);
    }
    
    .form-check {
      display: flex;
      align-items: flex-start;
      margin-bottom: 1.25rem;
      padding: 0.5rem;
      border-radius: 6px;
      transition: background-color 0.2s ease;
    }
    
    .form-check:hover {
      background-color: rgba(0, 102, 204, 0.05);
    }
    
    .form-check input[type="checkbox"] {
      margin-right: 0.75rem;
      margin-top: 0.25rem;
      width: auto;
      accent-color: #0066cc;
      transform: scale(1.2);
    }
    
    .form-actions {
      display: flex;
      justify-content: space-between;
      padding: 1.5rem;
      border-top: 1px solid #eee;
      background-color: #f8f9fa;
    }
    
    .btn {
      display: inline-flex;
      align-items: center;
      justify-content: center;
      padding: 0.9rem 1.75rem;
      border-radius: 6px;
      font-weight: 600;
      text-align: center;
      cursor: pointer;
      transition: all 0.3s ease;
      border: none;
      font-size: 1rem;
      gap: 0.5rem;
    }
    
    .btn-primary {
      background-color: #0066cc;
      color: white;
      box-shadow: 0 4px 10px rgba(0, 102, 204, 0.25);
    }
    
    .btn-primary:hover {
      background-color: #0055aa;
      transform: translateY(-2px);
      box-shadow: 0 6px 12px rgba(0, 102, 204, 0.3);
    }
    
    .btn-secondary {
      background-color: #f2f2f2;
      color: #333;
      border: 1px solid #ddd;
    }
    
    .btn-secondary:hover {
      background-color: #e6e6e6;
      transform: translateY(-2px);
    }
    
    /* Terms and conditions link */
    .form-check a {
      color: #0066cc;
      text-decoration: none;
      position: relative;
      transition: color 0.2s ease;
    }
    
    .form-check a::after {
      content: '';
      position: absolute;
      bottom: -2px;
      left: 0;
      width: 100%;
      height: 1px;
      background-color: #0066cc;
      transition: height 0.2s ease;
    }
    
    .form-check a:hover {
      color: #004c99;
    }
    
    .form-check a:hover::after {
      height: 2px;
    }
    
    /* Loading indicator */
    #loading-overlay {
      position: fixed;
      top: 0;
      left: 0;
      width: 100%;
      height: 100%;
      background-color: rgba(0, 0, 0, 0.7);
      display: none;
      justify-content: center;
      align-items: center;
      z-index: 1000;
    }

    #loading-overlay .spinner {
      border: 4px solid rgba(255, 255, 255, 0.3);
      border-radius: 50%;
      border-top: 4px solid #fff;
      width: 50px;
      height: 50px;
      animation: spin 1s linear infinite;
    }

    @keyframes spin {
      0% { transform: rotate(0deg); }
      100% { transform: rotate(360deg); }
    }
    
    /* Modal styling */
    #terms-modal.modal {
      display: none;
      position: fixed;
      top: 0;
      left: 0;
      width: 100%;
      height: 100%;
      background: rgba(0, 0, 0, 0.7);
      z-index: 1000;
    }
    
    #terms-modal .modal-content {
      background: white;
      margin: 10% auto;
      padding: 2rem;
      width: 80%;
      max-width: 700px;
      border-radius: 12px;
      max-height: 80%;
      overflow-y: auto;
      box-shadow: 0 10px 30px rgba(0, 0, 0, 0.2);
      animation: modalFadeIn 0.3s ease;
    }
    
    @keyframes modalFadeIn {
      from { opacity: 0; transform: translateY(-30px); }
      to { opacity: 1; transform: translateY(0); }
    }
    
    #terms-modal .close-modal {
      float: right;
      font-size: 28px;
      cursor: pointer;
      color: #999;
      transition: color 0.2s ease;
    }
    
    #terms-modal .close-modal:hover {
      color: #333;
    }
    
    #terms-modal h2 {
      color: #0066cc;
      margin-bottom: 1.5rem;
      font-size: 1.8rem;
      position: relative;
      padding-bottom: 0.5rem;
    }
    
    #terms-modal h2::after {
      content: '';
      position: absolute;
      bottom: 0;
      left: 0;
      width: 60px;
      height: 3px;
      background-color: #0066cc;
      border-radius: 3px;
    }
    
    #terms-modal h3 {
      color: #444;
      margin: 1.5rem 0 0.75rem;
      font-size: 1.2rem;
    }
    
    #terms-modal p {
      margin-bottom: 1rem;
      line-height: 1.6;
      color: #555;
    }

    /* Responsive styles */
    @media (max-width: 768px) {
      .form-grid {
        grid-template-columns: 1fr;
      }
      
      .form-group.full-width {
        grid-column: span 1;
      }
      
      .form-actions {
        flex-direction: column;
        gap: 1rem;
      }
      
      .form-actions .btn {
        width: 100%;
      }
      
      h1 {
        font-size: 1.6rem;
      }
      
      .form-header h2 {
        font-size: 1.3rem;
      }
      
      #terms-modal .modal-content {
        padding: 1.5rem;
        margin: 15% auto;
        width: 90%;
      }
    }
    
    @media (max-width: 480px) {
      .form-body {
        padding: 1.5rem 1.25rem;
      }
      
      .form-actions {
        padding: 1.25rem;
      }
      
      .btn {
        padding: 0.8rem 1.5rem;
      }
    }
    
    /* Select2 custom styling */
    .select2-container--default .select2-selection--single {
      height: auto;
      padding: 0.6rem 0.8rem;
      border: 1px solid #ddd;
      border-radius: 6px;
      background-color: #f9f9f9;
    }
    
    .select2-container--default .select2-selection--single:focus,
    .select2-container--default.select2-container--focus .select2-selection--single {
      border-color: #0066cc;
      outline: none;
      box-shadow: 0 0 0 3px rgba(0, 102, 204, 0.15);
    }
    
    .select2-container--default .select2-selection--single .select2-selection__rendered {
      color: #333;
      line-height: 1.5;
    }
    
    .select2-container--default .select2-selection--single .select2-selection__arrow {
      height: 100%;
    }
    
    .select2-dropdown {
      border-color: #ddd;
      box-shadow: 0 5px 15px rgba(0, 0, 0, 0.1);
      border-radius: 0 0 6px 6px;
      z-index: 99999 !important;
    }
    
    .select2-container--open .select2-dropdown--below {
      margin-top: 2px;
    }
    
    .select2-results__option {
      padding: 8px 12px;
      transition: background-color 0.2s;
    }
    
    .select2-container--default .select2-results__option--highlighted[aria-selected] {
      background-color: #0066cc;
    }
    
    .select2-search--dropdown .select2-search__field {
      padding: 8px;
      border-color: #ddd;
    }
    
    .select2-search--dropdown .select2-search__field:focus {
      border-color: #0066cc;
      outline: none;
    }
    
    /* Datepicker custom styling */
    .ui-datepicker {
      font-family: system-ui, -apple-system, BlinkMacSystemFont, 'Segoe UI', Roboto, Oxygen, Ubuntu, Cantarell, 'Open Sans', 'Helvetica Neue', sans-serif;
      box-shadow: 0 5px 15px rgba(0, 0, 0, 0.1);
      border-radius: 8px;
      padding: 10px;
      width: 300px;
      border: none;
    }
    
    .ui-datepicker .ui-datepicker-header {
      background: #0066cc;
      color: white;
      border-radius: 6px 6px 0 0;
      border: none;
    }
    
    .ui-datepicker .ui-datepicker-title {
      font-weight: 600;
    }
    
    .ui-datepicker .ui-datepicker-prev,
    .ui-datepicker .ui-datepicker-next {
      cursor: pointer;
      top: 8px;
    }
    
    .ui-datepicker .ui-datepicker-prev:hover,
    .ui-datepicker .ui-datepicker-next:hover {
      background: rgba(255, 255, 255, 0.2);
      border: none;
      top: 8px;
    }
    
    .ui-datepicker .ui-datepicker-calendar {
      margin-top: 5px;
    }
    
    .ui-datepicker .ui-datepicker-calendar th {
      font-weight: 500;
      color: #555;
    }
    
    .ui-datepicker .ui-datepicker-calendar td {
      padding: 2px;
    }
    
    .ui-datepicker .ui-datepicker-calendar td a.ui-state-default {
      text-align: center;
      background: #f9f9f9;
      border-radius: 4px;
      border: 1px solid #eee;
      color: #333;
      font-weight: normal;
    }
    
    .ui-datepicker .ui-datepicker-calendar td a.ui-state-default:hover {
      background: #e8f2ff;
      border-color: #a4ccf9;
    }
    
    .ui-datepicker .ui-datepicker-calendar td a.ui-state-active {
      background: #0066cc;
      color: white;
      border-color: #0066cc;
    }
    
    .ui-datepicker .ui-datepicker-buttonpane button {
      font-size: 0.9rem;
      padding: 5px 12px;
      margin: 5px;
      background: #f2f2f2;
      border: 1px solid #ddd;
      color: #333;
      border-radius: 4px;
      cursor: pointer;
    }
    
    .ui-datepicker .ui-datepicker-buttonpane button:hover {
      background: #e6e6e6;
    }

    /* Month/Year Dropdown Styling */
    .ui-datepicker select.ui-datepicker-month,
    .ui-datepicker select.ui-datepicker-year {
      width: 45%;
      height: 2rem;
      background-color: rgba(255, 255, 255, 0.9);
      border: none;
      border-radius: 4px;
      color: #333;
      font-weight: 500;
      margin: 0 2px;
      font-size: 0.9rem;
      padding: 0 0.5rem;
      appearance: none;
      -webkit-appearance: none;
      -moz-appearance: none;
      background-image: url('data:image/svg+xml;utf8,<svg xmlns="http://www.w3.org/2000/svg" width="14" height="14" viewBox="0 0 24 24" fill="none" stroke="currentColor" stroke-width="2" stroke-linecap="round" stroke-linejoin="round"><path d="M6 9l6 6 6-6"/></svg>');
      background-repeat: no-repeat;
      background-position: right 8px center;
      cursor: pointer;
      box-shadow: 0 1px 3px rgba(0, 0, 0, 0.1);
      transition: all 0.2s ease;
    }

    .ui-datepicker select.ui-datepicker-month:hover,
    .ui-datepicker select.ui-datepicker-year:hover {
      background-color: white;
      box-shadow: 0 2px 5px rgba(0, 0, 0, 0.15);
    }

    .ui-datepicker select.ui-datepicker-month:focus,
    .ui-datepicker select.ui-datepicker-year:focus {
      outline: none;
      border: 1px solid #0066cc;
      background-color: white;
    }

    /* For Firefox */
    .ui-datepicker select.ui-datepicker-month::-moz-focus-inner,
    .ui-datepicker select.ui-datepicker-year::-moz-focus-inner {
      border: 0;
    }

    /* For IE and Edge */
    .ui-datepicker select.ui-datepicker-month::-ms-expand,
    .ui-datepicker select.ui-datepicker-year::-ms-expand {
      display: none;
    }
    
    /* Footer styles */
    footer {
      background-color: #f8f9fa;
      padding: 3rem 0 1.5rem;
      border-top: 1px solid #eee;
      margin-top: 3rem;
    }
    
    .footer-content {
      display: flex;
      flex-wrap: wrap;
      justify-content: space-between;
      margin-bottom: 2rem;
    }
    
    .footer-column {
      flex: 1;
      min-width: 200px;
      margin-right: 1rem;
      margin-bottom: 1.5rem;
    }
    
    .footer-column h3 {
      font-size: 1.2rem;
      margin-bottom: 1rem;
      position: relative;
      padding-bottom: 0.5rem;
    }
    
    .footer-column h3::after {
      content: '';
      position: absolute;
      left: 0;
      bottom: 0;
      width: 30px;
      height: 2px;
      background-color: #0066cc;
    }
    
    .footer-column ul {
      list-style: none;
      padding: 0;
    }
    
    .footer-column ul li {
      margin-bottom: 0.7rem;
    }
    
    .footer-column ul li a {
      color: #666;
      text-decoration: none;
      transition: color 0.2s;
      display: inline-flex;
      align-items: center;
    }
    
    .footer-column ul li a:hover {
      color: #0066cc;
    }
    
    .footer-column ul li a i {
      margin-right: 0.5rem;
      width: 16px;
    }
    
    .copyright {
      text-align: center;
      padding-top: 1.5rem;
      border-top: 1px solid #eee;
      color: #777;
      font-size: 0.9rem;
    }
    
    @media (max-width: 768px) {
      .footer-content {
        flex-direction: column;
      }
      
      .footer-column {
        margin-right: 0;
      }
    }

    /* Mobile-friendly add-ons and terms checkboxes */
    @media (max-width: 600px) {
      .form-check {
        margin-bottom: 0.7rem;
        padding: 0.6rem 0.7rem;
        border-radius: 8px;
        background: #f8f9fa;
        border: 1px solid #e0e0e0;
        font-size: 0.98rem;
      }
      .form-check input[type="checkbox"] {
        width: 1.1em;
        height: 1.1em;
        margin-right: 0.7em;
      }
      .form-group {
        margin-bottom: 0.8rem;
      }
      .form-group label, .form-check label {
        font-size: 1rem;
      }
      /* Group add-ons in a card */
      .addons-card {
        background: #fff;
        border-radius: 10px;
        box-shadow: 0 2px 8px rgba(0,0,0,0.04);
        padding: 0.5rem 0.7rem 0.2rem 0.7rem;
        margin-bottom: 1.2rem;
      }
      /* 2x2 grid for add-ons on mobile */
      .addons-grid {
        display: grid;
        grid-template-columns: 1fr 1fr;
        gap: 0.7rem;
      }
      .addons-card {
        padding: 0.7rem 0.5rem;
        margin-bottom: 0;
        min-width: 0;
      }
      .form-group {
        margin-bottom: 0.5rem;
      }
    }

    /* Add-ons grid: 4 in a row on desktop, 2x2 on mobile */
    .addons-grid {
      display: grid;
      grid-template-columns: repeat(4, 1fr);
      gap: 1.5rem;
      margin-bottom: 1.2rem;
      justify-items: center;
    }
    .addons-card {
      background: #fcfcfc;
      border: 1.5px solid #e0e0e0;
      border-radius: 12px;
      box-shadow: none;
      padding: 0.7rem 0.5rem;
      margin-bottom: 0;
      min-width: 0;
      width: 100%;
      max-width: 210px;
      display: flex;
      align-items: center;
      justify-content: center;
      transition: box-shadow 0.2s, border-color 0.2s, background 0.2s;
    }
    .addons-card label {
      font-size: 1rem;
      font-weight: 500;
      text-align: left;
      line-height: 1.3;
    }
    .addons-card input[type="checkbox"] {
      width: 1.1em;
      height: 1.1em;
      margin-right: 0.7em;
    }
    .addons-card:hover {
      box-shadow: 0 4px 16px rgba(0,0,0,0.08);
      border-color: #b3d4fc;
      background: #f6fbff;
    }
    @media (max-width: 600px) {
      .addons-grid {
        grid-template-columns: 1fr 1fr;
        gap: 0.7rem;
      }
      .addons-card {
        padding: 0.5rem 0.3rem;
        max-width: 100%;
      }
      .addons-card label {
        font-size: 0.97rem;
      }
      .addons-card input[type="checkbox"] {
        width: 1em;
        height: 1em;
        margin-right: 0.5em;
      }
    }
  </style>
  <!-- Add progress tracker CSS -->
  <link rel="stylesheet" href="assets/css/progress-tracker.css">
</head>
<body>
  <!-- Header -->
  <header>
    <div class="container">
      <div class="header-content flex justify-between items-center w-full">
        <div class="logo flex-shrink-0">
          <a href="index.html" class="block">
            <img src="images/CalmaLogoTrans.png" alt="Calma Car Rental Logo" title="Calma logo" width="160" height="50">
          </a>
        </div>
        <nav class="hidden md:block">
          <ul class="nav-menu flex space-x-6">
            <li><a href="index.html">Home</a></li>
            <li><a href="index.html#cars">Our Cars</a></li>
            <li><a href="index.html#about">About Us</a></li>
            <li><a href="index.html#faq">FAQ</a></li>
            <li><a href="index.html#contact">Contact</a></li>
          </ul>
        </nav>
        <button class="mobile-menu md:hidden" aria-label="Open navigation menu">
          <i class="fas fa-bars" aria-hidden="true"></i>
        </button>
      </div>
    </div>
  </header>

  <div class="container content">
    <h1>Personal Information</h1>
    
    <a href="car-selection.html" class="back-link" id="back-to-car-selection">Back to car selection</a>
    
    <!-- NEW Progress Tracker -->
    <div class="w-full max-w-2xl mx-auto mt-6 px-4">
      <div class="flex justify-between items-center text-sm md:text-base">
        <!-- Step 1 (completed) -->
        <div class="flex flex-col items-center flex-1">
          <div class="w-8 h-8 md:w-10 md:h-10 flex items-center justify-center rounded-full bg-blue-600 text-white font-bold">
            <span class="fas fa-check" style="font-size: 0.8rem;"></span>
          </div>
          <span class="mt-1 text-blue-600 font-semibold">Trip Details</span>
        </div>

        <div class="h-1 bg-blue-600 flex-1 mx-2"></div>

        <!-- Step 2 (completed) -->
        <div class="flex flex-col items-center flex-1">
          <div class="w-8 h-8 md:w-10 md:h-10 flex items-center justify-center rounded-full bg-blue-600 text-white font-bold">
            <span class="fas fa-check" style="font-size: 0.8rem;"></span>
          </div>
          <span class="mt-1 text-blue-600 font-semibold">Vehicle Selection</span>
        </div>

        <div class="h-1 bg-blue-600 flex-1 mx-2"></div>

        <!-- Step 3 (active) -->
        <div class="flex flex-col items-center flex-1">
          <div class="w-8 h-8 md:w-10 md:h-10 flex items-center justify-center rounded-full bg-blue-600 text-white font-bold">
            3
          </div>
          <span class="mt-1 text-blue-600 font-semibold">Personal Info</span>
        </div>
      </div>
    </div>
    
    <!-- Booking Summary -->
    <div id="booking-summary">
      <div class="summary-title">Your Trip Details</div>
      <div class="summary-content">
        <div class="summary-item">
          <span class="summary-label">Pickup Location:</span>
          <span class="summary-value" id="summary-location"></span>
        </div>
        <div class="summary-item">
          <span class="summary-label">Drop-off Location:</span>
          <span class="summary-value" id="summary-dropoff-location"></span>
        </div>
        <div class="summary-item">
          <span class="summary-label">Pickup Date:</span>
          <span class="summary-value" id="summary-pickup-date"></span>
        </div>
        <div class="summary-item">
          <span class="summary-label">Return Date:</span>
          <span class="summary-value" id="summary-return-date"></span>
        </div>
        <div class="summary-item">
          <span class="summary-label">Duration:</span>
          <span class="summary-value" id="summary-duration"></span>
        </div>
        <div class="summary-item">
          <span class="summary-label">Selected Car:</span>
          <span class="summary-value" id="summary-car"></span>
        </div>
        <div class="summary-section">
          <h4>Additional Options</h4>
          <div id="additional-options-summary">
            <!-- Additional options will be added here by JavaScript -->
          </div>
        </div>
        <div class="summary-item total">
          <span class="summary-label">Total Price:</span>
          <span class="summary-value" id="summary-total"></span>
        </div>
      </div>
    </div>
    
    <!-- Personal Information Form -->
    <form id="customer-form" class="personal-info-form">
      <div class="form-header">
        <h2>Enter Your Details</h2>
      </div>
      
      <div class="form-body">
        <div class="form-grid">
          <div class="form-group">
            <label class="required">First Name</label>
            <input type="text" id="firstName" name="firstName" placeholder="Enter First Name" required>
            <div id="firstName-error" class="validation-message"></div>
          </div>

          <div class="form-group">
            <label class="required">Last Name</label>
            <input type="text" id="lastName" name="lastName" placeholder="Enter Last Name" required>
            <div id="lastName-error" class="validation-message"></div>
          </div>

          <div class="form-group">
            <label class="required">Email Address</label>
            <input type="email" id="email" name="email" placeholder="Enter Email Address" required>
            <div id="email-error" class="validation-message"></div>
          </div>

          <div class="form-group">
            <label class="required">Phone Number</label>
            <div style="display: flex; gap: 0.5rem; align-items: center;">
              <input type="text" id="phoneCountryCode" name="phoneCountryCode" value="+" maxlength="5" required style="width: 60px; text-align: center;" placeholder="+30">
              <input type="tel" id="phone" name="phone" placeholder="Enter Phone Number" required style="flex: 1;">
            </div>
            <div id="phone-error" class="validation-message"></div>
          </div>

          <div class="form-group">
            <label class="required">Age</label>
            <input type="number" id="age" name="age" min="25" max="99" placeholder="Enter Age" required>
            <div id="age-error" class="validation-message"></div>
            <div class="hint">You must be at least 25 years old to rent a car.</div>
          </div>

          <div class="form-group">
            <label class="required">Driver's License Number</label>
            <input type="text" id="driverLicense" name="driverLicense" placeholder="Enter Driver's License Number">
            <div id="driverLicense-error" class="validation-message"></div>
          </div>
          
          <div class="form-group">
            <label class="required">License Expiration Date</label>
            <input type="text" id="licenseExpiry" name="licenseExpiry" required 
                   placeholder="mm/dd/yyyy" readonly
                   style="cursor: pointer; background-image: url('data:image/svg+xml,%3Csvg xmlns=%22http://www.w3.org/2000/svg%22 viewBox=%220 0 24 24%22 fill=%22%23555555%22%3E%3Cpath d=%22M9 11H7v2h2v-2zm4 0h-2v2h2v-2zm4 0h-2v2h2v-2zm2-7h-1V2h-2v2H8V2H6v2H5c-1.1 0-2 .9-2 2v14c0 1.1.9 2 2 2h14c1.1 0 2-.9 2-2V6c0-1.1-.9-2-2-2zm0 16H5V9h14v11z%22/%3E%3C/svg%3E'); background-repeat: no-repeat; background-position: right 10px center; background-size: 20px; padding-right: 35px;">
            <div id="licenseExpiry-error" class="validation-message"></div>
          </div>
          
          <div class="form-group">
            <label class="required">Country</label>
<<<<<<< HEAD
            <div class="country-selector-wrapper">
              <select id="nationality" name="nationality" class="form-control country-select" required></select>
            </div>
=======
            <select id="nationality" name="nationality" class="form-control country-select" required style="width: 100%;"></select>
>>>>>>> 9c40be19
            <div id="nationality-error" class="validation-message"></div>
          </div>
          
          <div class="form-group full-width">
            <label>Special Requests</label>
            <textarea id="specialRequests" name="specialRequests" rows="3"></textarea>
            <div id="specialRequests-error" class="validation-message"></div>
          </div>

          <!-- Add-ons Section -->
          <div class="addons-section mb-6">
            <h3 class="text-xl font-semibold mb-4">Add-ons</h3>
            <div class="grid grid-cols-1 md:grid-cols-2 gap-4">
                <div class="addon-option p-4 border rounded-lg hover:border-blue-500 transition-colors">
                    <label class="flex items-center space-x-3 cursor-pointer">
                        <input type="checkbox" id="childSeat" name="addons" value="child-seat" class="form-checkbox h-5 w-5 text-blue-600">
                        <div>
                            <span class="font-medium">Child Seat</span>
                            <p id="childSeatPrice" class="text-sm text-gray-600">€5.00 per rental</p>
                        </div>
                    </label>
                </div>
                <div class="addon-option p-4 border rounded-lg hover:border-blue-500 transition-colors">
                    <label class="flex items-center space-x-3 cursor-pointer">
                        <input type="checkbox" id="boosterSeat" name="addons" value="booster-seat" class="form-checkbox h-5 w-5 text-blue-600">
                        <div>
                            <span class="font-medium">Booster Seat</span>
                            <p id="boosterSeatPrice" class="text-sm text-gray-600">€3.00 per rental</p>
                        </div>
                    </label>
                </div>
            </div>
          </div>
        </div>
        
        <div class="form-check">
          <input type="checkbox" id="termsAccepted" name="termsAccepted" required>
          <label for="termsAccepted">I agree to the <a href="#" id="terms-link">Terms and Conditions</a> and <a href="#">Privacy Policy</a></label>
        </div>
        <p style="color:#555;font-size:0.95rem;margin-top:0.5rem;">
          Note: Only <strong>45%</strong> of the total rental price will be paid online. The remaining <strong>55%</strong> must be paid in person when picking up the car.
        </p>
        <div id="termsAccepted-error" class="validation-message"></div>
      </div>
      
      <div class="form-actions">
        <button type="button" id="back-btn" class="btn btn-secondary">
          <i class="fas fa-arrow-left"></i> Back
        </button>
        <div class="form-group form-submit">
          <button type="submit" id="complete-booking-btn" class="btn btn-primary">
            Proceed to Payment <i class="fas fa-credit-card"></i>
          </button>
        </div>
      </div>
    </form>

    <!-- Terms and Conditions Modal -->
    <div id="terms-modal" class="modal">
      <div class="modal-content">
        <span class="close-modal">&times;</span>
        <h2>Terms and Conditions</h2>
        <div class="terms-content">
          <h3>1. Rental Agreement</h3>
          <p>This agreement is between the customer ("you") and Calma Car Rental ("we" or "us").</p>
          
          <h3>2. Vehicle Use</h3>
          <p>The vehicle must only be driven by the person(s) named on this rental agreement and only if they hold a full valid driving license.</p>
          
          <h3>3. Insurance</h3>
          <p>Basic insurance is included in the rental price.</p>
          
          <h3>4. Fuel Policy</h3>
          <p>The vehicle will be supplied with a full tank of fuel and should be returned with a full tank.</p>
          
          <h3>5. Cancellation Policy</h3>
          <p>Free cancellation up to 48 hours before pickup. Cancellations within 48 hours of pickup will be charged 50% of the total rental cost.</p>
        </div>
      </div>
    </div>
  </div>

  <!-- Loading Overlay -->
  <div id="loading-overlay">
    <div class="spinner"></div>
  </div>

  <!-- JavaScript -->
  <!-- <script src="assets/js/customer-info.js"></script> -->
  
  <!-- Country Selector Script -->
  <script>
    document.addEventListener('DOMContentLoaded', function() {
      // Initialize Select2 for country selection
      const countries = [
        "Afghanistan", "Albania", "Algeria", "Andorra", "Angola", "Antigua and Barbuda", "Argentina", "Armenia", "Australia", 
        "Austria", "Azerbaijan", "Bahamas", "Bahrain", "Bangladesh", "Barbados", "Belarus", "Belgium", "Belize", "Benin", 
        "Bhutan", "Bolivia", "Bosnia and Herzegovina", "Botswana", "Brazil", "Brunei", "Bulgaria", "Burkina Faso", "Burundi", 
        "Cabo Verde", "Cambodia", "Cameroon", "Canada", "Central African Republic", "Chad", "Chile", "China", "Colombia", 
        "Comoros", "Congo", "Costa Rica", "Croatia", "Cuba", "Cyprus", "Czech Republic", "Denmark", "Djibouti", "Dominica", 
        "Dominican Republic", "Ecuador", "Egypt", "El Salvador", "Equatorial Guinea", "Eritrea", "Estonia", "Eswatini", 
        "Ethiopia", "Fiji", "Finland", "France", "Gabon", "Gambia", "Georgia", "Germany", "Ghana", "Greece", "Grenada", 
        "Guatemala", "Guinea", "Guinea-Bissau", "Guyana", "Haiti", "Honduras", "Hungary", "Iceland", "India", "Indonesia", 
        "Iran", "Iraq", "Ireland", "Israel", "Italy", "Jamaica", "Japan", "Jordan", "Kazakhstan", "Kenya", "Kiribati", 
        "Korea, North", "Korea, South", "Kosovo", "Kuwait", "Kyrgyzstan", "Laos", "Latvia", "Lebanon", "Lesotho", "Liberia", 
        "Libya", "Liechtenstein", "Lithuania", "Luxembourg", "Madagascar", "Malawi", "Malaysia", "Maldives", "Mali", "Malta", 
        "Marshall Islands", "Mauritania", "Mauritius", "Mexico", "Micronesia", "Moldova", "Monaco", "Mongolia", "Montenegro", 
        "Morocco", "Mozambique", "Myanmar", "Namibia", "Nauru", "Nepal", "Netherlands", "New Zealand", "Nicaragua", "Niger", 
        "Nigeria", "North Macedonia", "Norway", "Oman", "Pakistan", "Palau", "Palestine", "Panama", "Papua New Guinea", 
        "Paraguay", "Peru", "Philippines", "Poland", "Portugal", "Qatar", "Romania", "Russia", "Rwanda", "Saint Kitts and Nevis", 
        "Saint Lucia", "Saint Vincent and the Grenadines", "Samoa", "San Marino", "Sao Tome and Principe", "Saudi Arabia", 
        "Senegal", "Serbia", "Seychelles", "Sierra Leone", "Singapore", "Slovakia", "Slovenia", "Solomon Islands", "Somalia", 
        "South Africa", "South Sudan", "Spain", "Sri Lanka", "Sudan", "Suriname", "Sweden", "Switzerland", "Syria", "Taiwan", 
        "Tajikistan", "Tanzania", "Thailand", "Timor-Leste", "Togo", "Tonga", "Trinidad and Tobago", "Tunisia", "Turkey", 
        "Turkmenistan", "Tuvalu", "Uganda", "Ukraine", "United Arab Emirates", "United Kingdom", "United States", "Uruguay", 
        "Uzbekistan", "Vanuatu", "Vatican City", "Venezuela", "Vietnam", "Yemen", "Zambia", "Zimbabwe"
      ];
      
      // Populate the select with countries
      const $countrySelect = $('.country-select');
      $countrySelect.append('<option value="">Select a country</option>');
      
      countries.forEach(country => {
        $countrySelect.append(`<option value="${country}">${country}</option>`);
      });
      
      // Initialize Select2
      $countrySelect.select2({
        placeholder: "Search for a country...",
        allowClear: true,
        width: '100%',
        dropdownCssClass: 'country-dropdown',
        containerCssClass: 'country-container'
      });
      
      // Custom styling to ensure dropdown is visible
      $('.select2-dropdown').css('z-index', '99999');
      
      // Initialize datepicker for license expiration date
      $("#licenseExpiry").datepicker({
        dateFormat: 'mm/dd/yy',
        changeMonth: true,
        changeYear: true,
        yearRange: 'c:c+10', // Current year to 10 years in the future
        minDate: 0, // Cannot select dates in the past
        beforeShow: function(input, inst) {
          // Ensure the datepicker appears above everything
          setTimeout(function() {
            inst.dpDiv.css({
              'z-index': 100000
            });
          }, 0);
        }
      });
      
      console.log('Select2 country selector and datepicker initialized');
    });
  </script>
  
  <!-- Debug Script -->
  <script>
    // Addon prices for use throughout the script
    const optionPrices = {};

    async function loadAddonPrices() {
      try {
        const res = await fetch('/api/addons');
        const data = await res.json();
        if (data && data.success && Array.isArray(data.addons)) {
          data.addons.forEach(addon => {
            if (addon.id === 'child-seat') {
              optionPrices.childSeat = addon.price;
              const p = document.getElementById('childSeatPrice');
              if (p) p.textContent = `€${addon.price.toFixed(2)} per rental`;
            } else if (addon.id === 'booster-seat') {
              optionPrices.boosterSeat = addon.price;
              const p = document.getElementById('boosterSeatPrice');
              if (p) p.textContent = `€${addon.price.toFixed(2)} per rental`;
            }
          });
        }
      } catch (err) {
        console.error('Failed to load addon prices', err);
      }
    }

    // Convert a date string like MM/DD/YYYY to ISO YYYY-MM-DD
    function convertToIso(dateStr) {
      if (!dateStr) return '';
      const parts = dateStr.split('/');
      if (parts.length === 3) {
        const [month, day, year] = parts;
        return `${year}-${month.padStart(2, '0')}-${day.padStart(2, '0')}`;
      }
      // Fallback: attempt to parse natively
      try {
        return new Date(dateStr).toISOString().split('T')[0];
      } catch (e) {
        return dateStr;
      }
    }

    document.addEventListener('DOMContentLoaded', function() {
      loadAddonPrices();
      // Set the correct progress step indicators
      const steps = document.querySelectorAll('.step');
      const stepTitles = document.querySelectorAll('.step-title');
      
      // Initialize progress steps
      function updateProgressSteps(currentStep) {
        steps.forEach((step, index) => {
          if (index + 1 === currentStep) {
            step.classList.add('active');
            step.classList.remove('completed');
          } else if (index + 1 < currentStep) {
            step.classList.add('completed');
            step.classList.remove('active');
          } else {
            step.classList.remove('active', 'completed');
          }
        });
        
        stepTitles.forEach((title, index) => {
          if (index + 1 === currentStep) {
            title.classList.add('active');
          } else {
            title.classList.remove('active');
          }
        });
      }
      
      // We're on step 3 (Personal Information)
      updateProgressSteps(3);
      
      // Handle back button click
      document.getElementById('back-btn').addEventListener('click', function() {
        window.location.href = 'car-selection.html';
      });
      
      // Add debug logging
      console.log('Debug script loaded');
      
      // Populate Trip Details from URL parameters or localStorage
      function populateTripDetails() {
        console.log('Populating trip details...');
        
        // Try to get data from URL parameters
        const urlParams = new URLSearchParams(window.location.search);
        
        // Get location information
        const pickupLocation = urlParams.get('pickup-location') || localStorage.getItem('pickupLocation') || '';
        const dropoffLocation = urlParams.get('dropoff-location') || localStorage.getItem('dropoffLocation') || pickupLocation;
        
        // Get date information
        const pickupDate = urlParams.get('pickup-date') || localStorage.getItem('pickupDate') || '';
        const pickupTime = urlParams.get('pickup-time') || localStorage.getItem('pickupTime') || '';
        const returnDate = urlParams.get('dropoff-date') || localStorage.getItem('returnDate') || '';
        const returnTime = urlParams.get('dropoff-time') || localStorage.getItem('returnTime') || '';
        
        // Calculate duration (inclusive, as on car selection page)
        let durationDays = 1;
        if (pickupDate && returnDate) {
          const pickup = new Date(pickupDate);
          const returnD = new Date(returnDate);
          durationDays = Math.ceil((returnD - pickup) / (1000 * 60 * 60 * 24)) + 1;
          if (durationDays < 1) durationDays = 1;
        }
        
        // Get car information
        let carName = urlParams.get('car-name') || '';
        let carMake = '';
        let carModel = '';
        let carPrice = 0;
        let totalPrice = 0;
        try {
          const storedCarData = JSON.parse(localStorage.getItem('selectedCar') || '{}');
          console.log('Loaded selectedCar from localStorage:', storedCarData);
          if (storedCarData) {
            carMake = carMake || storedCarData.make;
            carModel = carModel || storedCarData.model;
            if (storedCarData.price && storedCarData.price > 0) {
              carPrice = storedCarData.price;
            }
            if (storedCarData.totalPrice && storedCarData.totalPrice > 0) {
              totalPrice = storedCarData.totalPrice;
            }
          }
        } catch (e) {
          console.error('Error getting car data from localStorage:', e);
        }
        // If no totalPrice from storage, calculate
        if (!totalPrice && carPrice > 0 && durationDays > 0) {
          totalPrice = carPrice * durationDays;
        }
        console.log('Summary values:', {carMake, carModel, carPrice, durationDays, totalPrice});
        // Format dates for display
        function formatDate(dateStr, timeStr) {
          if (!dateStr) return 'N/A';
          
          try {
            const date = new Date(dateStr);
            const datePart = date.toLocaleDateString('en-US', {
              weekday: 'short',
              month: 'short',
              day: 'numeric',
              year: 'numeric'
            });
            
            return timeStr ? `${datePart}, ${timeStr}` : datePart;
          } catch (e) {
            console.error('Error formatting date:', e);
            return dateStr;
          }
        }
        
        // Format locations for display
        function formatLocation(location) {
          const locationMap = {
            'airport': 'Chania Airport',
            'port': 'Chania Port',
            'city': 'Chania City Center',
            'hotel': 'Your Hotel/Villa'
          };
          
          return locationMap[location] || location;
        }
        
        // Update summary elements
        document.getElementById('summary-location').textContent = formatLocation(pickupLocation);
        document.getElementById('summary-dropoff-location').textContent = formatLocation(dropoffLocation);
        document.getElementById('summary-pickup-date').textContent = formatDate(pickupDate, pickupTime);
        document.getElementById('summary-return-date').textContent = formatDate(returnDate, returnTime);
        document.getElementById('summary-duration').textContent = `${durationDays} day${durationDays > 1 ? 's' : ''}`;
        document.getElementById('summary-car').textContent = `${carMake} ${carModel}`;
        document.getElementById('summary-total').textContent = (totalPrice > 0) ? `€${totalPrice.toFixed(2)}` : 'N/A';
        
        console.log('Trip details populated successfully');
      }
      
      // Call the function when the page loads
      populateTripDetails();
      
      // Update total price when additional options are changed
      function updateTotalPrice() {
        // Get base price information
        const dailyRate = parseFloat(document.getElementById('summary-daily-rate').textContent.replace('€', '').replace('/day', '')) || 0;
        
        // Get duration
        const durationText = document.getElementById('summary-duration').textContent;
        const durationDays = parseInt(durationText.split(' ')[0]) || 1;
        
        // Calculate base price
        let totalPrice = dailyRate * durationDays;
        
        // Check additional options
        const childSeatElem = document.getElementById('childSeat');
        const boosterSeatElem = document.getElementById('boosterSeat');
        const childSeat = childSeatElem ? childSeatElem.checked : false;
        const boosterSeat = boosterSeatElem ? boosterSeatElem.checked : false;
        // Add additional options costs
        if (childSeat) totalPrice += (optionPrices.childSeat || 0);
        if (boosterSeat) totalPrice += (optionPrices.boosterSeat || 0);
        
        // Update additional options summary
        const additionalOptionsSummary = document.getElementById('additional-options-summary');
        additionalOptionsSummary.innerHTML = '';
        
        if (childSeat) {
          additionalOptionsSummary.innerHTML += `<div class="option-item">Child Seat: €${(optionPrices.childSeat || 0).toFixed(2)}</div>`;
        }

        if (boosterSeat) {
          additionalOptionsSummary.innerHTML += `<div class="option-item">Booster Seat: €${(optionPrices.boosterSeat || 0).toFixed(2)}</div>`;
        }
        
        if (!childSeat && !boosterSeat) {
          additionalOptionsSummary.innerHTML = '<div class="option-item">None selected</div>';
        }
        
        // Update total price display
        document.getElementById('summary-total').textContent = `€${totalPrice.toFixed(2)}`;
      }
      
      // Add event listeners to additional options checkboxes
      ['childSeat', 'boosterSeat'].forEach(option => {
        const checkbox = document.getElementById(option);
        if (checkbox) {
          checkbox.addEventListener('change', updateTotalPrice);
        }
      });
      
      // Get form and button
      const form = document.getElementById('customer-form');
      const submitBtn = document.getElementById('complete-booking-btn');
      
      console.log('Form:', form);
      console.log('Submit button:', submitBtn);
      
      // Flag to prevent multiple submissions
      let isSubmitting = false;
      
      // Function to show success message
      function showSuccessMessage() {
        // Create a success message element if it doesn't exist
        let successMessage = document.getElementById('booking-success-message');
        if (!successMessage) {
          successMessage = document.createElement('div');
          successMessage.id = 'booking-success-message';
          successMessage.className = 'alert alert-success';
          successMessage.style.position = 'fixed';
          successMessage.style.top = '20px';
          successMessage.style.left = '50%';
          successMessage.style.transform = 'translateX(-50%)';
          successMessage.style.zIndex = '9999';
          successMessage.style.padding = '15px 25px';
          successMessage.style.borderRadius = '5px';
          successMessage.style.boxShadow = '0 4px 8px rgba(0,0,0,0.2)';
          successMessage.style.backgroundColor = '#dff0d8';
          successMessage.style.color = '#3c763d';
          successMessage.style.border = '1px solid #d6e9c6';
          document.body.appendChild(successMessage);
        }
        
        successMessage.innerHTML = '<i class="fas fa-check-circle"></i> Booking successful! Redirecting to payment page...';
        successMessage.style.display = 'block';
      }
      
      // Add a direct event listener to the submit button
      if (submitBtn) {
        submitBtn.addEventListener('click', function(e) {
          console.log('Submit button clicked from inline handler');
          
          // Prevent duplicate submissions
          if (isSubmitting) {
            console.log('Form is already being submitted, preventing duplicate submission');
            e.preventDefault();
            return;
          }
          
          // Force direct submission by collecting form data manually
          e.preventDefault();
          
          const firstName = document.getElementById('firstName').value;
          const lastName = document.getElementById('lastName').value;
          const email = document.getElementById('email').value;
          const phone = document.getElementById('phone').value;
          const driverLicense = document.getElementById('driverLicense').value;
          const licenseExpiry = document.getElementById('licenseExpiry').value;
          const age = document.getElementById('age').value;
          const nationality = document.getElementById('nationality').value;
          
          // Basic validation
          if (!firstName || !lastName || !email || !phone || !licenseExpiry || !age || !nationality) {
            alert('Please fill in all required fields');
            return;
          }
          
          // Validate age (must be at least 25)
          if (parseInt(age) < 25) {
            alert('You must be at least 25 years old to rent a car');
            document.getElementById('age').focus();
            return;
          }
          
          // Check terms acceptance
          const termsAccepted = document.getElementById('termsAccepted').checked;
          if (!termsAccepted) {
            alert('Please accept the terms and conditions');
            return;
          }
          
          // Set submitting flag to prevent duplicate submissions
          isSubmitting = true;
          
          // Disable submit button to prevent multiple clicks
          submitBtn.disabled = true;
          submitBtn.classList.add('disabled');
          submitBtn.innerHTML = '<i class="fas fa-spinner fa-spin"></i> Processing...';
          
          // Show loading overlay
          const loadingOverlay = document.getElementById('loading-overlay');
          if (loadingOverlay) {
            loadingOverlay.style.display = 'flex';
          }
          
          // Get URL parameters for booking data
          const urlParams = new URLSearchParams(window.location.search);
          const carName = urlParams.get('car-name') || '';
          const carMake = carName.split(' ')[0] || '';
          const carModel = carName.split(' ').slice(1).join(' ') || '';
          const carPrice = parseFloat(urlParams.get('car-price') || 0);
          
          // Get car data more reliably - try to get from local storage if URL params are missing
          let finalCarId = urlParams.get('car-id') || '';
          let finalCarMake = carMake;
          let finalCarModel = carModel; 
          let finalDailyRate = carPrice;
          let storedCarData = null;
          try {
            storedCarData = JSON.parse(localStorage.getItem('selectedCar'));
            if (storedCarData) {
              finalCarId = finalCarId || storedCarData.id;
              finalCarMake = finalCarMake || storedCarData.make;
              finalCarModel = finalCarModel || storedCarData.model;
              finalDailyRate = finalDailyRate || storedCarData.price;
              console.log('Retrieved car data from localStorage:', storedCarData);
            }
          } catch (e) {
            console.error('Error retrieving car data from localStorage:', e);
          }
          // Calculate total price based on duration and selected car
          const durationDays = parseInt(urlParams.get('duration') || 1);
          // Fetch total price from backend before submitting
          const fetchTotalPrice = async () => {
            const carId = finalCarId;
            const pickupDateRaw = urlParams.get('pickup-date');
            const returnDateRaw = urlParams.get('dropoff-date');
            if (!carId || !pickupDateRaw || !returnDateRaw) return 0;
            const pickupDate = convertToIso(pickupDateRaw);
            const returnDate = convertToIso(returnDateRaw);
            // Calculate month and days
            const pickupMonth = new Date(pickupDate).toISOString().slice(0, 7);
            const pickup = new Date(pickupDate);
            const dropoff = new Date(returnDate);
            const days = Math.ceil((dropoff - pickup) / (1000 * 60 * 60 * 24)) + 1;
            try {
              const resp = await fetch(`/api/get-price?car_id=${encodeURIComponent(carId)}&month=${encodeURIComponent(pickupMonth)}&days=${days}`);
              const data = await resp.json();
              if (data.success && data.total_price) return data.total_price;
              return 0;
            } catch (e) {
              return 0;
            }
          };
          fetchTotalPrice().then(async (basePrice) => {
            let totalPrice = basePrice;
            if (!totalPrice || totalPrice <= 0) {
              // Fallback to stored price if API didn't return a value
              if (storedCarData && storedCarData.totalPrice) {
                totalPrice = storedCarData.totalPrice;
              } else {
                totalPrice = finalDailyRate * durationDays;
              }
            }
            // Check additional options
            const childSeat = document.getElementById('childSeat').checked;
            const boosterSeat = document.getElementById('boosterSeat').checked;
            // Add additional options costs
            if (childSeat) totalPrice += (optionPrices.childSeat || 0);
            if (boosterSeat) totalPrice += (optionPrices.boosterSeat || 0);
            console.log('Fetched totalPrice before booking:', totalPrice);
            if (!totalPrice || totalPrice <= 0) {
              alert('Could not fetch price for this car and dates. Please try again or contact support.');
              resetSubmitButton();
              return;
            }
            // Create booking data with snake_case field names for server
            const bookingData = {
              car_id: finalCarId,
              customer_first_name: firstName,
              customer_last_name: lastName,
              customer_email: email,
              customer_phone: phone,
              driver_license: driverLicense,
              license_expiration: licenseExpiry,
              customer_age: age,
              country: nationality,
                pickup_date: convertToIso(urlParams.get('pickup-date')),
                return_date: convertToIso(urlParams.get('dropoff-date')),
              pickup_location: urlParams.get('pickup-location'),
              dropoff_location: urlParams.get('dropoff-location'),
              car_make: finalCarMake,
              car_model: finalCarModel,
              daily_rate: Math.round(totalPrice / durationDays),
              total_price: totalPrice,
              child_seat: childSeat,
              booster_seat: boosterSeat,
              special_requests: document.getElementById('specialRequests').value
            };
            console.log('FINAL booking payload to send:', bookingData);
            
            // Button is already disabled above, and loading overlay already shown
            
            fetch("/api/bookings", {
              method: "POST",
              headers: { "Content-Type": "application/json" },
              body: JSON.stringify(bookingData)
            })
            .then(async (response) => {
              const contentType = response.headers.get("content-type");
              const rawBody = await response.clone().text();
              
              console.log(`Booking API response status: ${response.status} ${response.statusText}`);
              console.log('Raw response body:', rawBody);
            
              if (!response.ok) {
                throw new Error(`Booking failed. Status: ${response.status}. Message: ${rawBody}`);
              }
            
              if (!contentType || !contentType.includes("application/json")) {
                throw new Error(`Unexpected response format. Raw body: ${rawBody}`);
              }
            
              const data = await response.json();
              if (!data.success) {
                throw new Error(`Booking failed. Server responded: ${JSON.stringify(data)}`);
              }
            
              // Show success message
              showSuccessMessage();
                
              // Redirect after a short delay
              setTimeout(() => {
                const bookingSummary = {
                  bookingReference: data.booking_reference,
                  pickupLocation: bookingData.pickup_location,
                  pickupDate: bookingData.pickup_date,
                  returnDate: bookingData.return_date,
                  selectedCar: {
                    id: finalCarId,
                    make: finalCarMake,
                    model: finalCarModel,
                    price: finalDailyRate
                  },
                  durationDays: durationDays,
                  totalPrice: totalPrice,
                  customer: {
                    firstName: firstName,
                    lastName: lastName,
                    email: email,
                    phone: phone,
                    age: age,
                    driverLicense: driverLicense,
                    nationality: nationality,
                    additionalOptions: {
                      childSeat: childSeat,
                      boosterSeat: boosterSeat
                    }
                  }
                };
                localStorage.setItem('currentBooking', JSON.stringify(bookingSummary));
                window.location.href = 'payment.html';
              }, 1000);
            })
            .catch((error) => {
              console.error('Booking error:', error);
              alert(`Booking error: ${error.message}`);
              resetSubmitButton();
            })
            .finally(() => {
              isSubmitting = false;
            });
          });
        });
      }
      
      // Handle terms and conditions modal
      const termsLink = document.getElementById('terms-link');
      const termsModal = document.getElementById('terms-modal');
      const closeModal = document.querySelector('.close-modal');
      
      if (termsLink && termsModal) {
        termsLink.addEventListener('click', function(e) {
          e.preventDefault();
          termsModal.style.display = 'block';
        });
        
        closeModal.addEventListener('click', function() {
          termsModal.style.display = 'none';
        });
        
        window.addEventListener('click', function(e) {
          if (e.target === termsModal) {
            termsModal.style.display = 'none';
          }
        });
      }
      
      // Add resetSubmitButton function to re-enable the button and hide overlay
      function resetSubmitButton() {
        isSubmitting = false;
        submitBtn.disabled = false;
        submitBtn.classList.remove('disabled');
        submitBtn.innerHTML = 'Proceed to Payment <i class="fas fa-credit-card"></i>';
        const loadingOverlay = document.getElementById('loading-overlay');
        if (loadingOverlay) {
          loadingOverlay.style.display = 'none';
        }
      }
    });
  </script>
  <script src="assets/js/mobile-menu.js"></script>
  
  <!-- Footer -->
  <footer>
    <div class="container">
      <div class="footer-content">
        <div class="footer-column">
          <h3>Calma Car Rental</h3>
          <ul>
            <li><a href="index.html#about">About Us</a></li>
            <li><a href="index.html#cars">Our Fleet</a></li>
            <li><a href="index.html#additional">Terms & Conditions</a></li>
          </ul>
        </div>
        
        <div class="footer-column">
          <h3>Support</h3>
          <ul>
            <li><a href="index.html#faq">FAQ</a></li>
            <li><a href="index.html#contact">Contact Us</a></li>
            <li><a href="#">Privacy Policy</a></li>
          </ul>
        </div>
        
        <div class="footer-column">
          <h3>Connect with Us</h3>
          <ul>
            <li><a href="#"><i class="fab fa-facebook"></i> Facebook</a></li>
              <li><a href="https://www.instagram.com/calmarental/" target="_blank" rel="noopener noreferrer"><i class="fab fa-instagram"></i> Instagram</a></li>
            <li><a href="#"><i class="fab fa-twitter"></i> Twitter</a></li>
          </ul>
        </div>
      </div>
      
      <div class="copyright">
        <p>&copy; 2023 Calma Car Rental. All rights reserved.</p>
      </div>
    </div>
  </footer>
</body>
</html><|MERGE_RESOLUTION|>--- conflicted
+++ resolved
@@ -1244,13 +1244,9 @@
           
           <div class="form-group">
             <label class="required">Country</label>
-<<<<<<< HEAD
-            <div class="country-selector-wrapper">
+ <div class="country-selector-wrapper">
               <select id="nationality" name="nationality" class="form-control country-select" required></select>
             </div>
-=======
-            <select id="nationality" name="nationality" class="form-control country-select" required style="width: 100%;"></select>
->>>>>>> 9c40be19
             <div id="nationality-error" class="validation-message"></div>
           </div>
           
