--- conflicted
+++ resolved
@@ -1969,11 +1969,8 @@
         await pool.query('UPDATE cars SET show_on_homepage = $1 WHERE car_id = $2', [show_on_homepage, carId]);
         return res.json({ success: true });
     } catch (err) {
-<<<<<<< HEAD
         if (err.code === '42703') {
-=======
  if (err.code === '42703') {
->>>>>>> dccbc533
             try {
                 await pool.query('ALTER TABLE cars ADD COLUMN IF NOT EXISTS show_on_homepage BOOLEAN DEFAULT false');
                 await pool.query('UPDATE cars SET show_on_homepage = $1 WHERE car_id = $2', [show_on_homepage, carId]);
