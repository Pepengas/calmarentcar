--- conflicted
+++ resolved
@@ -723,8 +723,7 @@
             const carsTableExists = tablesResult.rows[0].exists;
 
             if (carsTableExists) {
-<<<<<<< HEAD
-                // Determine if make/model columns exist
+// Determine if make/model columns exist
                 const columnsResult = await pool.query(`
                     SELECT column_name FROM information_schema.columns
                     WHERE table_name = 'cars' AND column_name IN ('make', 'model')
@@ -732,10 +731,6 @@
                 const hasMakeModel = columnsResult.rows.length === 2;
 
                 if (hasMakeModel) {
-=======
-                try {
-                    // Attempt join using make/model columns
->>>>>>> 1d98250d
                     result = await pool.query(`
                         SELECT DISTINCT ON (b.booking_reference)
                             b.*, c.make AS car_make_db, c.model AS car_model_db
@@ -743,13 +738,7 @@
                         LEFT JOIN cars c ON b.car_id = c.car_id
                         ORDER BY b.booking_reference, b.date_submitted DESC
                     `);
-<<<<<<< HEAD
-                } else {
-=======
-                } catch (joinErr) {
-                    console.warn('⚠️ Failed join on make/model, trying name column:', joinErr.message);
-                    // Fallback: join by matching booking make/model to car name column
->>>>>>> 1d98250d
+} else {
                     result = await pool.query(`
                         SELECT DISTINCT ON (b.booking_reference)
                             b.*, c.name AS car_name_lookup
