/**
 * Calma Car Rental - Server
 * Clean Express.js backend with PostgreSQL integration
 */

// Import required packages
const express = require('express');
const path = require('path');
const fs = require('fs');
const cors = require('cors');
const cookieParser = require('cookie-parser');
const session = require('express-session');
const { v4: uuidv4 } = require('uuid');
const bcrypt = require('bcrypt');
const { body, param, query, validationResult } = require('express-validator');
const xss = require('xss');
require('dotenv').config();

const { Resend } = require('resend');
const resendApiKey = process.env.RESEND_API_KEY;
const resend = resendApiKey ? new Resend(resendApiKey) : null;

// Register JSX support for React email templates
const { register: esbuildRegister } = require('esbuild-register/dist/node');
esbuildRegister({ extensions: ['.jsx'] });

const React = require('react');
const { render } = require('@react-email/render');
const BookingConfirmationEmail = require('./emails/BookingConfirmation.jsx').default;
const multer = require('multer');

// Ensure the Stripe secret key is provided
if (!process.env.STRIPE_SECRET_KEY) {
  throw new Error('Missing STRIPE_SECRET_KEY environment variable');
}

// Initialize Stripe with error handling
let stripe;
try {
    stripe = require('stripe')(process.env.STRIPE_SECRET_KEY);
} catch (error) {
    console.error('Failed to initialize Stripe:', error.message);
    process.exit(1);
}

// Import database pool
const { pool, registerCreateTables } = require('./database');

// Initialize Express app
const app = express();
app.set('view engine', 'ejs');
app.set('views', path.join(__dirname, 'views'));
const port = process.env.PORT || 3000;
// Fallback frontend URL used if the environment variable is not provided
const FRONTEND_URL = process.env.FRONTEND_URL || `http://localhost:${port}`;

console.log(`FRONTEND_URL set to: ${FRONTEND_URL}`);

// Stripe requires a minimum amount of 0.50 EUR
const MIN_CHARGE_AMOUNT = 0.5;

// CORS configuration
const ALLOWED_ORIGIN = 'https://calmarental.com';
const corsOptions = {
    origin: ALLOWED_ORIGIN,
    credentials: true,
};

// Middleware
app.use(cors(corsOptions));
// Trust the first proxy when behind load balancers or reverse proxies
app.set('trust proxy', 1);
app.use(express.json());
app.use(express.urlencoded({ extended: true }));
app.use(cookieParser());
app.use(session({
  secret: process.env.SESSION_SECRET || "supersecret",
  resave: false,
  saveUninitialized: false,
  cookie: {
    httpOnly: true,
    secure: process.env.NODE_ENV === "production",
    maxAge: 24 * 60 * 60 * 1000
  }
}));

// Simple recursive sanitizer for all incoming values
function sanitizeObject(obj) {
    if (!obj) return;
    Object.keys(obj).forEach(key => {
        const value = obj[key];
        if (typeof value === 'string') {
            obj[key] = xss(value.trim());
        } else if (typeof value === 'object') {
            sanitizeObject(value);
        }
    });
}

const sanitizeMiddleware = (req, res, next) => {
    sanitizeObject(req.body);
    sanitizeObject(req.params);
    sanitizeObject(req.query);
    next();
};

// Apply sanitizer to all incoming requests
app.use(sanitizeMiddleware);

// Helper to run express-validator checks
const validate = (validations) => async (req, res, next) => {
    await Promise.all(validations.map(v => v.run(req)));
    const errors = validationResult(req);
    if (!errors.isEmpty()) {
        return res.status(400).json({ success: false, errors: errors.array() });
    }
    next();
};

function slugify(text) {
    return (text || '')
        .toString()
        .toLowerCase()
        .replace(/[^a-z0-9]+/g, '-')
        .replace(/^-|-$/g, '');
}

function getDefaultMonthlyPricing(basePrice) {
    const p = Math.round(parseFloat(basePrice) || 0);
    const year = new Date().getFullYear();
    const multipliers = [1,1,1,1,1.1,1.2,1.3,1.4,1.2,1,1,1];
    const pricing = {};
    for (let i = 0; i < 12; i++) {
        const month = `${year}-${String(i + 1).padStart(2, '0')}`;
        const price = Math.round(p * multipliers[i]);
        pricing[month] = {
            day_1: price,
            day_2: price,
            day_3: price,
            day_4: price,
            day_5: price,
            day_6: price,
            day_7: price,
            extra_day: price
        };
    }
    return pricing;
}

function getMonthNumber(key) {
    if (!key) return NaN;
    if (key.includes('-')) {
        const n = parseInt(key.split('-')[1], 10);
        if (!isNaN(n)) return n;
    }
    const months = ['January','February','March','April','May','June','July','August','September','October','November','December'];
    const idx = months.indexOf(key);
    return idx >= 0 ? idx + 1 : NaN;
}

function getMonthPricing(pricing, monthKey) {
    if (!pricing) return null;
    if (pricing[monthKey]) return pricing[monthKey];
    const target = getMonthNumber(monthKey);
    if (isNaN(target)) return null;
    for (const key of Object.keys(pricing)) {
        if (getMonthNumber(key) === target) {
            return pricing[key];
        }
    }
    return null;
}
const uploadDir = path.join(__dirname, 'public', 'images');
if (!fs.existsSync(uploadDir)) {
    fs.mkdirSync(uploadDir, { recursive: true });
}
const storage = multer.diskStorage({
    destination: uploadDir,
    filename: (req, file, cb) => {
        const unique = Date.now() + '-' + Math.round(Math.random() * 1e9);
        cb(null, unique + path.extname(file.originalname));
    }
});
const upload = multer({ storage });
app.get("/admin.html", requireAdminAuth, (req, res) =>
  res.sendFile(path.join(__dirname, "admin.html"))
);
// Serve the login page when requesting /admin-login.html for consistency
app.get("/admin-login.html", (req, res) =>
  res.sendFile(path.join(__dirname, "admin-login.html"))
);

// Serve static files with proper MIME types
app.use(express.static(path.join(__dirname, 'public')));
app.use('/assets', express.static(path.join(__dirname, 'assets'), {
  setHeaders: (res, path) => {
    if (path.endsWith('.css')) {
      res.setHeader('Content-Type', 'text/css');
    }
  }
}));
app.use('/public', express.static(path.join(__dirname, 'public'), {
  setHeaders: (res, path) => {
    if (path.endsWith('.css')) {
      res.setHeader('Content-Type', 'text/css');
    }
  }
}));
app.use('/images', express.static(path.join(__dirname, 'public', 'images')));
// Serve the favicon for browsers and search engines
app.get('/favicon.ico', (req, res) => {
  res.sendFile(path.join(__dirname, 'public', 'favicon.ico'));
});

// Serve main HTML files
app.get('/', (req, res) => {
    res.sendFile(path.join(__dirname, 'index.html'));
});

app.get('/index.html', (req, res) => {
    res.sendFile(path.join(__dirname, 'index.html'));
});

app.get('/car-selection.html', (req, res) => {
    res.sendFile(path.join(__dirname, 'car-selection.html'));
});

app.get('/personal-info.html', (req, res) => {
    res.sendFile(path.join(__dirname, 'personal-info.html'));
});

app.get('/payment.html', (req, res) => {
    res.sendFile(path.join(__dirname, 'payment.html'));
});

app.get('/booking-confirmation.html', (req, res) => {
    res.sendFile(path.join(__dirname, 'booking-confirmation.html'));
});

app.get('/booking-details.html', (req, res) => {
    res.sendFile(path.join(__dirname, 'booking-details.html'));
});

// Create database tables if they don't exist
async function createTables() {
    try {
        if (!global.dbConnected) {
            console.warn('⚠️ Cannot create tables: database not connected');
            return;
        }
        
        await pool.query(`
            CREATE TABLE IF NOT EXISTS bookings (
                id SERIAL PRIMARY KEY,
                booking_reference TEXT UNIQUE,
                car_id TEXT REFERENCES cars(car_id),
                customer_first_name TEXT,
                customer_last_name TEXT,
                customer_email TEXT,
                customer_phone TEXT,
                driver_license TEXT,
                license_expiration DATE,
                customer_age INT,
                country TEXT,
                pickup_date DATE,
                return_date DATE,
                pickup_location TEXT,
                dropoff_location TEXT,
                car_make TEXT,
                car_model TEXT,
                daily_rate NUMERIC,
                total_price NUMERIC,
                additional_driver BOOLEAN,
                full_insurance BOOLEAN,
                gps_navigation BOOLEAN,
                child_seat BOOLEAN,
                booster_seat BOOLEAN,
                confirmation_email_sent BOOLEAN DEFAULT false,
                special_requests TEXT,
                stripe_session_id TEXT UNIQUE,
                status TEXT DEFAULT 'pending',
                date_submitted TIMESTAMP DEFAULT NOW()
            )
        `);
        console.log('✅ Bookings table created successfully.');

        await pool.query(`
            CREATE TABLE IF NOT EXISTS manual_blocks (
                id SERIAL PRIMARY KEY,
                car_id TEXT REFERENCES cars(car_id),
                start_date DATE,
                end_date DATE,
                UNIQUE(car_id, start_date, end_date)
            )
        `);
        console.log('✅ Manual blocks table created successfully.');

        await pool.query(`
            CREATE TABLE IF NOT EXISTS admins (
                id SERIAL PRIMARY KEY,
                email TEXT UNIQUE NOT NULL,
                password TEXT NOT NULL,
                created_at TIMESTAMP DEFAULT NOW()
            )
        `);
        console.log('✅ Admins table created successfully.');
    } catch (error) {
        console.error('❌ Error creating tables:', error);
    }
}

// Register the createTables function with the database module
registerCreateTables(createTables);

// Migration: Add car_id to bookings and backfill
async function migrateAddCarIdToBookings() {
    try {
        if (!global.dbConnected) {
            console.warn('⚠️ Cannot run migration: database not connected');
            return;
        }
        // Add car_id column if it doesn't exist
        await pool.query(`ALTER TABLE bookings ADD COLUMN IF NOT EXISTS car_id TEXT`);
        console.log('✅ Migration: car_id column ensured in bookings table.');
        // Backfill car_id for existing bookings
        const bookings = (await pool.query('SELECT id, car_make, car_model FROM bookings WHERE car_id IS NULL'))?.rows || [];
        if (bookings.length === 0) {
            console.log('✅ Migration: All bookings already have car_id.');
            return;
        }
        for (const booking of bookings) {
            // Try to find car_id by matching car_make and car_model to cars table
            const carRes = await pool.query(
                `SELECT car_id FROM cars WHERE LOWER(make) = LOWER($1) AND LOWER(model) = LOWER($2) LIMIT 1`,
                [booking.car_make, booking.car_model]
            );
            if (carRes.rows.length > 0) {
                const car_id = carRes.rows[0].car_id;
                await pool.query('UPDATE bookings SET car_id = $1 WHERE id = $2', [car_id, booking.id]);
                console.log(`✅ Backfilled car_id for booking id=${booking.id}: ${car_id}`);
            } else {
                console.warn(`⚠️ Could not find car_id for booking id=${booking.id} (${booking.car_make} ${booking.car_model})`);
            }
        }
        console.log('✅ Migration: car_id backfill complete.');
    } catch (err) {
        console.error('❌ Migration error (add car_id to bookings):', err);
    }
}

// Migration: Add booster_seat column
async function migrateAddBoosterSeatToBookings() {
    try {
        if (!global.dbConnected) {
            console.warn('⚠️ Cannot run migration: database not connected');
            return;
        }
        await pool.query(`ALTER TABLE bookings ADD COLUMN IF NOT EXISTS booster_seat BOOLEAN DEFAULT false`);
        console.log('✅ Migration: booster_seat column ensured in bookings table.');
    } catch (err) {
        console.error('❌ Migration error (add booster_seat to bookings):', err);
    }
}

// Migration: Add confirmation_email_sent column
async function migrateAddConfirmationEmailSent() {
    try {
        if (!global.dbConnected) {
            console.warn('⚠️ Cannot run migration: database not connected');
            return;
        }
        await pool.query(`ALTER TABLE bookings ADD COLUMN IF NOT EXISTS confirmation_email_sent BOOLEAN DEFAULT false`);
        console.log('✅ Migration: confirmation_email_sent column ensured in bookings table.');
    } catch (err) {
        console.error('❌ Migration error (add confirmation_email_sent to bookings):', err);
    }
}

// Migration: Add show_on_homepage column
async function migrateAddShowOnHomepageToCars() {
    try {
        if (!global.dbConnected) {
            console.warn('⚠️ Cannot run migration: database not connected');
            return;
        }
        await pool.query(`ALTER TABLE cars ADD COLUMN IF NOT EXISTS show_on_homepage BOOLEAN DEFAULT false`);
        console.log('✅ Migration: show_on_homepage column ensured in cars table.');
    } catch (err) {
        console.error('❌ Migration error (add show_on_homepage to cars):', err);
    }
}

// Insert a default admin if none exist
async function ensureDefaultAdmin() {
    try {
        if (!global.dbConnected) return;
        const countRes = await pool.query('SELECT COUNT(*) FROM admins');
        if (parseInt(countRes.rows[0].count, 10) === 0) {
            const email = process.env.DEFAULT_ADMIN_EMAIL || 'admin@example.com';
            const pass = process.env.DEFAULT_ADMIN_PASSWORD || 'admin123';
            const hashed = await bcrypt.hash(pass, 10);
            await pool.query('INSERT INTO admins (email, password) VALUES ($1, $2)', [email, hashed]);
            console.log('✅ Default admin created');
        }
    } catch (err) {
        console.error('❌ Error ensuring default admin:', err);
    }
}

// Create tables when database is connected
if (global.dbConnected) {
    createTables();
    migrateAddCarIdToBookings();
    migrateAddBoosterSeatToBookings();
    migrateAddConfirmationEmailSent();
    migrateAddShowOnHomepageToCars();
    ensureDefaultAdmin();
}

// Ensure a manual block exists for confirmed bookings and remove it otherwise
async function syncManualBlockWithBooking(booking) {
    if (!booking || !booking.car_id || !booking.pickup_date || !booking.return_date) return;
    try {
        if (booking.status === 'confirmed') {
            await pool.query(
                `INSERT INTO manual_blocks (car_id, start_date, end_date)
                 VALUES ($1, $2, $3)
                 ON CONFLICT (car_id, start_date, end_date) DO NOTHING`,
                [booking.car_id, booking.pickup_date, booking.return_date]
            );
        } else {
            await pool.query(
                'DELETE FROM manual_blocks WHERE car_id = $1 AND start_date = $2 AND end_date = $3',
                [booking.car_id, booking.pickup_date, booking.return_date]
            );
        }
    } catch (err) {
        console.error('[ManualBlock] sync error:', err.message);
    }
}

// Admin authentication middleware
function requireAdminAuth(req, res, next) {
    if (req.session && req.session.adminAuthenticated) {
        return next();
    }
    if (req.accepts("html")) {
        return res.redirect("/admin-login.html");
    }
    return res.status(401).json({ success: false, error: "Authentication required" });
}


// --- Addons In-Memory Store and API ---
let addons = [
  { id: 'child-seat', name: 'Child Seat', price: 5 },
  { id: 'booster-seat', name: 'Booster Seat', price: 3 }
];

// Get all addons
app.get('/api/admin/addons', (req, res) => {
  res.json({ success: true, addons });
});

// Public endpoint to fetch addon prices
app.get('/api/addons', (req, res) => {
  res.json({ success: true, addons });
});

// Update an addon by ID
app.patch('/api/admin/addons/:id', (req, res) => {
  const { id } = req.params;
  const { name, price } = req.body;
  const addon = addons.find(a => a.id === id);
  if (!addon) return res.status(404).json({ success: false, error: 'Addon not found' });
  if (name !== undefined) addon.name = name;
  if (price !== undefined && !isNaN(price)) addon.price = parseFloat(price);
  res.json({ success: true });
});

/**
 * API Routes
 */

// Create a new booking (POST /api/bookings)
app.post('/api/bookings',
    validate([
        body('car_id').isString().notEmpty(),
        body('customer_first_name').isString().notEmpty(),
        body('customer_last_name').isString().notEmpty(),
        body('customer_email').isEmail(),
        body('pickup_date').isISO8601(),
        body('return_date').isISO8601(),
        body('total_price').optional().isFloat({ min: 0 }),
        body('daily_rate').optional().isFloat({ min: 0 })
    ]),
    async (req, res) => {
    try {
        const booking = req.body;
        console.log('--- Incoming booking request ---');
        console.log('Payload:', JSON.stringify(booking, null, 2));
        
        // Use provided total price or calculate if missing
        let total_price = booking.total_price;
        if (!total_price) {
            try {
                total_price = await calculateTotalPrice(
                    booking.car_id,
                    booking.pickup_date,
                    booking.return_date
                );
                console.log(`[Booking] Calculated total_price: ${total_price} for car_id=${booking.car_id}`);
            } catch (err) {
                console.error(`[Booking] Error in calculateTotalPrice:`, err.message);
            }
        } else {
            console.log(`[Booking] Using provided total_price: ${total_price}`);
        }

        // Get the daily rate for the pickup month
        let daily_rate = booking.daily_rate;
        let pickup_month = null;
        if (!daily_rate) {
            try {
                pickup_month = new Date(booking.pickup_date).toISOString().slice(0, 7);
                const rateResult = await pool.query(
                    'SELECT monthly_pricing FROM cars WHERE car_id = $1',
                    [booking.car_id]
                );
                if (rateResult.rows.length === 0) {
                    console.error(`[Booking] No car found for car_id=${booking.car_id}`);
                } else {
                    daily_rate = getMonthPricing(rateResult.rows[0].monthly_pricing, pickup_month);
                    console.log(`[Booking] Fetched daily_rate for month ${pickup_month}:`, daily_rate);
                }
            } catch (err) {
                console.error(`[Booking] Error fetching daily_rate:`, err.message);
            }
        }

        // Add prices to booking object
        booking.total_price = total_price;
        booking.daily_rate = daily_rate;

        // Validate required fields
        const requiredFields = [
            'customer_first_name', 'customer_last_name', 'customer_email',
            'pickup_date', 'return_date', 'pickup_location'
        ];
        
        const carDataFields = ['car_make', 'car_model', 'total_price'];
        
        // Check basic required fields
        const missingFields = requiredFields.filter(field => !booking[field]);
        
        if (missingFields.length > 0) {
            console.error('❌ Missing required fields:', missingFields);
            return res.status(400).json({
                success: false,
                error: `Missing required fields: ${missingFields.join(', ')}`
            });
        }
        
        // Validate car data more strictly to prevent "Unknown Unknown" issues
        const missingCarData = carDataFields.filter(field => !booking[field]);
        
        if (missingCarData.length > 0) {
            console.error('❌ Missing car data fields:', missingCarData);
            return res.status(400).json({
                success: false,
                error: `Missing car data fields: ${missingCarData.join(', ')}. Please select a car before booking.`
            });
        }
        
        // If a booking was already saved in this session, return the same reference
        if (req.session.bookingSaved && req.session.bookingReference) {
            try {
                const existing = await pool.query(
                    'SELECT booking_reference FROM bookings WHERE booking_reference = $1',
                    [req.session.bookingReference]
                );
                if (existing.rows.length > 0) {
                    console.log('🔄 Booking already saved in this session');
                    return res.status(200).json({
                        success: true,
                        booking_reference: req.session.bookingReference,
                        redirect_url: `/booking-confirmation?reference=${req.session.bookingReference}`
                    });
                }
            } catch (err) {
                console.error('Error checking existing booking:', err);
            }
        }

        // Generate unique booking reference
        const bookingRef = `BK-${uuidv4().substring(0, 8).toUpperCase()}`;

        // Check for an existing booking for the same details
        const dupCheck = await pool.query(
            `SELECT booking_reference FROM bookings
             WHERE car_id = $1 AND pickup_date = $2 AND return_date = $3
             AND customer_email = $4`,
            [booking.car_id, booking.pickup_date, booking.return_date, booking.customer_email]
        );
        if (dupCheck.rows.length > 0) {
            console.log('⚠️ Duplicate booking detected, returning existing record');
            return res.status(200).json({
                success: true,
                booking_reference: dupCheck.rows[0].booking_reference,
                redirect_url: `/booking-confirmation?reference=${dupCheck.rows[0].booking_reference}`
            });
        }
        
        if (!global.dbConnected) {
            console.warn('🚨 Skipping DB call: no connection');
            return res.status(503).json({
                success: false,
                error: 'Database not connected'
            });
        }
        
        // Ensure car_make and car_model are properly formatted
        const carMake = (booking.car_make || '').trim();
        const carModel = (booking.car_model || '').trim();
        
        // Block bookings with empty car data
        if (!carMake || !carModel) {
            console.error('❌ Empty car make or model:', { carMake, carModel });
            return res.status(400).json({
                success: false,
                error: 'Car make and model cannot be empty. Please select a car before booking.'
            });
        }
        
        // Ensure daily_rate is a number
        let dailyRate = parseFloat(booking.daily_rate);
        if (isNaN(dailyRate) && booking.total_price) {
            // Calculate daily rate from total price if missing
            const pickupDate = new Date(booking.pickup_date);
            const returnDate = new Date(booking.return_date);
            const diffTime = Math.abs(returnDate - pickupDate);
            const diffDays = Math.ceil(diffTime / (1000 * 60 * 60 * 24)) || 1;
            dailyRate = parseFloat(booking.total_price) / diffDays;
        }
        
        // If we still don't have a valid daily rate, reject the booking
        if (isNaN(dailyRate) || dailyRate <= 0) {
            console.error('❌ Invalid daily rate:', dailyRate);
            return res.status(400).json({
                success: false,
                error: 'Invalid daily rate. Please select a car with a valid price.'
            });
        }
        
        console.log('✅ Validated car data:', {
            carMake,
            carModel,
            dailyRate,
            totalPrice: booking.total_price
        });
        
        // Insert booking into database
        const insertResult = await pool.query(`
            INSERT INTO bookings (
                booking_reference,
                car_id,
                customer_first_name, customer_last_name, customer_email,
                customer_phone, customer_age, driver_license, license_expiration, country,
                pickup_date, return_date, pickup_location, dropoff_location,
                car_make, car_model, daily_rate, total_price, status,
                additional_driver, full_insurance, gps_navigation, child_seat,
                booster_seat, special_requests
            )
            VALUES ($1, $2, $3, $4, $5, $6, $7, $8, $9, $10, $11, $12, $13, $14, $15, $16, $17, $18, $19, $20, $21, $22, $23, $24, $25)
            RETURNING *
        `, [
            bookingRef,
            booking.car_id,
            booking.customer_first_name,
            booking.customer_last_name,
            booking.customer_email,
            booking.customer_phone || null,
            booking.customer_age || null,
            booking.driver_license || null,
            booking.license_expiration || null,
            booking.country || null,
            booking.pickup_date,
            booking.return_date,
            booking.pickup_location,
            booking.dropoff_location || booking.pickup_location,
            carMake,
            carModel,
            dailyRate,
            booking.total_price,
            'pending',
            booking.additional_driver || false,
            booking.full_insurance || false,
            booking.gps_navigation || false,
            booking.child_seat || false,
            booking.booster_seat || false,
            booking.special_requests || null
        ]);

        console.log('✅ Booking saved to database successfully, reference:', bookingRef);

        if (insertResult.rows && insertResult.rows.length > 0) {
            req.session.bookingSaved = true;
            req.session.bookingReference = bookingRef;
            await syncManualBlockWithBooking(insertResult.rows[0]);
            // Confirmation email will be sent once payment is confirmed
        }

        return res.status(200).json({
            success: true,
            booking_reference: bookingRef,
            redirect_url: `/booking-confirmation?reference=${bookingRef}`
        });
    } catch (error) {
        console.error('❌ Error creating booking:', error);
        return res.status(500).json({
            success: false,
            error: error.message
        });
    }
});

// Get booking by reference (GET /api/bookings/:reference)
app.get('/api/bookings/:reference',
    validate([param('reference').trim().notEmpty()]),
    async (req, res) => {
    try {
        const { reference } = req.params;
        
        if (!reference) {
            return res.status(400).json({
                success: false,
                error: 'Booking reference is required'
            });
        }
        
        if (!global.dbConnected) {
            console.warn('🚨 Skipping DB call: no connection');
            return res.status(503).json({
                success: false,
                error: 'Database not connected'
            });
        }
        
        const result = await pool.query('SELECT * FROM bookings WHERE booking_reference = $1', [reference]);
        
        if (result.rows.length === 0) {
            return res.status(404).json({
                success: false,
                error: 'Booking not found'
            });
        }
        
        const booking = result.rows[0];
        
        // Format the booking data for client consumption
        const formattedBooking = {
            booking_reference: booking.booking_reference,
            status: booking.status,
            customer: {
                first_name: booking.customer_first_name,
                last_name: booking.customer_last_name,
                email: booking.customer_email,
                phone: booking.customer_phone,
                age: booking.customer_age,
                driver_license: booking.driver_license,
                license_expiration: booking.license_expiration,
                country: booking.country
            },
            rental: {
                pickup_date: booking.pickup_date,
                return_date: booking.return_date,
                pickup_location: booking.pickup_location,
                dropoff_location: booking.dropoff_location,
                car_make: booking.car_make,
                car_model: booking.car_model,
                daily_rate: booking.daily_rate,
                total_price: booking.total_price
            },
            addons: {
                additional_driver: booking.additional_driver,
                full_insurance: booking.full_insurance,
                gps_navigation: booking.gps_navigation,
                child_seat: booking.child_seat,
                booster_seat: booking.booster_seat
            },
            special_requests: booking.special_requests,
            created_at: booking.created_at
        };
        
        return res.json({
            success: true,
            booking: formattedBooking
        });
    } catch (error) {
        console.error('Error fetching booking:', error);
        return res.status(500).json({
            success: false,
            error: error.message
        });
    }
});

// Confirm payment and send booking email
app.post('/api/bookings/:reference/confirm-payment',
    validate([param('reference').trim().notEmpty()]),
    async (req, res) => {
    try {
        const { reference } = req.params;

        if (!global.dbConnected) {
            console.warn('🚨 Skipping DB call: no connection');
            return res.status(503).json({ success: false, error: 'Database not connected' });
        }

        // Fetch booking to check current status
        const fetchResult = await pool.query('SELECT * FROM bookings WHERE booking_reference = $1', [reference]);

        if (fetchResult.rows.length === 0) {
            return res.status(404).json({ success: false, error: 'Booking not found' });
        }

        let booking = fetchResult.rows[0];

        if (booking.status !== 'confirmed') {
            const updateResult = await pool.query(
                `UPDATE bookings SET status = 'confirmed' WHERE booking_reference = $1 RETURNING *`,
                [reference]
            );
            booking = updateResult.rows[0];
            await syncManualBlockWithBooking(booking);
        }

        if (!booking.confirmation_email_sent) {
            await sendBookingConfirmationEmail(booking);
            await pool.query(
                `UPDATE bookings SET confirmation_email_sent = true WHERE booking_reference = $1`,
                [reference]
            );
        }

        // Clear session flag so new bookings can be created in the same session
        req.session.bookingSaved = false;
        req.session.bookingReference = null;

        return res.json({ success: true, booking });
    } catch (error) {
        console.error('Error confirming booking payment:', error);
        return res.status(500).json({ success: false, error: error.message });
    }
});

// Get all bookings (admin only) (GET /api/admin/bookings)
app.get('/api/admin/bookings', requireAdminAuth, async (req, res) => {
    console.log('📊 Admin API - Get all bookings route accessed', new Date().toISOString());
    console.log('🔑 Auth headers:', req.headers.authorization ? 'Present' : 'Missing');
    console.log('🍪 Admin cookie:', req.cookies?.adminToken ? 'Present' : 'Missing');
    
    try {
        if (!global.dbConnected) {
            console.warn('🚨 Skipping DB call: no connection');
            return res.status(503).json({
                success: false,
                error: 'Database not connected',
                bookings: []
            });
        }
        
        // Fetch all bookings from database with proper JOIN if cars table exists
        console.log('💾 Database connected, fetching bookings...');
        let result;
        
        try {
            // First check if the cars table exists
            const tablesResult = await pool.query(`
                SELECT EXISTS (
                    SELECT FROM information_schema.tables 
                    WHERE table_name = 'cars'
                );
            `);
            
            const carsTableExists = tablesResult.rows[0].exists;
            
            if (carsTableExists) {
                // Join with cars table to get car information if missing in bookings
                result = await pool.query(`
                    SELECT b.*, c.name AS car_name_lookup
                    FROM bookings b
                    LEFT JOIN cars c ON LOWER(CONCAT(b.car_make, ' ', b.car_model)) = LOWER(c.name)
                    ORDER BY b.date_submitted DESC
                `);
            } else {
                // If cars table doesn't exist, just fetch from bookings
                result = await pool.query(`
                    SELECT * FROM bookings 
                    ORDER BY date_submitted DESC
                `);
            }
        } catch (dbError) {
            // If the JOIN fails, fall back to just selecting from bookings
            console.warn('⚠️ Failed to join with cars table, falling back to bookings table only:', dbError.message);
            result = await pool.query(`
                SELECT * FROM bookings 
                ORDER BY date_submitted DESC
            `);
        }
        
        console.log(`📋 Found ${result.rows.length} bookings in database`);
        
        // Format bookings for the admin dashboard
        const bookings = result.rows.map(booking => {
            // Use car_make/car_model from the cars table if available and booking fields are empty
            const carMake = booking.car_make || booking.car_name_lookup || '';
            const carModel = booking.car_model || booking.car_name_lookup || '';
            const dailyRate = booking.daily_rate;
            
            return {
                id: booking.id,
                booking_reference: booking.booking_reference,
                customer: {
                    firstName: booking.customer_first_name,
                    lastName: booking.customer_last_name,
                    email: booking.customer_email,
                    phone: booking.customer_phone,
                    age: booking.customer_age,
                    driverLicense: booking.driver_license,
                    licenseExpiry: booking.license_expiration,
                    country: booking.country
                },
                car_make: carMake,
                car_model: carModel,
                pickup_date: booking.pickup_date,
                return_date: booking.return_date,
                pickup_location: booking.pickup_location,
                dropoff_location: booking.dropoff_location,
                daily_rate: dailyRate,
                total_price: booking.total_price,
                status: booking.status,
                payment_date: booking.payment_date,
                date_submitted: booking.date_submitted,
                additional_driver: booking.additional_driver,
                full_insurance: booking.full_insurance,
                gps_navigation: booking.gps_navigation,
                child_seat: booking.child_seat,
                booster_seat: booking.booster_seat,
                special_requests: booking.special_requests
            };
        });
        
        return res.json({
            success: true,
            bookings,
            dbConnected: global.dbConnected
        });
    } catch (error) {
        console.error('Error fetching bookings:', error);
        
        return res.status(500).json({
            success: false,
            error: error.message,
            bookings: []
        });
    }
});

// Update booking status (admin only) (PUT /api/admin/bookings/:id/status)
app.put('/api/admin/bookings/:id/status',
    requireAdminAuth,
    validate([
        param('id').isInt(),
        body('status').isString().notEmpty()
    ]),
    async (req, res) => {
    try {
        const { id } = req.params;
        const { status } = req.body;
        
        if (!status) {
            return res.status(400).json({
                success: false,
                error: 'Status is required'
            });
        }
        
        if (!global.dbConnected) {
            console.warn('🚨 Skipping DB call: no connection');
            return res.status(503).json({
                success: false,
                error: 'Database not connected'
            });
        }
        
        // Valid statuses
        const validStatuses = ['pending', 'confirmed', 'completed', 'cancelled'];
        if (!validStatuses.includes(status)) {
            return res.status(400).json({
                success: false,
                error: `Invalid status. Must be one of: ${validStatuses.join(', ')}`
            });
        }
        
        // Update booking status
        const result = await pool.query(`
            UPDATE bookings
            SET status = $1
            WHERE id = $2
            RETURNING *
        `, [status, id]);

        if (result.rows.length > 0) {
            await syncManualBlockWithBooking(result.rows[0]);
            if (status === 'completed') {
                await sendBookingConfirmationEmail(result.rows[0]);
            }
        }
        
        if (result.rows.length === 0) {
            return res.status(404).json({
                success: false,
                error: 'Booking not found'
            });
        }
        
        return res.json({
            success: true,
            booking: result.rows[0]
        });
    } catch (error) {
        console.error('Error updating booking status:', error);
        return res.status(500).json({
            success: false,
            error: error.message
        });
    }
});

// Update booking details (admin only)
app.patch('/api/admin/bookings/:id',
    requireAdminAuth,
    validate([param('id').isInt()]),
    async (req, res) => {
    try {
        const { id } = req.params;
        const allowed = [
            'customer_first_name','customer_last_name','customer_email','customer_phone',
            'pickup_date','return_date','pickup_location','dropoff_location',
            'car_make','car_model','car_id','status','child_seat','booster_seat','special_requests'
        ];
        const fields = [];
        const values = [];
        let idx = 1;
        for (const key of allowed) {
            if (req.body[key] !== undefined) {
                fields.push(`${key} = $${idx++}`);
                values.push(req.body[key]);
            }
        }
        if (fields.length === 0) {
            return res.status(400).json({ success: false, error: 'No fields to update' });
        }
        values.push(id);
        const query = `UPDATE bookings SET ${fields.join(', ')} WHERE id = $${idx} RETURNING *`;
        const result = await pool.query(query, values);
        if (result.rows.length === 0) {
            return res.status(404).json({ success: false, error: 'Booking not found' });
        }

        await syncManualBlockWithBooking(result.rows[0]);

        return res.json({ success: true, booking: result.rows[0] });
    } catch (error) {
        console.error('Error updating booking:', error);
        return res.status(500).json({ success: false, error: error.message });
    }
});

// Delete booking (admin only) (DELETE /api/admin/bookings/:id)
app.delete('/api/admin/bookings/:id',
    requireAdminAuth,
    validate([param('id').isInt()]),
    async (req, res) => {
    try {
        const { id } = req.params;
        
        if (!global.dbConnected) {
            console.warn('🚨 Skipping DB call: no connection');
            return res.status(503).json({
                success: false,
                error: 'Database not connected'
            });
        }
        
        // Get booking data before deletion (for logging purposes)
        const bookingResult = await pool.query('SELECT * FROM bookings WHERE id = $1', [id]);
        
        if (bookingResult.rows.length === 0) {
            return res.status(404).json({
                success: false,
                error: 'Booking not found'
            });
        }
        
        const bookingRow = bookingResult.rows[0];
        const bookingRef = bookingRow.booking_reference;
        
        // Delete the booking
        await pool.query('DELETE FROM bookings WHERE id = $1', [id]);

        await syncManualBlockWithBooking({ ...bookingRow, status: 'deleted' });
        
        console.log(`🗑️ Admin deleted booking ID ${id}, reference ${bookingRef}`);
        
        return res.json({
            success: true,
            message: `Booking ${bookingRef} deleted successfully`
        });
    } catch (error) {
        console.error('Error deleting booking:', error);
        return res.status(500).json({
            success: false,
            error: error.message
        });
    }
});

// Get booking statistics (admin only) (GET /api/admin/statistics)
app.get('/api/admin/statistics', requireAdminAuth, async (req, res) => {
    try {
        if (!global.dbConnected) {
            console.warn('🚨 Skipping DB call: no connection');
            return res.status(503).json({
                success: false,
                error: 'Database not connected'
            });
        }
        
        // Get count of all bookings
        const totalBookingsResult = await pool.query('SELECT COUNT(*) FROM bookings');
        const totalBookings = parseInt(totalBookingsResult.rows[0].count);
        
        // Get sum of all booking prices
        const revenueResult = await pool.query('SELECT SUM(total_price) FROM bookings');
        const totalRevenue = parseFloat(revenueResult.rows[0].sum || 0);
        
        // Get bookings by status
        const statusCountsResult = await pool.query(`
            SELECT status, COUNT(*) 
            FROM bookings 
            GROUP BY status
        `);
        
        // Get bookings created today
        const todayBookingsResult = await pool.query(`
            SELECT COUNT(*) 
            FROM bookings 
            WHERE date_submitted::date = CURRENT_DATE
        `);
        const todayBookings = parseInt(todayBookingsResult.rows[0].count);
        
        // Get popular car models
        const popularCarsResult = await pool.query(`
            SELECT car_make, car_model, COUNT(*) as count
            FROM bookings
            GROUP BY car_make, car_model
            ORDER BY count DESC
            LIMIT 5
        `);
        
        // Convert status counts to an object
        const statusCounts = {};
        statusCountsResult.rows.forEach(row => {
            statusCounts[row.status] = parseInt(row.count);
        });
        
        return res.json({
            success: true,
            statistics: {
                totalBookings,
                totalRevenue,
                todayBookings,
                statusCounts,
                popularCars: popularCarsResult.rows
            }
        });
    } catch (error) {
        console.error('Error fetching statistics:', error);
        return res.status(500).json({
            success: false,
            error: error.message
        });
    }
});

// Admin login handler used for both API and legacy routes
async function handleAdminLogin(req, res) {
    try {
        const { email, password } = req.body;
        
        if (!global.dbConnected) {
            return res.status(503).json({
                success: false,
                message: 'Database not connected'
            });
        }

        const result = await pool.query('SELECT id, password FROM admins WHERE email = $1', [email]);
        if (result.rows.length === 0) {
            return res.status(401).json({
                success: false,
                message: 'Invalid email or password'
            });
        }

        const admin = result.rows[0];
        const match = await bcrypt.compare(password, admin.password);
        
        if (!match) {
            return res.status(401).json({
                success: false,
                message: 'Invalid email or password'
            });
        }

        req.session.adminAuthenticated = true;
        req.session.adminId = admin.id;
        
        return res.json({ 
            success: true, 
            message: "Login successful" 
        });
    } catch (error) {
        console.error('Error during login:', error);
        return res.status(500).json({
            success: false,
            message: 'Server error'
        });
    }
}

// API login route
app.post('/api/admin/login',
    validate([
        body('email').isEmail(),
        body('password').isString().notEmpty()
    ]),
    handleAdminLogin);

// Legacy login route used by older frontends
app.post('/admin/login', handleAdminLogin);

app.get("/api/admin/session", (req, res) => {
    res.json({ authenticated: !!req.session.adminAuthenticated });
});

app.post("/api/admin/logout", (req, res) => {
    req.session.destroy(() => {
        res.clearCookie("connect.sid");
        res.json({ success: true });
    });
});

// Get all admins (protected)
app.get('/api/admin/admins', requireAdminAuth, async (req, res) => {
    try {
        const result = await pool.query('SELECT id, email, created_at FROM admins ORDER BY id');
        res.json({ success: true, admins: result.rows });
    } catch (err) {
        console.error('Error fetching admins:', err);
        res.status(500).json({ success: false, error: 'Failed to fetch admins' });
    }
});

// Change admin password
app.post('/api/admin/change-password',
    requireAdminAuth,
    validate([
        body('currentPassword').isString().notEmpty(),
        body('newPassword').isString().notEmpty()
    ]),
    async (req, res) => {
    try {
        const { currentPassword, newPassword } = req.body;
        if (!currentPassword || !newPassword) {
            return res.status(400).json({ success: false, error: 'Missing fields' });
        }
        const adminRes = await pool.query('SELECT id, password FROM admins ORDER BY id LIMIT 1');
        if (adminRes.rows.length === 0) {
            return res.status(404).json({ success: false, error: 'Admin not found' });
        }
        const admin = adminRes.rows[0];
        const match = await bcrypt.compare(currentPassword, admin.password);
        if (!match) {
            return res.status(400).json({ success: false, error: 'Current password incorrect' });
        }
        const hashed = await bcrypt.hash(newPassword, 10);
        await pool.query('UPDATE admins SET password=$1 WHERE id=$2', [hashed, admin.id]);
        res.json({ success: true });
    } catch (err) {
        console.error('Error changing password:', err);
        res.status(500).json({ success: false, error: 'Server error' });
    }
});

// Add new admin
app.post('/api/admin/add',
    requireAdminAuth,
    validate([
        body('email').isEmail(),
        body('password').isString().notEmpty()
    ]),
    async (req, res) => {
    try {
        const { email, password } = req.body;
        if (!email || !password) {
            return res.status(400).json({ success: false, error: 'Missing fields' });
        }
        const hashed = await bcrypt.hash(password, 10);
        await pool.query('INSERT INTO admins (email, password) VALUES ($1, $2)', [email, hashed]);
        res.json({ success: true });
    } catch (err) {
        console.error('Error adding admin:', err);
        let msg = 'Server error';
        if (err.code === '23505') msg = 'Email already exists';
        res.status(500).json({ success: false, error: msg });
    }
});

// Delete admin
app.delete('/api/admin/:id',
    requireAdminAuth,
    validate([param('id').isInt()]),
    async (req, res) => {
    try {
        const { id } = req.params;
        await pool.query('DELETE FROM admins WHERE id=$1', [id]);
        res.json({ success: true });
    } catch (err) {
        console.error('Error deleting admin:', err);
        res.status(500).json({ success: false, error: 'Server error' });
    }
});

// Create database tables (admin only)
app.post('/api/admin/setup-database', requireAdminAuth, async (req, res) => {
    try {
        if (!global.dbConnected) {
            return res.status(503).json({
                success: false,
                error: 'Database not connected'
            });
        }
        
        // Create tables
        await createTables();
        
        return res.json({
            success: true,
            message: 'Database tables created successfully'
        });
    } catch (error) {
        console.error('Error setting up database:', error);
        return res.status(500).json({
            success: false,
            error: error.message
        });
    }
});

// Get available cars (GET /api/cars)
app.get('/api/cars', async (req, res) => {
    try {
        if (!global.dbConnected) {
            return res.status(503).json({
                success: false,
                error: 'Database not connected',
                cars: []
            });
        }
        const result = await pool.query('SELECT * FROM cars');
        // Map DB fields to frontend fields
        const cars = result.rows.map(car => {
            // Parse unavailable_dates if present
            let unavailable_dates = car.unavailable_dates;
            if (unavailable_dates && typeof unavailable_dates === 'string') {
                try { unavailable_dates = JSON.parse(unavailable_dates); } catch {}
            }
            return {
                id: car.car_id, // map car_id to id
                name: car.name,
                description: car.description,
                image: car.image,
                category: car.category,
                features: car.features,
                monthly_pricing: car.monthly_pricing,
                available: car.available,
                specs: car.specs,
                manual_status: car.manual_status,
                unavailable_dates: unavailable_dates || []
            };
        });
        return res.json({
            success: true,
            cars
        });
    } catch (error) {
        console.error('❌ Error fetching cars:', error);
        return res.status(500).json({
            success: false,
            error: error.message,
            cars: []
        });
    }
});

// Car availability check (GET /api/cars/availability)
app.get('/api/cars/availability',
    validate([
        query('carId').isString().notEmpty(),
        query('pickupDate').isISO8601(),
        query('dropoffDate').isISO8601()
    ]),
    async (req, res) => {
    try {
        const { carId, pickupDate, dropoffDate } = req.query;
        
        if (!carId || !pickupDate || !dropoffDate) {
            return res.status(400).json({
                success: false,
                error: "Missing required parameters: carId, pickupDate, or dropoffDate"
            });
        }

        // Get car data from database
        const result = await pool.query(
            'SELECT manual_status, unavailable_dates FROM cars WHERE car_id = $1',
            [carId]
        );

        if (result.rows.length === 0) {
            return res.status(404).json({
                success: false,
                error: "Car not found"
            });
        }

        const car = result.rows[0];
        
        // Check manual status first
        if (car.manual_status === 'unavailable') {
            return res.json({
                success: true,
                available: false,
                message: "This car is currently unavailable"
            });
        }

        // If manual status is 'available', skip date checks
        if (car.manual_status === 'available') {
            return res.json({
                success: true,
                available: true,
                message: "Car is available for the selected dates"
            });
        }

        const userPickup = new Date(pickupDate);
        const userDropoff = new Date(dropoffDate);

        // Check unavailable dates if they exist
        if (car.unavailable_dates && Array.isArray(car.unavailable_dates)) {
            for (const range of car.unavailable_dates) {
                const rangeStart = new Date(range.start);
                const rangeEnd = new Date(range.end);

                if (userDropoff >= rangeStart && userPickup <= rangeEnd) {
                    return res.json({
                        success: true,
                        available: false,
                        message: "Car is unavailable for the selected dates"
                    });
                }
            }
        }

        // Check manual blocks
        const blocksRes = await pool.query(
            'SELECT start_date, end_date FROM manual_blocks WHERE car_id = $1',
            [carId]
        );
        for (const b of blocksRes.rows) {
            const rangeStart = new Date(b.start_date);
            const rangeEnd = new Date(b.end_date);
            if (userDropoff >= rangeStart && userPickup <= rangeEnd) {
                return res.json({
                    success: true,
                    available: false,
                    message: 'Car is unavailable for the selected dates'
                });
            }
        }

        // Check existing bookings
        const bookingsRes = await pool.query(
            "SELECT pickup_date, return_date FROM bookings WHERE car_id = $1 AND status IN ('pending','confirmed','completed')",
            [carId]
        );
        for (const b of bookingsRes.rows) {
            const rangeStart = new Date(b.pickup_date);
            const rangeEnd = new Date(b.return_date);
            if (userDropoff >= rangeStart && userPickup <= rangeEnd) {
                return res.json({
                    success: true,
                    available: false,
                    message: 'Car is unavailable for the selected dates'
                });
            }
        }

        // If we get here, the car is available
        return res.json({
            success: true,
            available: true,
            message: "Car is available for the selected dates"
        });

    } catch (error) {
        console.error('❌ Error checking car availability:', error);
        return res.status(500).json({
            success: false,
            error: error.message
        });
    }
});

// Get price for a specific car, month, and duration
app.get('/api/get-price', async (req, res) => {
    try {
        const { car_id, month, days } = req.query;
        if (!car_id || !month) {
            return res.status(400).json({
                success: false,
                error: 'Missing required parameters: car_id and month'
            });
        }
        const result = await pool.query(
            'SELECT monthly_pricing FROM cars WHERE car_id = $1',
            [car_id]
        );
        if (result.rows.length === 0) {
            return res.status(404).json({
                success: false,
                error: 'Car not found'
            });
        }
        const monthlyPricing = result.rows[0].monthly_pricing;
        const monthPricing = getMonthPricing(monthlyPricing, month);
        if (!monthPricing) {
            return res.status(404).json({
                success: false,
                error: 'Price not found for specified month'
            });
        }
        let total = null;
        let nDays = parseInt(days);
        if (!nDays || nDays < 1) nDays = 1;
        if (nDays <= 7) {
            // Use 'day_N' keys for 1-7 days
            total = monthPricing[`day_${nDays}`] || monthPricing[totalDays] || monthPricing['day_1'] || monthPricing['1'];
        } else {
            // Use 'day_7' + (nDays-7)*extra_day for longer rentals
            if (monthPricing['day_7'] && monthPricing['extra_day']) {
                total = monthPricing['day_7'] + (nDays - 7) * monthPricing['extra_day'];
            } else {
                total = null;
            }
        }
        if (total === null) {
            console.error(`[get-price] No price for car_id=${car_id}, month=${month}, days=${nDays}`);
            return res.status(404).json({
                success: false,
                error: 'Price not found for specified duration'
            });
        }
        res.json({
            success: true,
            total_price: total
        });
    } catch (error) {
        console.error('Error fetching price:', error);
        res.status(500).json({
            success: false,
            error: 'Failed to fetch price'
        });
    }
});

// Update car prices
app.post('/api/update-prices', requireAdminAuth, async (req, res) => {
    try {
        const { car_id, prices } = req.body;

        if (!car_id || !prices) {
            return res.status(400).json({
                success: false,
                error: 'Missing required parameters: car_id and prices'
            });
        }

        // Update the monthly_pricing JSONB column
        await pool.query(
            'UPDATE cars SET monthly_pricing = $1 WHERE car_id = $2',
            [JSON.stringify(prices), car_id]
        );

        res.json({
            success: true,
            message: 'Prices updated successfully'
        });
    } catch (error) {
        console.error('Error updating prices:', error);
        res.status(500).json({
            success: false,
            error: 'Failed to update prices'
        });
    }
});

// Helper function to calculate total price for a booking
async function calculateTotalPrice(car_id, pickup_date, return_date) {
    // Fetch monthly_pricing once for the car
    const carResult = await pool.query(
        'SELECT monthly_pricing FROM cars WHERE car_id = $1',
        [car_id]
    );
    if (carResult.rows.length === 0) {
        console.error(`[calculateTotalPrice] Car not found: car_id=${car_id}`);
        throw new Error('Car not found');
    }
    const monthlyPricing = carResult.rows[0].monthly_pricing;

    const pickup = new Date(pickup_date);
    const return_date_obj = new Date(return_date);
    let totalDays = Math.ceil((return_date_obj - pickup) / (1000 * 60 * 60 * 24));
    if (totalDays <= 0) totalDays = 1;
    let total_price = 0;
    // If rental is 1-7 days, use package price
    if (totalDays <= 7) {
        const month = pickup.toISOString().slice(0, 7);
        const monthPricing = getMonthPricing(monthlyPricing, month);
        if (!monthPricing) {
            console.error(`[calculateTotalPrice] No pricing for month: ${month}`);
            throw new Error(`No price found for month ${month}`);
        }
        let packagePrice = monthPricing[`day_${totalDays}`] || monthPricing[totalDays] || monthPricing['day_1'] || monthPricing['1'];
        if (!packagePrice) {
            console.error(`[calculateTotalPrice] No package price for ${totalDays} days in month ${month}`);
            throw new Error(`No package price for ${totalDays} days in month ${month}`);
        }
        total_price = packagePrice;
    } else {
        // For rentals >7 days, use day_7 + (N-7)*extra_day
        const month = pickup.toISOString().slice(0, 7);
        const monthPricing = getMonthPricing(monthlyPricing, month);
        if (!monthPricing) {
            console.error(`[calculateTotalPrice] No pricing for month: ${month}`);
            throw new Error(`No price found for month ${month}`);
        }
        let basePrice = monthPricing['day_7'] || monthPricing[7] || monthPricing['day_1'] || monthPricing['1'];
        let extraDayPrice = monthPricing['extra_day'] || monthPricing['extraDay'];
        if (!basePrice || !extraDayPrice) {
            console.error(`[calculateTotalPrice] No base or extra day price for month: ${month}`);
            throw new Error(`No base or extra day price for month ${month}`);
        }
        total_price = basePrice + (totalDays - 7) * extraDayPrice;
    }
    // Log calculation for debugging
    console.log(`[calculateTotalPrice] car_id=${car_id}, pickup=${pickup_date}, return=${return_date}, total_price=${total_price}`);
    return total_price;
}

// Send booking confirmation email using Resend
async function sendBookingConfirmationEmail(booking) {
    if (!resend) {
        console.warn('RESEND_API_KEY not configured; skipping email');
        return;
    }
    console.log(`Sending confirmation email for booking ${booking.booking_reference}`);
    if (!booking || !booking.customer_email) return;
    try {
        const total = parseFloat(booking.total_price || 0).toFixed(2);
        const paid = (total * 0.45).toFixed(2);
        const due = (total - paid).toFixed(2);

        const addons = [];
        if (booking.child_seat) addons.push('Child Seat');
        if (booking.booster_seat) addons.push('Booster Seat');
        const addonsText = addons.length ? addons.join(', ') : 'None';

        // Convert date objects to ISO strings for email template
        const pickupDate = booking.pickup_date instanceof Date
            ? booking.pickup_date.toISOString().split('T')[0]
            : booking.pickup_date;
        const returnDate = booking.return_date instanceof Date
            ? booking.return_date.toISOString().split('T')[0]
            : booking.return_date;

        const html = await render(
            React.createElement(BookingConfirmationEmail, {
                data: {
                    reference: booking.booking_reference,
                    car: `${booking.car_make} ${booking.car_model}`,
                    pickup: pickupDate,
                    return: returnDate,
                    total,
                    paid,
                    due,
                    addons: addonsText
                }
            })
        );

        await resend.emails.send({
            from: 'Calma Car Rental <booking@calmarental.com>',
            to: booking.customer_email,
            subject: 'Your Booking Confirmation – Calma Car Rental',
            html
        });
        if (process.env.ADMIN_NOTIFICATION_EMAIL) {
            await resend.emails.send({
                from: 'Calma Car Rental <booking@calmarental.com>',
                to: process.env.ADMIN_NOTIFICATION_EMAIL,
                subject: `New Booking ${booking.booking_reference}`,
                html
            });
        }
        console.log('📧 Confirmation emails sent');
    } catch (err) {
        console.error('❌ Failed to send confirmation email:', err);
    }
}

/**
 * HTML Routes
 */

// Admin pages
app.get('/admin', requireAdminAuth, (req, res) => {
    res.sendFile(path.join(__dirname, 'admin.html'));
});

app.get('/admin-login', (req, res) => {
    res.sendFile(path.join(__dirname, 'admin-login.html'));
});

// Home page
app.get('/', (req, res) => {
    res.sendFile(path.join(__dirname, 'index.html'));
});

// Booking flow pages
app.get('/car-selection.html', (req, res) => {
    res.sendFile(path.join(__dirname, 'car-selection.html'));
});

app.get('/choose-car.html', (req, res) => {
    res.sendFile(path.join(__dirname, 'choose-car.html'));
});

app.get('/personal-info.html', (req, res) => {
    res.sendFile(path.join(__dirname, 'personal-info.html'));
});

app.get('/booking-details.html', (req, res) => {
    res.sendFile(path.join(__dirname, 'booking-details.html'));
});

app.get('/payment.html', (req, res) => {
    res.sendFile(path.join(__dirname, 'payment.html'));
});

// Booking confirmation page
app.get('/booking-confirmation', (req, res) => {
    res.render('booking-confirmation');
});

// Admin: Upload car image
app.post('/api/admin/upload-image', requireAdminAuth, upload.single('image'), (req, res) => {
    if (!req.file) {
        return res.status(400).json({ success: false, error: 'No file uploaded' });
    }
 const url = `/images/${req.file.filename}`;
    res.json({ success: true, url });
});

// Admin: Add a new car
app.post('/api/admin/car', requireAdminAuth, async (req, res) => {
    const { name, description, pricePerDay, image, features } = req.body;
    if (!name) {
        return res.status(400).json({ success: false, error: 'Name is required' });
    }
    const car_id = slugify(name);
    try {
        const exists = await pool.query('SELECT 1 FROM cars WHERE car_id = $1', [car_id]);
        if (exists.rows.length > 0) {
            return res.status(409).json({ success: false, error: 'Car already exists' });
        }
        const monthly_pricing = getDefaultMonthlyPricing(pricePerDay);
        await pool.query(
            `INSERT INTO cars (car_id, name, description, image, features, monthly_pricing, available, manual_status, show_on_homepage)
             VALUES ($1, $2, $3, $4, $5, $6, $7, $8, $9)`,
            [car_id, name, description || null, image || null, JSON.stringify(features || []), JSON.stringify(monthly_pricing), true, 'automatic', false]
        );
        res.json({ success: true, car_id });
    } catch (err) {
        console.error('Error inserting car:', err);
        res.status(500).json({ success: false, error: 'Failed to add car' });
    }
});

// Admin: Get a single car by ID (with specs)
app.get('/api/admin/car/:id',
    requireAdminAuth,
    validate([param('id').notEmpty()]),
    async (req, res) => {
    const carId = req.params.id;
    try {
        const result = await pool.query('SELECT * FROM cars WHERE car_id = $1', [carId]);
        if (result.rows.length === 0) {
            return res.status(404).json({ success: false, error: 'Car not found' });
        }
        const car = result.rows[0];
        // Parse JSON fields
        if (car.unavailable_dates && typeof car.unavailable_dates === 'string') {
            try { car.unavailable_dates = JSON.parse(car.unavailable_dates); } catch {}
        }
        if (car.specs && typeof car.specs === 'string') {
            try { car.specs = JSON.parse(car.specs); } catch {}
        }
        return res.json({ success: true, car });
    } catch (error) {
        console.error(`[ADMIN] Error fetching car ${carId}:`, error);
        return res.status(500).json({ success: false, error: 'Failed to fetch car' });
    }
});

// Admin: Update a single car (specs and other fields)
app.patch('/api/admin/car/:id',
    requireAdminAuth,
    validate([param('id').notEmpty()]),
    async (req, res) => {
    const carId = req.params.id;
    const { name, description, image, category, features, specs, available, show_on_homepage } = req.body;
    try {
        // Build dynamic update query
        const fields = [];
        const values = [];
        let idx = 1;
        if (name !== undefined) { fields.push(`name = $${idx++}`); values.push(name); }
        if (description !== undefined) { fields.push(`description = $${idx++}`); values.push(description); }
        if (image !== undefined) { fields.push(`image = $${idx++}`); values.push(image); }
        if (category !== undefined) { fields.push(`category = $${idx++}`); values.push(category); }
        if (features !== undefined) { fields.push(`features = $${idx++}`); values.push(JSON.stringify(features)); }
        if (specs !== undefined) { fields.push(`specs = $${idx++}`); values.push(JSON.stringify(specs)); }
        if (available !== undefined) { fields.push(`available = $${idx++}`); values.push(available); }
        if (show_on_homepage !== undefined) { fields.push(`show_on_homepage = $${idx++}`); values.push(show_on_homepage); }
        if (fields.length === 0) {
            return res.status(400).json({ success: false, error: 'No fields to update' });
        }
        values.push(carId);
        const query = `UPDATE cars SET ${fields.join(', ')}, updated_at = NOW() WHERE car_id = $${idx}`;
        await pool.query(query, values);
        console.log(`[ADMIN] Updated car ${carId}:`, fields.join(', '));
        return res.json({ success: true });
    } catch (error) {
        console.error(`[ADMIN] Error updating car ${carId}:`, error);
        return res.status(500).json({ success: false, error: 'Failed to update car' });
    }
});

// Admin: Delete a car
app.delete('/api/admin/car/:id',
    requireAdminAuth,
    validate([param('id').notEmpty()]),
    async (req, res) => {
    const carId = req.params.id;
    try {
        await pool.query('DELETE FROM cars WHERE car_id = $1', [carId]);
        await pool.query('DELETE FROM manual_blocks WHERE car_id = $1', [carId]);
        return res.json({ success: true });
    } catch (err) {
        console.error('Error deleting car:', err);
        return res.status(500).json({ success: false, error: 'Failed to delete car' });
    }
});

// Admin: Set manual status for a car
app.post('/api/admin/car/:id/manual-status',
    requireAdminAuth,
    validate([
        param('id').notEmpty(),
        body('manual_status').isIn(['automatic','available','unavailable'])
    ]),
    async (req, res) => {
    const carId = req.params.id;
    const { manual_status, unavailable_dates } = req.body;
    const validStatuses = ['automatic', 'available', 'unavailable'];

    if (!validStatuses.includes(manual_status)) {
        return res.status(400).json({ success: false, error: 'Invalid manual_status value' });
    }

    try {
        await pool.query(
            'UPDATE cars SET manual_status = $1, unavailable_dates = $2 WHERE car_id = $3',
            [manual_status, JSON.stringify(unavailable_dates || []), carId]
        );
        return res.json({ success: true });
    } catch (error) {
        console.error(`[ADMIN] Error updating manual_status/unavailable_dates for car ${carId}:`, error);
        return res.status(500).json({ success: false, error: 'Failed to update manual status/unavailable dates' });
    }
});

// Admin: Update car pricing (monthly_pricing JSONB)
app.patch('/api/admin/car/:carId/pricing',
    requireAdminAuth,
    validate([
        param('carId').notEmpty(),
        body('monthly_pricing').isObject()
    ]),
    async (req, res) => {
    const { carId } = req.params;
    const { monthly_pricing } = req.body;

    if (!monthly_pricing) {
        return res.status(400).json({ success: false, error: 'Missing monthly_pricing data' });
    }

    try {
        const result = await pool.query(
            'UPDATE cars SET monthly_pricing = $1, updated_at = NOW() WHERE car_id = $2 RETURNING *',
            [monthly_pricing, carId]
        );
        if (result.rowCount === 0) {
            return res.status(404).json({ success: false, error: 'Car not found' });
        }
        res.json({ success: true, car: result.rows[0] });
    } catch (err) {
        console.error('Error updating car pricing:', err);
        res.status(500).json({ success: false, error: 'Database error' });
    }
});

// Admin: Update homepage visibility
app.patch('/api/admin/car/:id/homepage',
    requireAdminAuth,
    validate([
        param('id').notEmpty(),
        body('show_on_homepage').isBoolean()
    ]),
    async (req, res) => {
    const carId = req.params.id;
    const { show_on_homepage } = req.body;
    try {
        await pool.query('UPDATE cars SET show_on_homepage = $1 WHERE car_id = $2', [show_on_homepage, carId]);
        return res.json({ success: true });
    } catch (err) {
<<<<<<< HEAD
        if (err.code === '42703') {
            try {
                await pool.query('ALTER TABLE cars ADD COLUMN IF NOT EXISTS show_on_homepage BOOLEAN DEFAULT false');
                await pool.query('UPDATE cars SET show_on_homepage = $1 WHERE car_id = $2', [show_on_homepage, carId]);
                return res.json({ success: true });
            } catch (innerErr) {
                console.error('Error adding show_on_homepage column:', innerErr);
            }
        }
=======
>>>>>>> c31008d5
        console.error('Error updating homepage flag:', err);
        return res.status(500).json({ success: false, error: 'Failed to update homepage flag' });
    }
});

// Admin: Get car availability with booked and manual blocks
app.get('/api/admin/cars/availability', requireAdminAuth, async (req, res) => {
    try {
        if (!global.dbConnected) {
            return res.status(503).json({
                success: false,
                error: 'Database not connected',
                cars: []
            });
        }
        // Get all cars
        const carsResult = await pool.query('SELECT * FROM cars');
        const cars = carsResult.rows;
        console.log('[DEBUG] Cars from database:', cars.map(c => ({ id: c.id, car_id: c.car_id, name: c.name })));
        
        // Get all bookings with relevant statuses
        const bookingsResult = await pool.query(
            `SELECT id, car_id, pickup_date, return_date, status FROM bookings WHERE status IN ('pending', 'confirmed', 'completed')`
        );
        const bookings = bookingsResult.rows;
        // Get all manual blocks
        const manualBlocksResult = await pool.query('SELECT * FROM manual_blocks');
        const manualBlocks = manualBlocksResult.rows;
        console.log('[DEBUG] Manual blocks from database:', manualBlocks);
        
        // Build availability info for each car
        const carsWithAvailability = cars.map(car => {
            // Merge manual blocks from manual_blocks table
            const carManualBlocks = manualBlocks.filter(b => b.car_id === car.car_id).map(b => ({ id: b.id, start: b.start_date, end: b.end_date }));
            console.log(`[DEBUG] Car ${car.name} (${car.car_id}) has ${carManualBlocks.length} manual blocks:`, carManualBlocks);
            
            // Get bookings for this car by matching car_id
            const carBookings = bookings.filter(b =>
                b.car_id && car.car_id && b.car_id === car.car_id
            );
            const bookedRanges = carBookings.map(b => ({ id: b.id, start: b.pickup_date, end: b.return_date, status: b.status }));
            let specs = car.specs;
            if (specs && typeof specs === 'string') {
                try { specs = JSON.parse(specs); } catch {}
            }
            return {
                id: car.car_id,
                name: car.name,
                manual_status: car.manual_status,
                manual_blocks: carManualBlocks,
                booked_ranges: bookedRanges,
                category: car.category,
                specs,
                available: car.available,
                show_on_homepage: car.show_on_homepage
            };
        });
        return res.json({
            success: true,
            cars: carsWithAvailability
        });
    } catch (error) {
        console.error('[ADMIN] Error fetching car availability:', error);
        return res.status(500).json({
            success: false,
            error: error.message,
            cars: []
        });
    }
});

// Public: Get car availability for all cars (for car selection page)
app.get('/api/cars/availability/all', async (req, res) => {
    try {
        if (!global.dbConnected) {
            return res.status(503).json({
                success: false,
                error: 'Database not connected',
                cars: []
            });
        }
        // Get all cars
        const carsResult = await pool.query('SELECT * FROM cars');
        const cars = carsResult.rows;
        // Get all bookings with relevant statuses (by car_id)
        let bookingsResult;
        try {
            bookingsResult = await pool.query(
                `SELECT car_id, car_make, car_model, pickup_date, return_date, status FROM bookings WHERE status IN ('pending', 'confirmed')`
            );
        } catch (err) {
            console.error('[PUBLIC] Error fetching bookings:', err);
            return res.status(500).json({
                success: false,
                error: 'Failed to fetch bookings.',
                cars: []
            });
        }
        const bookings = bookingsResult.rows;
        // Get all manual blocks
        const manualBlocksResult = await pool.query('SELECT * FROM manual_blocks');
        const manualBlocks = manualBlocksResult.rows;
        // Build availability info for each car
        const carsWithAvailability = cars.map(car => {
            // Merge manual blocks from manual_blocks table
            const carManualBlocks = manualBlocks.filter(b => b.car_id === car.car_id).map(b => ({ id: b.id, start: b.start_date, end: b.end_date }));
            // Match bookings by car_id
            const carBookings = bookings.filter(b => b.car_id && car.car_id && b.car_id === car.car_id);
            const bookedRanges = carBookings.map(b => ({ start: b.pickup_date, end: b.return_date, status: b.status }));
            let specs = car.specs;
            if (specs && typeof specs === 'string') {
                try { specs = JSON.parse(specs); } catch {}
            }
            return {
                id: car.car_id,
                name: car.name,
                manual_status: car.manual_status,
                manual_blocks: carManualBlocks,
                booked_ranges: bookedRanges,
                category: car.category,
                specs,
                available: car.available,
                image: car.image,
                features: car.features,
                show_on_homepage: car.show_on_homepage
            };
        });
        return res.json({
            success: true,
            cars: carsWithAvailability
        });
    } catch (error) {
        console.error('[PUBLIC] Error fetching car availability:', error);
        return res.status(500).json({
            success: false,
            error: error.message,
            cars: []
        });
    }
});

// Add manual block for a car (admin only)
app.post('/api/admin/manual-block',
    requireAdminAuth,
    validate([
        body('car_id').notEmpty(),
        body('start_date').isISO8601(),
        body('end_date').isISO8601()
    ]),
    async (req, res) => {
    const { car_id, start_date, end_date } = req.body;
    console.log('[DEBUG] /api/admin/manual-block received request');
    console.log('[DEBUG] Request body:', JSON.stringify(req.body, null, 2));
    console.log('[DEBUG] Headers:', JSON.stringify(req.headers, null, 2));
    
    if (!car_id || !start_date || !end_date) {
        console.error('[DEBUG] Missing required fields:', { car_id, start_date, end_date });
        return res.status(400).json({ success: false, error: 'Missing required fields' });
    }

    try {
        // Verify the car exists to satisfy the foreign key constraint
        const carCheck = await pool.query('SELECT car_id FROM cars WHERE car_id = $1', [car_id]);
        if (carCheck.rows.length === 0) {
            console.error('[DEBUG] Car not found:', car_id);
            return res.status(404).json({ success: false, error: 'Car not found' });
        }

        // Insert the manual block
        const result = await pool.query(
            `INSERT INTO manual_blocks (car_id, start_date, end_date)
             VALUES ($1, $2, $3)
             ON CONFLICT (car_id, start_date, end_date) DO NOTHING
             RETURNING *`,
            [car_id, start_date, end_date]
        );

        if (result.rows.length > 0) {
            console.log('[DEBUG] Manual block created successfully:', result.rows[0]);
            return res.json({ success: true, block: result.rows[0] });
        }

        return res.json({ success: true, message: 'Block already exists' });
    } catch (error) {
        console.error('[DEBUG] Error adding manual block:', error);
        console.error('[DEBUG] Error details:', {
            message: error.message,
            code: error.code,
            detail: error.detail
        });
        return res.status(500).json({ success: false, error: 'Failed to add manual block' });
    }
});

// Get all manual blocks (public)
app.get('/api/manual-blocks', async (req, res) => {
    try {
        const result = await pool.query('SELECT * FROM manual_blocks');
        return res.json({ success: true, blocks: result.rows });
    } catch (error) {
        console.error('[PUBLIC] Error fetching manual blocks:', error);
        return res.status(500).json({ success: false, error: 'Failed to fetch manual blocks' });
    }
});

// Delete a manual block by ID (admin only)
app.delete('/api/admin/manual-block/:id',
    requireAdminAuth,
    validate([param('id').isInt()]),
    async (req, res) => {
        const { id } = req.params;
        try {
            await pool.query('DELETE FROM manual_blocks WHERE id = $1', [id]);
            return res.json({ success: true });
        } catch (error) {
            console.error('[ADMIN] Error deleting manual block:', error);
            return res.status(500).json({ success: false, error: 'Failed to delete manual block' });
        }
    });

// Stripe checkout session endpoint
app.post('/api/create-checkout-session', async (req, res) => {
  try {
    const { bookingDetails } = req.body;
    
    if (!bookingDetails || !bookingDetails.partialAmount) {
      return res.status(400).json({ error: 'Missing booking details or amount' });
    }

    // Validate minimum amount
    const MIN_AMOUNT = 0.50; // Minimum amount in EUR
    if (bookingDetails.partialAmount < MIN_AMOUNT) {
      return res.status(400).json({ 
        error: `Payment amount must be at least €${MIN_AMOUNT.toFixed(2)}`,
        code: 'amount_too_small'
      });
    }

    // Create a Stripe checkout session
    const session = await stripe.checkout.sessions.create({
      payment_method_types: ['card'],
      line_items: [
        {
          price_data: {
            currency: 'eur',
            product_data: {
              name: `Car Rental Booking - ${bookingDetails.carName}`,
              description: `Booking Reference: ${bookingDetails.bookingReference}\nPeriod: ${bookingDetails.startDate} to ${bookingDetails.endDate}`,
            },
            unit_amount: Math.round(bookingDetails.partialAmount * 100), // Convert to cents
          },
          quantity: 1,
        },
      ],
      mode: 'payment',
      success_url: `${FRONTEND_URL}/booking-confirmation.html?session_id={CHECKOUT_SESSION_ID}&reference=${bookingDetails.bookingReference}`,
      cancel_url: `${FRONTEND_URL}/payment.html`,
      metadata: {
        bookingReference: bookingDetails.bookingReference,
        totalPrice: bookingDetails.totalPrice,
        partialAmount: bookingDetails.partialAmount
      }
    });

    res.json({ url: session.url });
  } catch (error) {
    console.error('Stripe session creation error:', error);
    
    // Handle specific Stripe errors
    if (error.type === 'StripeInvalidRequestError') {
      if (error.code === 'amount_too_small') {
        return res.status(400).json({ 
          error: 'Payment amount is too small. Minimum amount is €0.50',
          code: 'amount_too_small'
        });
      }
    }
    
    res.status(500).json({ 
      error: 'Failed to create checkout session',
      details: error.message
    });
  }
});

// Start server
async function startServerWithMigrations() {
    console.log('🚀 Starting server...');
    if (global.dbConnected) {
        await createTables();
        await migrateAddCarIdToBookings();
        await migrateAddBoosterSeatToBookings();
        await migrateAddConfirmationEmailSent();
        await migrateAddShowOnHomepageToCars();
    }

    // Register all routes only after migrations are complete

    // --- API Routes ---
    // (Paste all app.get, app.post, etc. route definitions here)

    // ... (all route definitions from above) ...

    // Start Express server only after routes are registered
    app.listen(port, () => {
        console.log(`📡 Server running on port ${port}`);
        console.log(`🌐 Visit: http://localhost:${port}`);
        console.log(`📊 Database connected: ${global.dbConnected ? 'Yes ✅' : 'No ❌'}`);
        if (!global.dbConnected) {
            console.warn('⚠️ Server running without database connection. Some features will be limited.');
        }
    });
}

startServerWithMigrations().catch(err => {
    console.error('❌ Failed to start server:', err);
}); <|MERGE_RESOLUTION|>--- conflicted
+++ resolved
@@ -1969,8 +1969,7 @@
         await pool.query('UPDATE cars SET show_on_homepage = $1 WHERE car_id = $2', [show_on_homepage, carId]);
         return res.json({ success: true });
     } catch (err) {
-<<<<<<< HEAD
-        if (err.code === '42703') {
+ if (err.code === '42703') {
             try {
                 await pool.query('ALTER TABLE cars ADD COLUMN IF NOT EXISTS show_on_homepage BOOLEAN DEFAULT false');
                 await pool.query('UPDATE cars SET show_on_homepage = $1 WHERE car_id = $2', [show_on_homepage, carId]);
@@ -1979,8 +1978,6 @@
                 console.error('Error adding show_on_homepage column:', innerErr);
             }
         }
-=======
->>>>>>> c31008d5
         console.error('Error updating homepage flag:', err);
         return res.status(500).json({ success: false, error: 'Failed to update homepage flag' });
     }
