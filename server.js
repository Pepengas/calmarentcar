/**
 * Calma Car Rental - Server
 * Clean Express.js backend with PostgreSQL integration
 */

// Import required packages
const express = require('express');
const path = require('path');
const fs = require('fs');
const cors = require('cors');
const cookieParser = require('cookie-parser');
const session = require('express-session');
const { v4: uuidv4 } = require('uuid');
const bcrypt = require('bcrypt');
const { body, param, query, validationResult } = require('express-validator');
const xss = require('xss');
require('dotenv').config();

const { Resend } = require('resend');
const resendApiKey = process.env.RESEND_API_KEY;
const resend = resendApiKey ? new Resend(resendApiKey) : null;

// Register JSX support for React email templates
const { register: esbuildRegister } = require('esbuild-register/dist/node');
esbuildRegister({ extensions: ['.jsx'] });

const React = require('react');
const { render } = require('@react-email/render');
const BookingConfirmationEmail = require('./emails/BookingConfirmation.jsx').default;
const multer = require('multer');

// Ensure the Stripe secret key is provided
if (!process.env.STRIPE_SECRET_KEY) {
  throw new Error('Missing STRIPE_SECRET_KEY environment variable');
}

// Initialize Stripe with error handling
let stripe;
try {
    stripe = require('stripe')(process.env.STRIPE_SECRET_KEY);
} catch (error) {
    console.error('Failed to initialize Stripe:', error.message);
    process.exit(1);
}

// Import database pool
const { pool, registerCreateTables } = require('./database');

// Initialize Express app
const app = express();
app.set('view engine', 'ejs');
app.set('views', path.join(__dirname, 'views'));
const port = process.env.PORT || 3000;
// Fallback frontend URL used if the environment variable is not provided
const FRONTEND_URL = process.env.FRONTEND_URL || `http://localhost:${port}`;

console.log(`FRONTEND_URL set to: ${FRONTEND_URL}`);

// Stripe requires a minimum amount of 0.50 EUR
const MIN_CHARGE_AMOUNT = 0.5;

// CORS configuration
const ALLOWED_ORIGIN = 'https://calmarental.com';
const corsOptions = {
    origin: ALLOWED_ORIGIN,
    credentials: true,
};

// Middleware
app.use(cors(corsOptions));
// Trust the first proxy when behind load balancers or reverse proxies
app.set('trust proxy', 1);
app.use(express.json());
app.use(express.urlencoded({ extended: true }));
app.use(cookieParser());
app.use(session({
  secret: process.env.SESSION_SECRET || "supersecret",
  resave: false,
  saveUninitialized: false,
  cookie: {
    httpOnly: true,
    secure: process.env.NODE_ENV === "production",
    maxAge: 24 * 60 * 60 * 1000
  }
}));

// Simple recursive sanitizer for all incoming values
function sanitizeObject(obj) {
    if (!obj) return;
    Object.keys(obj).forEach(key => {
        const value = obj[key];
        if (typeof value === 'string') {
            obj[key] = xss(value.trim());
        } else if (typeof value === 'object') {
            sanitizeObject(value);
        }
    });
}

const sanitizeMiddleware = (req, res, next) => {
    sanitizeObject(req.body);
    sanitizeObject(req.params);
    sanitizeObject(req.query);
    next();
};

// Apply sanitizer to all incoming requests
app.use(sanitizeMiddleware);

// Helper to run express-validator checks
const validate = (validations) => async (req, res, next) => {
    await Promise.all(validations.map(v => v.run(req)));
    const errors = validationResult(req);
    if (!errors.isEmpty()) {
        return res.status(400).json({ success: false, errors: errors.array() });
    }
    next();
};

function slugify(text) {
    return (text || '')
        .toString()
        .toLowerCase()
        .replace(/[^a-z0-9]+/g, '-')
        .replace(/^-|-$/g, '');
}

function getDefaultMonthlyPricing(basePrice) {
    const p = Math.round(parseFloat(basePrice) || 0);
    const year = new Date().getFullYear();
    const multipliers = [1,1,1,1,1.1,1.2,1.3,1.4,1.2,1,1,1];
    const pricing = {};
    for (let i = 0; i < 12; i++) {
        const month = `${year}-${String(i + 1).padStart(2, '0')}`;
        const price = Math.round(p * multipliers[i]);
        pricing[month] = {
            day_1: price,
            day_2: price,
            day_3: price,
            day_4: price,
            day_5: price,
            day_6: price,
            day_7: price,
            extra_day: price
        };
    }
    return pricing;
<<<<<<< HEAD
}

function getMonthNumber(key) {
    if (!key) return NaN;
    if (key.includes('-')) {
        const n = parseInt(key.split('-')[1], 10);
        if (!isNaN(n)) return n;
    }
    const months = ['January','February','March','April','May','June','July','August','September','October','November','December'];
    const idx = months.indexOf(key);
    return idx >= 0 ? idx + 1 : NaN;
}

function getMonthPricing(pricing, monthKey) {
    if (!pricing) return null;
    if (pricing[monthKey]) return pricing[monthKey];
    const target = getMonthNumber(monthKey);
    if (isNaN(target)) return null;
    for (const key of Object.keys(pricing)) {
        if (getMonthNumber(key) === target) {
            return pricing[key];
        }
    }
    return null;
=======
>>>>>>> d864cbe5
}

const uploadDir = path.join(__dirname, 'public', 'images');
if (!fs.existsSync(uploadDir)) {
    fs.mkdirSync(uploadDir, { recursive: true });
}
const storage = multer.diskStorage({
    destination: uploadDir,
    filename: (req, file, cb) => {
        const unique = Date.now() + '-' + Math.round(Math.random() * 1e9);
        cb(null, unique + path.extname(file.originalname));
    }
});
const upload = multer({ storage });
app.get("/admin.html", requireAdminAuth, (req, res) =>
  res.sendFile(path.join(__dirname, "admin.html"))
);
// Serve the login page when requesting /admin-login.html for consistency
app.get("/admin-login.html", (req, res) =>
  res.sendFile(path.join(__dirname, "admin-login.html"))
);

// Serve static files with proper MIME types
app.use(express.static(path.join(__dirname, 'public')));
app.use('/assets', express.static(path.join(__dirname, 'assets'), {
  setHeaders: (res, path) => {
    if (path.endsWith('.css')) {
      res.setHeader('Content-Type', 'text/css');
    }
  }
}));
app.use('/public', express.static(path.join(__dirname, 'public'), {
  setHeaders: (res, path) => {
    if (path.endsWith('.css')) {
      res.setHeader('Content-Type', 'text/css');
    }
  }
}));
app.use('/images', express.static(path.join(__dirname, 'public', 'images')));
// Serve the favicon for browsers and search engines
app.get('/favicon.ico', (req, res) => {
  res.sendFile(path.join(__dirname, 'public', 'favicon.ico'));
});

// Serve main HTML files
app.get('/', (req, res) => {
    res.sendFile(path.join(__dirname, 'index.html'));
});

app.get('/index.html', (req, res) => {
    res.sendFile(path.join(__dirname, 'index.html'));
});

app.get('/car-selection.html', (req, res) => {
    res.sendFile(path.join(__dirname, 'car-selection.html'));
});

app.get('/personal-info.html', (req, res) => {
    res.sendFile(path.join(__dirname, 'personal-info.html'));
});

app.get('/payment.html', (req, res) => {
    res.sendFile(path.join(__dirname, 'payment.html'));
});

app.get('/booking-confirmation.html', (req, res) => {
    res.sendFile(path.join(__dirname, 'booking-confirmation.html'));
});

app.get('/booking-details.html', (req, res) => {
    res.sendFile(path.join(__dirname, 'booking-details.html'));
});

// Create database tables if they don't exist
async function createTables() {
    try {
        if (!global.dbConnected) {
            console.warn('⚠️ Cannot create tables: database not connected');
            return;
        }
        
        await pool.query(`
            CREATE TABLE IF NOT EXISTS bookings (
                id SERIAL PRIMARY KEY,
                booking_reference TEXT UNIQUE,
                car_id TEXT REFERENCES cars(car_id),
                customer_first_name TEXT,
                customer_last_name TEXT,
                customer_email TEXT,
                customer_phone TEXT,
                driver_license TEXT,
                license_expiration DATE,
                customer_age INT,
                country TEXT,
                pickup_date DATE,
                return_date DATE,
                pickup_location TEXT,
                dropoff_location TEXT,
                car_make TEXT,
                car_model TEXT,
                daily_rate NUMERIC,
                total_price NUMERIC,
                additional_driver BOOLEAN,
                full_insurance BOOLEAN,
                gps_navigation BOOLEAN,
                child_seat BOOLEAN,
                booster_seat BOOLEAN,
                confirmation_email_sent BOOLEAN DEFAULT false,
                special_requests TEXT,
                stripe_session_id TEXT UNIQUE,
                status TEXT DEFAULT 'pending',
                date_submitted TIMESTAMP DEFAULT NOW()
            )
        `);
        console.log('✅ Bookings table created successfully.');

        await pool.query(`
            CREATE TABLE IF NOT EXISTS manual_blocks (
                id SERIAL PRIMARY KEY,
                car_id TEXT REFERENCES cars(car_id),
                start_date DATE,
                end_date DATE,
                UNIQUE(car_id, start_date, end_date)
            )
        `);
        console.log('✅ Manual blocks table created successfully.');

        await pool.query(`
            CREATE TABLE IF NOT EXISTS admins (
                id SERIAL PRIMARY KEY,
                email TEXT UNIQUE NOT NULL,
                password TEXT NOT NULL,
                created_at TIMESTAMP DEFAULT NOW()
            )
        `);
        console.log('✅ Admins table created successfully.');
    } catch (error) {
        console.error('❌ Error creating tables:', error);
    }
}

// Register the createTables function with the database module
registerCreateTables(createTables);

// Migration: Add car_id to bookings and backfill
async function migrateAddCarIdToBookings() {
    try {
        if (!global.dbConnected) {
            console.warn('⚠️ Cannot run migration: database not connected');
            return;
        }
        // Add car_id column if it doesn't exist
        await pool.query(`ALTER TABLE bookings ADD COLUMN IF NOT EXISTS car_id TEXT`);
        console.log('✅ Migration: car_id column ensured in bookings table.');
        // Backfill car_id for existing bookings
        const bookings = (await pool.query('SELECT id, car_make, car_model FROM bookings WHERE car_id IS NULL'))?.rows || [];
        if (bookings.length === 0) {
            console.log('✅ Migration: All bookings already have car_id.');
            return;
        }
        for (const booking of bookings) {
            // Try to find car_id by matching car_make and car_model to cars table
            const carRes = await pool.query(
                `SELECT car_id FROM cars WHERE LOWER(make) = LOWER($1) AND LOWER(model) = LOWER($2) LIMIT 1`,
                [booking.car_make, booking.car_model]
            );
            if (carRes.rows.length > 0) {
                const car_id = carRes.rows[0].car_id;
                await pool.query('UPDATE bookings SET car_id = $1 WHERE id = $2', [car_id, booking.id]);
                console.log(`✅ Backfilled car_id for booking id=${booking.id}: ${car_id}`);
            } else {
                console.warn(`⚠️ Could not find car_id for booking id=${booking.id} (${booking.car_make} ${booking.car_model})`);
            }
        }
        console.log('✅ Migration: car_id backfill complete.');
    } catch (err) {
        console.error('❌ Migration error (add car_id to bookings):', err);
    }
}

// Migration: Add booster_seat column
async function migrateAddBoosterSeatToBookings() {
    try {
        if (!global.dbConnected) {
            console.warn('⚠️ Cannot run migration: database not connected');
            return;
        }
        await pool.query(`ALTER TABLE bookings ADD COLUMN IF NOT EXISTS booster_seat BOOLEAN DEFAULT false`);
        console.log('✅ Migration: booster_seat column ensured in bookings table.');
    } catch (err) {
        console.error('❌ Migration error (add booster_seat to bookings):', err);
    }
}

// Migration: Add confirmation_email_sent column
async function migrateAddConfirmationEmailSent() {
    try {
        if (!global.dbConnected) {
            console.warn('⚠️ Cannot run migration: database not connected');
            return;
        }
        await pool.query(`ALTER TABLE bookings ADD COLUMN IF NOT EXISTS confirmation_email_sent BOOLEAN DEFAULT false`);
        console.log('✅ Migration: confirmation_email_sent column ensured in bookings table.');
    } catch (err) {
        console.error('❌ Migration error (add confirmation_email_sent to bookings):', err);
    }
}

// Insert a default admin if none exist
async function ensureDefaultAdmin() {
    try {
        if (!global.dbConnected) return;
        const countRes = await pool.query('SELECT COUNT(*) FROM admins');
        if (parseInt(countRes.rows[0].count, 10) === 0) {
            const email = process.env.DEFAULT_ADMIN_EMAIL || 'admin@example.com';
            const pass = process.env.DEFAULT_ADMIN_PASSWORD || 'admin123';
            const hashed = await bcrypt.hash(pass, 10);
            await pool.query('INSERT INTO admins (email, password) VALUES ($1, $2)', [email, hashed]);
            console.log('✅ Default admin created');
        }
    } catch (err) {
        console.error('❌ Error ensuring default admin:', err);
    }
}

// Create tables when database is connected
if (global.dbConnected) {
    createTables();
    migrateAddCarIdToBookings();
    migrateAddBoosterSeatToBookings();
    migrateAddConfirmationEmailSent();
    ensureDefaultAdmin();
}

// Ensure a manual block exists for confirmed bookings and remove it otherwise
async function syncManualBlockWithBooking(booking) {
    if (!booking || !booking.car_id || !booking.pickup_date || !booking.return_date) return;
    try {
        if (booking.status === 'confirmed') {
            await pool.query(
                `INSERT INTO manual_blocks (car_id, start_date, end_date)
                 VALUES ($1, $2, $3)
                 ON CONFLICT (car_id, start_date, end_date) DO NOTHING`,
                [booking.car_id, booking.pickup_date, booking.return_date]
            );
        } else {
            await pool.query(
                'DELETE FROM manual_blocks WHERE car_id = $1 AND start_date = $2 AND end_date = $3',
                [booking.car_id, booking.pickup_date, booking.return_date]
            );
        }
    } catch (err) {
        console.error('[ManualBlock] sync error:', err.message);
    }
}

// Admin authentication middleware
function requireAdminAuth(req, res, next) {
    if (req.session && req.session.adminAuthenticated) {
        return next();
    }
    if (req.accepts("html")) {
        return res.redirect("/admin-login.html");
    }
    return res.status(401).json({ success: false, error: "Authentication required" });
}


// --- Addons In-Memory Store and API ---
let addons = [
  { id: 'child-seat', name: 'Child Seat', price: 5 },
  { id: 'booster-seat', name: 'Booster Seat', price: 3 }
];

// Get all addons
app.get('/api/admin/addons', (req, res) => {
  res.json({ success: true, addons });
});

// Public endpoint to fetch addon prices
app.get('/api/addons', (req, res) => {
  res.json({ success: true, addons });
});

// Update an addon by ID
app.patch('/api/admin/addons/:id', (req, res) => {
  const { id } = req.params;
  const { name, price } = req.body;
  const addon = addons.find(a => a.id === id);
  if (!addon) return res.status(404).json({ success: false, error: 'Addon not found' });
  if (name !== undefined) addon.name = name;
  if (price !== undefined && !isNaN(price)) addon.price = parseFloat(price);
  res.json({ success: true });
});

/**
 * API Routes
 */

// Create a new booking (POST /api/bookings)
app.post('/api/bookings',
    validate([
        body('car_id').isString().notEmpty(),
        body('customer_first_name').isString().notEmpty(),
        body('customer_last_name').isString().notEmpty(),
        body('customer_email').isEmail(),
        body('pickup_date').isISO8601(),
        body('return_date').isISO8601(),
        body('total_price').optional().isFloat({ min: 0 }),
        body('daily_rate').optional().isFloat({ min: 0 })
    ]),
    async (req, res) => {
    try {
        const booking = req.body;
        console.log('--- Incoming booking request ---');
        console.log('Payload:', JSON.stringify(booking, null, 2));
        
        // Use provided total price or calculate if missing
        let total_price = booking.total_price;
        if (!total_price) {
            try {
                total_price = await calculateTotalPrice(
                    booking.car_id,
                    booking.pickup_date,
                    booking.return_date
                );
                console.log(`[Booking] Calculated total_price: ${total_price} for car_id=${booking.car_id}`);
            } catch (err) {
                console.error(`[Booking] Error in calculateTotalPrice:`, err.message);
            }
        } else {
            console.log(`[Booking] Using provided total_price: ${total_price}`);
        }

        // Get the daily rate for the pickup month
        let daily_rate = booking.daily_rate;
        let pickup_month = null;
        if (!daily_rate) {
            try {
                pickup_month = new Date(booking.pickup_date).toISOString().slice(0, 7);
                const rateResult = await pool.query(
                    'SELECT monthly_pricing FROM cars WHERE car_id = $1',
                    [booking.car_id]
                );
                if (rateResult.rows.length === 0) {
                    console.error(`[Booking] No car found for car_id=${booking.car_id}`);
                } else {
                    daily_rate = getMonthPricing(rateResult.rows[0].monthly_pricing, pickup_month);
                    console.log(`[Booking] Fetched daily_rate for month ${pickup_month}:`, daily_rate);
                }
            } catch (err) {
                console.error(`[Booking] Error fetching daily_rate:`, err.message);
            }
        }

        // Add prices to booking object
        booking.total_price = total_price;
        booking.daily_rate = daily_rate;

        // Validate required fields
        const requiredFields = [
            'customer_first_name', 'customer_last_name', 'customer_email',
            'pickup_date', 'return_date', 'pickup_location'
        ];
        
        const carDataFields = ['car_make', 'car_model', 'total_price'];
        
        // Check basic required fields
        const missingFields = requiredFields.filter(field => !booking[field]);
        
        if (missingFields.length > 0) {
            console.error('❌ Missing required fields:', missingFields);
            return res.status(400).json({
                success: false,
                error: `Missing required fields: ${missingFields.join(', ')}`
            });
        }
        
        // Validate car data more strictly to prevent "Unknown Unknown" issues
        const missingCarData = carDataFields.filter(field => !booking[field]);
        
        if (missingCarData.length > 0) {
            console.error('❌ Missing car data fields:', missingCarData);
            return res.status(400).json({
                success: false,
                error: `Missing car data fields: ${missingCarData.join(', ')}. Please select a car before booking.`
            });
        }
        
        // If a booking was already saved in this session, return the same reference
        if (req.session.bookingSaved && req.session.bookingReference) {
            try {
                const existing = await pool.query(
                    'SELECT booking_reference FROM bookings WHERE booking_reference = $1',
                    [req.session.bookingReference]
                );
                if (existing.rows.length > 0) {
                    console.log('🔄 Booking already saved in this session');
                    return res.status(200).json({
                        success: true,
                        booking_reference: req.session.bookingReference,
                        redirect_url: `/booking-confirmation?reference=${req.session.bookingReference}`
                    });
                }
            } catch (err) {
                console.error('Error checking existing booking:', err);
            }
        }

        // Generate unique booking reference
        const bookingRef = `BK-${uuidv4().substring(0, 8).toUpperCase()}`;

        // Check for an existing booking for the same details
        const dupCheck = await pool.query(
            `SELECT booking_reference FROM bookings
             WHERE car_id = $1 AND pickup_date = $2 AND return_date = $3
             AND customer_email = $4`,
            [booking.car_id, booking.pickup_date, booking.return_date, booking.customer_email]
        );
        if (dupCheck.rows.length > 0) {
            console.log('⚠️ Duplicate booking detected, returning existing record');
            return res.status(200).json({
                success: true,
                booking_reference: dupCheck.rows[0].booking_reference,
                redirect_url: `/booking-confirmation?reference=${dupCheck.rows[0].booking_reference}`
            });
        }
        
        if (!global.dbConnected) {
            console.warn('🚨 Skipping DB call: no connection');
            return res.status(503).json({
                success: false,
                error: 'Database not connected'
            });
        }
        
        // Ensure car_make and car_model are properly formatted
        const carMake = (booking.car_make || '').trim();
        const carModel = (booking.car_model || '').trim();
        
        // Block bookings with empty car data
        if (!carMake || !carModel) {
            console.error('❌ Empty car make or model:', { carMake, carModel });
            return res.status(400).json({
                success: false,
                error: 'Car make and model cannot be empty. Please select a car before booking.'
            });
        }
        
        // Ensure daily_rate is a number
        let dailyRate = parseFloat(booking.daily_rate);
        if (isNaN(dailyRate) && booking.total_price) {
            // Calculate daily rate from total price if missing
            const pickupDate = new Date(booking.pickup_date);
            const returnDate = new Date(booking.return_date);
            const diffTime = Math.abs(returnDate - pickupDate);
            const diffDays = Math.ceil(diffTime / (1000 * 60 * 60 * 24)) || 1;
            dailyRate = parseFloat(booking.total_price) / diffDays;
        }
        
        // If we still don't have a valid daily rate, reject the booking
        if (isNaN(dailyRate) || dailyRate <= 0) {
            console.error('❌ Invalid daily rate:', dailyRate);
            return res.status(400).json({
                success: false,
                error: 'Invalid daily rate. Please select a car with a valid price.'
            });
        }
        
        console.log('✅ Validated car data:', {
            carMake,
            carModel,
            dailyRate,
            totalPrice: booking.total_price
        });
        
        // Insert booking into database
        const insertResult = await pool.query(`
            INSERT INTO bookings (
                booking_reference,
                car_id,
                customer_first_name, customer_last_name, customer_email,
                customer_phone, customer_age, driver_license, license_expiration, country,
                pickup_date, return_date, pickup_location, dropoff_location,
                car_make, car_model, daily_rate, total_price, status,
                additional_driver, full_insurance, gps_navigation, child_seat,
                booster_seat, special_requests
            )
            VALUES ($1, $2, $3, $4, $5, $6, $7, $8, $9, $10, $11, $12, $13, $14, $15, $16, $17, $18, $19, $20, $21, $22, $23, $24, $25)
            RETURNING *
        `, [
            bookingRef,
            booking.car_id,
            booking.customer_first_name,
            booking.customer_last_name,
            booking.customer_email,
            booking.customer_phone || null,
            booking.customer_age || null,
            booking.driver_license || null,
            booking.license_expiration || null,
            booking.country || null,
            booking.pickup_date,
            booking.return_date,
            booking.pickup_location,
            booking.dropoff_location || booking.pickup_location,
            carMake,
            carModel,
            dailyRate,
            booking.total_price,
            'pending',
            booking.additional_driver || false,
            booking.full_insurance || false,
            booking.gps_navigation || false,
            booking.child_seat || false,
            booking.booster_seat || false,
            booking.special_requests || null
        ]);

        console.log('✅ Booking saved to database successfully, reference:', bookingRef);

        if (insertResult.rows && insertResult.rows.length > 0) {
            req.session.bookingSaved = true;
            req.session.bookingReference = bookingRef;
            await syncManualBlockWithBooking(insertResult.rows[0]);
            // Confirmation email will be sent once payment is confirmed
        }

        return res.status(200).json({
            success: true,
            booking_reference: bookingRef,
            redirect_url: `/booking-confirmation?reference=${bookingRef}`
        });
    } catch (error) {
        console.error('❌ Error creating booking:', error);
        return res.status(500).json({
            success: false,
            error: error.message
        });
    }
});

// Get booking by reference (GET /api/bookings/:reference)
app.get('/api/bookings/:reference',
    validate([param('reference').trim().notEmpty()]),
    async (req, res) => {
    try {
        const { reference } = req.params;
        
        if (!reference) {
            return res.status(400).json({
                success: false,
                error: 'Booking reference is required'
            });
        }
        
        if (!global.dbConnected) {
            console.warn('🚨 Skipping DB call: no connection');
            return res.status(503).json({
                success: false,
                error: 'Database not connected'
            });
        }
        
        const result = await pool.query('SELECT * FROM bookings WHERE booking_reference = $1', [reference]);
        
        if (result.rows.length === 0) {
            return res.status(404).json({
                success: false,
                error: 'Booking not found'
            });
        }
        
        const booking = result.rows[0];
        
        // Format the booking data for client consumption
        const formattedBooking = {
            booking_reference: booking.booking_reference,
            status: booking.status,
            customer: {
                first_name: booking.customer_first_name,
                last_name: booking.customer_last_name,
                email: booking.customer_email,
                phone: booking.customer_phone,
                age: booking.customer_age,
                driver_license: booking.driver_license,
                license_expiration: booking.license_expiration,
                country: booking.country
            },
            rental: {
                pickup_date: booking.pickup_date,
                return_date: booking.return_date,
                pickup_location: booking.pickup_location,
                dropoff_location: booking.dropoff_location,
                car_make: booking.car_make,
                car_model: booking.car_model,
                daily_rate: booking.daily_rate,
                total_price: booking.total_price
            },
            addons: {
                additional_driver: booking.additional_driver,
                full_insurance: booking.full_insurance,
                gps_navigation: booking.gps_navigation,
                child_seat: booking.child_seat,
                booster_seat: booking.booster_seat
            },
            special_requests: booking.special_requests,
            created_at: booking.created_at
        };
        
        return res.json({
            success: true,
            booking: formattedBooking
        });
    } catch (error) {
        console.error('Error fetching booking:', error);
        return res.status(500).json({
            success: false,
            error: error.message
        });
    }
});

// Confirm payment and send booking email
app.post('/api/bookings/:reference/confirm-payment',
    validate([param('reference').trim().notEmpty()]),
    async (req, res) => {
    try {
        const { reference } = req.params;

        if (!global.dbConnected) {
            console.warn('🚨 Skipping DB call: no connection');
            return res.status(503).json({ success: false, error: 'Database not connected' });
        }

        // Fetch booking to check current status
        const fetchResult = await pool.query('SELECT * FROM bookings WHERE booking_reference = $1', [reference]);

        if (fetchResult.rows.length === 0) {
            return res.status(404).json({ success: false, error: 'Booking not found' });
        }

        let booking = fetchResult.rows[0];

        if (booking.status !== 'confirmed') {
            const updateResult = await pool.query(
                `UPDATE bookings SET status = 'confirmed' WHERE booking_reference = $1 RETURNING *`,
                [reference]
            );
            booking = updateResult.rows[0];
            await syncManualBlockWithBooking(booking);
        }

        if (!booking.confirmation_email_sent) {
            await sendBookingConfirmationEmail(booking);
            await pool.query(
                `UPDATE bookings SET confirmation_email_sent = true WHERE booking_reference = $1`,
                [reference]
            );
        }

        // Clear session flag so new bookings can be created in the same session
        req.session.bookingSaved = false;
        req.session.bookingReference = null;

        return res.json({ success: true, booking });
    } catch (error) {
        console.error('Error confirming booking payment:', error);
        return res.status(500).json({ success: false, error: error.message });
    }
});

// Get all bookings (admin only) (GET /api/admin/bookings)
app.get('/api/admin/bookings', requireAdminAuth, async (req, res) => {
    console.log('📊 Admin API - Get all bookings route accessed', new Date().toISOString());
    console.log('🔑 Auth headers:', req.headers.authorization ? 'Present' : 'Missing');
    console.log('🍪 Admin cookie:', req.cookies?.adminToken ? 'Present' : 'Missing');
    
    try {
        if (!global.dbConnected) {
            console.warn('🚨 Skipping DB call: no connection');
            return res.status(503).json({
                success: false,
                error: 'Database not connected',
                bookings: []
            });
        }
        
        // Fetch all bookings from database with proper JOIN if cars table exists
        console.log('💾 Database connected, fetching bookings...');
        let result;
        
        try {
            // First check if the cars table exists
            const tablesResult = await pool.query(`
                SELECT EXISTS (
                    SELECT FROM information_schema.tables 
                    WHERE table_name = 'cars'
                );
            `);
            
            const carsTableExists = tablesResult.rows[0].exists;
            
            if (carsTableExists) {
                // Join with cars table to get car information if missing in bookings
                result = await pool.query(`
                    SELECT b.*, c.name AS car_name_lookup
                    FROM bookings b
                    LEFT JOIN cars c ON LOWER(CONCAT(b.car_make, ' ', b.car_model)) = LOWER(c.name)
                    ORDER BY b.date_submitted DESC
                `);
            } else {
                // If cars table doesn't exist, just fetch from bookings
                result = await pool.query(`
                    SELECT * FROM bookings 
                    ORDER BY date_submitted DESC
                `);
            }
        } catch (dbError) {
            // If the JOIN fails, fall back to just selecting from bookings
            console.warn('⚠️ Failed to join with cars table, falling back to bookings table only:', dbError.message);
            result = await pool.query(`
                SELECT * FROM bookings 
                ORDER BY date_submitted DESC
            `);
        }
        
        console.log(`📋 Found ${result.rows.length} bookings in database`);
        
        // Format bookings for the admin dashboard
        const bookings = result.rows.map(booking => {
            // Use car_make/car_model from the cars table if available and booking fields are empty
            const carMake = booking.car_make || booking.car_name_lookup || '';
            const carModel = booking.car_model || booking.car_name_lookup || '';
            const dailyRate = booking.daily_rate;
            
            return {
                id: booking.id,
                booking_reference: booking.booking_reference,
                customer: {
                    firstName: booking.customer_first_name,
                    lastName: booking.customer_last_name,
                    email: booking.customer_email,
                    phone: booking.customer_phone,
                    age: booking.customer_age,
                    driverLicense: booking.driver_license,
                    licenseExpiry: booking.license_expiration,
                    country: booking.country
                },
                car_make: carMake,
                car_model: carModel,
                pickup_date: booking.pickup_date,
                return_date: booking.return_date,
                pickup_location: booking.pickup_location,
                dropoff_location: booking.dropoff_location,
                daily_rate: dailyRate,
                total_price: booking.total_price,
                status: booking.status,
                payment_date: booking.payment_date,
                date_submitted: booking.date_submitted,
                additional_driver: booking.additional_driver,
                full_insurance: booking.full_insurance,
                gps_navigation: booking.gps_navigation,
                child_seat: booking.child_seat,
                booster_seat: booking.booster_seat,
                special_requests: booking.special_requests
            };
        });
        
        return res.json({
            success: true,
            bookings,
            dbConnected: global.dbConnected
        });
    } catch (error) {
        console.error('Error fetching bookings:', error);
        
        return res.status(500).json({
            success: false,
            error: error.message,
            bookings: []
        });
    }
});

// Update booking status (admin only) (PUT /api/admin/bookings/:id/status)
app.put('/api/admin/bookings/:id/status',
    requireAdminAuth,
    validate([
        param('id').isInt(),
        body('status').isString().notEmpty()
    ]),
    async (req, res) => {
    try {
        const { id } = req.params;
        const { status } = req.body;
        
        if (!status) {
            return res.status(400).json({
                success: false,
                error: 'Status is required'
            });
        }
        
        if (!global.dbConnected) {
            console.warn('🚨 Skipping DB call: no connection');
            return res.status(503).json({
                success: false,
                error: 'Database not connected'
            });
        }
        
        // Valid statuses
        const validStatuses = ['pending', 'confirmed', 'completed', 'cancelled'];
        if (!validStatuses.includes(status)) {
            return res.status(400).json({
                success: false,
                error: `Invalid status. Must be one of: ${validStatuses.join(', ')}`
            });
        }
        
        // Update booking status
        const result = await pool.query(`
            UPDATE bookings
            SET status = $1
            WHERE id = $2
            RETURNING *
        `, [status, id]);

        if (result.rows.length > 0) {
            await syncManualBlockWithBooking(result.rows[0]);
            if (status === 'completed') {
                await sendBookingConfirmationEmail(result.rows[0]);
            }
        }
        
        if (result.rows.length === 0) {
            return res.status(404).json({
                success: false,
                error: 'Booking not found'
            });
        }
        
        return res.json({
            success: true,
            booking: result.rows[0]
        });
    } catch (error) {
        console.error('Error updating booking status:', error);
        return res.status(500).json({
            success: false,
            error: error.message
        });
    }
});

// Update booking details (admin only)
app.patch('/api/admin/bookings/:id',
    requireAdminAuth,
    validate([param('id').isInt()]),
    async (req, res) => {
    try {
        const { id } = req.params;
        const allowed = [
            'customer_first_name','customer_last_name','customer_email','customer_phone',
            'pickup_date','return_date','pickup_location','dropoff_location',
            'car_make','car_model','car_id','status','child_seat','booster_seat','special_requests'
        ];
        const fields = [];
        const values = [];
        let idx = 1;
        for (const key of allowed) {
            if (req.body[key] !== undefined) {
                fields.push(`${key} = $${idx++}`);
                values.push(req.body[key]);
            }
        }
        if (fields.length === 0) {
            return res.status(400).json({ success: false, error: 'No fields to update' });
        }
        values.push(id);
        const query = `UPDATE bookings SET ${fields.join(', ')} WHERE id = $${idx} RETURNING *`;
        const result = await pool.query(query, values);
        if (result.rows.length === 0) {
            return res.status(404).json({ success: false, error: 'Booking not found' });
        }

        await syncManualBlockWithBooking(result.rows[0]);

        return res.json({ success: true, booking: result.rows[0] });
    } catch (error) {
        console.error('Error updating booking:', error);
        return res.status(500).json({ success: false, error: error.message });
    }
});

// Delete booking (admin only) (DELETE /api/admin/bookings/:id)
app.delete('/api/admin/bookings/:id',
    requireAdminAuth,
    validate([param('id').isInt()]),
    async (req, res) => {
    try {
        const { id } = req.params;
        
        if (!global.dbConnected) {
            console.warn('🚨 Skipping DB call: no connection');
            return res.status(503).json({
                success: false,
                error: 'Database not connected'
            });
        }
        
        // Get booking data before deletion (for logging purposes)
        const bookingResult = await pool.query('SELECT * FROM bookings WHERE id = $1', [id]);
        
        if (bookingResult.rows.length === 0) {
            return res.status(404).json({
                success: false,
                error: 'Booking not found'
            });
        }
        
        const bookingRow = bookingResult.rows[0];
        const bookingRef = bookingRow.booking_reference;
        
        // Delete the booking
        await pool.query('DELETE FROM bookings WHERE id = $1', [id]);

        await syncManualBlockWithBooking({ ...bookingRow, status: 'deleted' });
        
        console.log(`🗑️ Admin deleted booking ID ${id}, reference ${bookingRef}`);
        
        return res.json({
            success: true,
            message: `Booking ${bookingRef} deleted successfully`
        });
    } catch (error) {
        console.error('Error deleting booking:', error);
        return res.status(500).json({
            success: false,
            error: error.message
        });
    }
});

// Get booking statistics (admin only) (GET /api/admin/statistics)
app.get('/api/admin/statistics', requireAdminAuth, async (req, res) => {
    try {
        if (!global.dbConnected) {
            console.warn('🚨 Skipping DB call: no connection');
            return res.status(503).json({
                success: false,
                error: 'Database not connected'
            });
        }
        
        // Get count of all bookings
        const totalBookingsResult = await pool.query('SELECT COUNT(*) FROM bookings');
        const totalBookings = parseInt(totalBookingsResult.rows[0].count);
        
        // Get sum of all booking prices
        const revenueResult = await pool.query('SELECT SUM(total_price) FROM bookings');
        const totalRevenue = parseFloat(revenueResult.rows[0].sum || 0);
        
        // Get bookings by status
        const statusCountsResult = await pool.query(`
            SELECT status, COUNT(*) 
            FROM bookings 
            GROUP BY status
        `);
        
        // Get bookings created today
        const todayBookingsResult = await pool.query(`
            SELECT COUNT(*) 
            FROM bookings 
            WHERE date_submitted::date = CURRENT_DATE
        `);
        const todayBookings = parseInt(todayBookingsResult.rows[0].count);
        
        // Get popular car models
        const popularCarsResult = await pool.query(`
            SELECT car_make, car_model, COUNT(*) as count
            FROM bookings
            GROUP BY car_make, car_model
            ORDER BY count DESC
            LIMIT 5
        `);
        
        // Convert status counts to an object
        const statusCounts = {};
        statusCountsResult.rows.forEach(row => {
            statusCounts[row.status] = parseInt(row.count);
        });
        
        return res.json({
            success: true,
            statistics: {
                totalBookings,
                totalRevenue,
                todayBookings,
                statusCounts,
                popularCars: popularCarsResult.rows
            }
        });
    } catch (error) {
        console.error('Error fetching statistics:', error);
        return res.status(500).json({
            success: false,
            error: error.message
        });
    }
});

// Admin login handler used for both API and legacy routes
async function handleAdminLogin(req, res) {
    try {
        const { email, password } = req.body;
        
        if (!global.dbConnected) {
            return res.status(503).json({
                success: false,
                message: 'Database not connected'
            });
        }

        const result = await pool.query('SELECT id, password FROM admins WHERE email = $1', [email]);
        if (result.rows.length === 0) {
            return res.status(401).json({
                success: false,
                message: 'Invalid email or password'
            });
        }

        const admin = result.rows[0];
        const match = await bcrypt.compare(password, admin.password);
        
        if (!match) {
            return res.status(401).json({
                success: false,
                message: 'Invalid email or password'
            });
        }

        req.session.adminAuthenticated = true;
        req.session.adminId = admin.id;
        
        return res.json({ 
            success: true, 
            message: "Login successful" 
        });
    } catch (error) {
        console.error('Error during login:', error);
        return res.status(500).json({
            success: false,
            message: 'Server error'
        });
    }
}

// API login route
app.post('/api/admin/login',
    validate([
        body('email').isEmail(),
        body('password').isString().notEmpty()
    ]),
    handleAdminLogin);

// Legacy login route used by older frontends
app.post('/admin/login', handleAdminLogin);

app.get("/api/admin/session", (req, res) => {
    res.json({ authenticated: !!req.session.adminAuthenticated });
});

app.post("/api/admin/logout", (req, res) => {
    req.session.destroy(() => {
        res.clearCookie("connect.sid");
        res.json({ success: true });
    });
});

// Get all admins (protected)
app.get('/api/admin/admins', requireAdminAuth, async (req, res) => {
    try {
        const result = await pool.query('SELECT id, email, created_at FROM admins ORDER BY id');
        res.json({ success: true, admins: result.rows });
    } catch (err) {
        console.error('Error fetching admins:', err);
        res.status(500).json({ success: false, error: 'Failed to fetch admins' });
    }
});

// Change admin password
app.post('/api/admin/change-password',
    requireAdminAuth,
    validate([
        body('currentPassword').isString().notEmpty(),
        body('newPassword').isString().notEmpty()
    ]),
    async (req, res) => {
    try {
        const { currentPassword, newPassword } = req.body;
        if (!currentPassword || !newPassword) {
            return res.status(400).json({ success: false, error: 'Missing fields' });
        }
        const adminRes = await pool.query('SELECT id, password FROM admins ORDER BY id LIMIT 1');
        if (adminRes.rows.length === 0) {
            return res.status(404).json({ success: false, error: 'Admin not found' });
        }
        const admin = adminRes.rows[0];
        const match = await bcrypt.compare(currentPassword, admin.password);
        if (!match) {
            return res.status(400).json({ success: false, error: 'Current password incorrect' });
        }
        const hashed = await bcrypt.hash(newPassword, 10);
        await pool.query('UPDATE admins SET password=$1 WHERE id=$2', [hashed, admin.id]);
        res.json({ success: true });
    } catch (err) {
        console.error('Error changing password:', err);
        res.status(500).json({ success: false, error: 'Server error' });
    }
});

// Add new admin
app.post('/api/admin/add',
    requireAdminAuth,
    validate([
        body('email').isEmail(),
        body('password').isString().notEmpty()
    ]),
    async (req, res) => {
    try {
        const { email, password } = req.body;
        if (!email || !password) {
            return res.status(400).json({ success: false, error: 'Missing fields' });
        }
        const hashed = await bcrypt.hash(password, 10);
        await pool.query('INSERT INTO admins (email, password) VALUES ($1, $2)', [email, hashed]);
        res.json({ success: true });
    } catch (err) {
        console.error('Error adding admin:', err);
        let msg = 'Server error';
        if (err.code === '23505') msg = 'Email already exists';
        res.status(500).json({ success: false, error: msg });
    }
});

// Delete admin
app.delete('/api/admin/:id',
    requireAdminAuth,
    validate([param('id').isInt()]),
    async (req, res) => {
    try {
        const { id } = req.params;
        await pool.query('DELETE FROM admins WHERE id=$1', [id]);
        res.json({ success: true });
    } catch (err) {
        console.error('Error deleting admin:', err);
        res.status(500).json({ success: false, error: 'Server error' });
    }
});

// Create database tables (admin only)
app.post('/api/admin/setup-database', requireAdminAuth, async (req, res) => {
    try {
        if (!global.dbConnected) {
            return res.status(503).json({
                success: false,
                error: 'Database not connected'
            });
        }
        
        // Create tables
        await createTables();
        
        return res.json({
            success: true,
            message: 'Database tables created successfully'
        });
    } catch (error) {
        console.error('Error setting up database:', error);
        return res.status(500).json({
            success: false,
            error: error.message
        });
    }
});

// Get available cars (GET /api/cars)
app.get('/api/cars', async (req, res) => {
    try {
        if (!global.dbConnected) {
            return res.status(503).json({
                success: false,
                error: 'Database not connected',
                cars: []
            });
        }
        const result = await pool.query('SELECT * FROM cars');
        // Map DB fields to frontend fields
        const cars = result.rows.map(car => {
            // Parse unavailable_dates if present
            let unavailable_dates = car.unavailable_dates;
            if (unavailable_dates && typeof unavailable_dates === 'string') {
                try { unavailable_dates = JSON.parse(unavailable_dates); } catch {}
            }
            return {
                id: car.car_id, // map car_id to id
                name: car.name,
                description: car.description,
                image: car.image,
                category: car.category,
                features: car.features,
                monthly_pricing: car.monthly_pricing,
                available: car.available,
                specs: car.specs,
                manual_status: car.manual_status,
                unavailable_dates: unavailable_dates || []
            };
        });
        return res.json({
            success: true,
            cars
        });
    } catch (error) {
        console.error('❌ Error fetching cars:', error);
        return res.status(500).json({
            success: false,
            error: error.message,
            cars: []
        });
    }
});

// Car availability check (GET /api/cars/availability)
app.get('/api/cars/availability',
    validate([
        query('carId').isString().notEmpty(),
        query('pickupDate').isISO8601(),
        query('dropoffDate').isISO8601()
    ]),
    async (req, res) => {
    try {
        const { carId, pickupDate, dropoffDate } = req.query;
        
        if (!carId || !pickupDate || !dropoffDate) {
            return res.status(400).json({
                success: false,
                error: "Missing required parameters: carId, pickupDate, or dropoffDate"
            });
        }

        // Get car data from database
        const result = await pool.query(
            'SELECT manual_status, unavailable_dates FROM cars WHERE car_id = $1',
            [carId]
        );

        if (result.rows.length === 0) {
            return res.status(404).json({
                success: false,
                error: "Car not found"
            });
        }

        const car = result.rows[0];
        
        // Check manual status first
        if (car.manual_status === 'unavailable') {
            return res.json({
                success: true,
                available: false,
                message: "This car is currently unavailable"
            });
        }

        // If manual status is 'available', skip date checks
        if (car.manual_status === 'available') {
            return res.json({
                success: true,
                available: true,
                message: "Car is available for the selected dates"
            });
        }

        const userPickup = new Date(pickupDate);
        const userDropoff = new Date(dropoffDate);

        // Check unavailable dates if they exist
        if (car.unavailable_dates && Array.isArray(car.unavailable_dates)) {
            for (const range of car.unavailable_dates) {
                const rangeStart = new Date(range.start);
                const rangeEnd = new Date(range.end);

                if (userDropoff >= rangeStart && userPickup <= rangeEnd) {
                    return res.json({
                        success: true,
                        available: false,
                        message: "Car is unavailable for the selected dates"
                    });
                }
            }
        }

        // Check manual blocks
        const blocksRes = await pool.query(
            'SELECT start_date, end_date FROM manual_blocks WHERE car_id = $1',
            [carId]
        );
        for (const b of blocksRes.rows) {
            const rangeStart = new Date(b.start_date);
            const rangeEnd = new Date(b.end_date);
            if (userDropoff >= rangeStart && userPickup <= rangeEnd) {
                return res.json({
                    success: true,
                    available: false,
                    message: 'Car is unavailable for the selected dates'
                });
            }
        }

        // Check existing bookings
        const bookingsRes = await pool.query(
            "SELECT pickup_date, return_date FROM bookings WHERE car_id = $1 AND status IN ('pending','confirmed','completed')",
            [carId]
        );
        for (const b of bookingsRes.rows) {
            const rangeStart = new Date(b.pickup_date);
            const rangeEnd = new Date(b.return_date);
            if (userDropoff >= rangeStart && userPickup <= rangeEnd) {
                return res.json({
                    success: true,
                    available: false,
                    message: 'Car is unavailable for the selected dates'
                });
            }
        }

        // If we get here, the car is available
        return res.json({
            success: true,
            available: true,
            message: "Car is available for the selected dates"
        });

    } catch (error) {
        console.error('❌ Error checking car availability:', error);
        return res.status(500).json({
            success: false,
            error: error.message
        });
    }
});

// Get price for a specific car, month, and duration
app.get('/api/get-price', async (req, res) => {
    try {
        const { car_id, month, days } = req.query;
        if (!car_id || !month) {
            return res.status(400).json({
                success: false,
                error: 'Missing required parameters: car_id and month'
            });
        }
        const result = await pool.query(
            'SELECT monthly_pricing FROM cars WHERE car_id = $1',
            [car_id]
        );
        if (result.rows.length === 0) {
            return res.status(404).json({
                success: false,
                error: 'Car not found'
            });
        }
        const monthlyPricing = result.rows[0].monthly_pricing;
        const monthPricing = getMonthPricing(monthlyPricing, month);
        if (!monthPricing) {
            return res.status(404).json({
                success: false,
                error: 'Price not found for specified month'
            });
        }
        let total = null;
        let nDays = parseInt(days);
        if (!nDays || nDays < 1) nDays = 1;
        if (nDays <= 7) {
            // Use 'day_N' keys for 1-7 days
            total = monthPricing[`day_${nDays}`] || monthPricing[totalDays] || monthPricing['day_1'] || monthPricing['1'];
        } else {
            // Use 'day_7' + (nDays-7)*extra_day for longer rentals
            if (monthPricing['day_7'] && monthPricing['extra_day']) {
                total = monthPricing['day_7'] + (nDays - 7) * monthPricing['extra_day'];
            } else {
                total = null;
            }
        }
        if (total === null) {
            console.error(`[get-price] No price for car_id=${car_id}, month=${month}, days=${nDays}`);
            return res.status(404).json({
                success: false,
                error: 'Price not found for specified duration'
            });
        }
        res.json({
            success: true,
            total_price: total
        });
    } catch (error) {
        console.error('Error fetching price:', error);
        res.status(500).json({
            success: false,
            error: 'Failed to fetch price'
        });
    }
});

// Update car prices
app.post('/api/update-prices', requireAdminAuth, async (req, res) => {
    try {
        const { car_id, prices } = req.body;

        if (!car_id || !prices) {
            return res.status(400).json({
                success: false,
                error: 'Missing required parameters: car_id and prices'
            });
        }

        // Update the monthly_pricing JSONB column
        await pool.query(
            'UPDATE cars SET monthly_pricing = $1 WHERE car_id = $2',
            [JSON.stringify(prices), car_id]
        );

        res.json({
            success: true,
            message: 'Prices updated successfully'
        });
    } catch (error) {
        console.error('Error updating prices:', error);
        res.status(500).json({
            success: false,
            error: 'Failed to update prices'
        });
    }
});

// Helper function to calculate total price for a booking
async function calculateTotalPrice(car_id, pickup_date, return_date) {
    // Fetch monthly_pricing once for the car
    const carResult = await pool.query(
        'SELECT monthly_pricing FROM cars WHERE car_id = $1',
        [car_id]
    );
    if (carResult.rows.length === 0) {
        console.error(`[calculateTotalPrice] Car not found: car_id=${car_id}`);
        throw new Error('Car not found');
    }
    const monthlyPricing = carResult.rows[0].monthly_pricing;

    const pickup = new Date(pickup_date);
    const return_date_obj = new Date(return_date);
    let totalDays = Math.ceil((return_date_obj - pickup) / (1000 * 60 * 60 * 24));
    if (totalDays <= 0) totalDays = 1;
    let total_price = 0;
    // If rental is 1-7 days, use package price
    if (totalDays <= 7) {
        const month = pickup.toISOString().slice(0, 7);
        const monthPricing = getMonthPricing(monthlyPricing, month);
        if (!monthPricing) {
            console.error(`[calculateTotalPrice] No pricing for month: ${month}`);
            throw new Error(`No price found for month ${month}`);
        }
        let packagePrice = monthPricing[`day_${totalDays}`] || monthPricing[totalDays] || monthPricing['day_1'] || monthPricing['1'];
        if (!packagePrice) {
            console.error(`[calculateTotalPrice] No package price for ${totalDays} days in month ${month}`);
            throw new Error(`No package price for ${totalDays} days in month ${month}`);
        }
        total_price = packagePrice;
    } else {
        // For rentals >7 days, use day_7 + (N-7)*extra_day
        const month = pickup.toISOString().slice(0, 7);
        const monthPricing = getMonthPricing(monthlyPricing, month);
        if (!monthPricing) {
            console.error(`[calculateTotalPrice] No pricing for month: ${month}`);
            throw new Error(`No price found for month ${month}`);
        }
        let basePrice = monthPricing['day_7'] || monthPricing[7] || monthPricing['day_1'] || monthPricing['1'];
        let extraDayPrice = monthPricing['extra_day'] || monthPricing['extraDay'];
        if (!basePrice || !extraDayPrice) {
            console.error(`[calculateTotalPrice] No base or extra day price for month: ${month}`);
            throw new Error(`No base or extra day price for month ${month}`);
        }
        total_price = basePrice + (totalDays - 7) * extraDayPrice;
    }
    // Log calculation for debugging
    console.log(`[calculateTotalPrice] car_id=${car_id}, pickup=${pickup_date}, return=${return_date}, total_price=${total_price}`);
    return total_price;
}

// Send booking confirmation email using Resend
async function sendBookingConfirmationEmail(booking) {
    if (!resend) {
        console.warn('RESEND_API_KEY not configured; skipping email');
        return;
    }
    console.log(`Sending confirmation email for booking ${booking.booking_reference}`);
    if (!booking || !booking.customer_email) return;
    try {
        const total = parseFloat(booking.total_price || 0).toFixed(2);
        const paid = (total * 0.45).toFixed(2);
        const due = (total - paid).toFixed(2);

        const addons = [];
        if (booking.child_seat) addons.push('Child Seat');
        if (booking.booster_seat) addons.push('Booster Seat');
        const addonsText = addons.length ? addons.join(', ') : 'None';

        // Convert date objects to ISO strings for email template
        const pickupDate = booking.pickup_date instanceof Date
            ? booking.pickup_date.toISOString().split('T')[0]
            : booking.pickup_date;
        const returnDate = booking.return_date instanceof Date
            ? booking.return_date.toISOString().split('T')[0]
            : booking.return_date;

        const html = await render(
            React.createElement(BookingConfirmationEmail, {
                data: {
                    reference: booking.booking_reference,
                    car: `${booking.car_make} ${booking.car_model}`,
                    pickup: pickupDate,
                    return: returnDate,
                    total,
                    paid,
                    due,
                    addons: addonsText
                }
            })
        );

        await resend.emails.send({
            from: 'Calma Car Rental <booking@calmarental.com>',
            to: booking.customer_email,
            subject: 'Your Booking Confirmation – Calma Car Rental',
            html
        });
        if (process.env.ADMIN_NOTIFICATION_EMAIL) {
            await resend.emails.send({
                from: 'Calma Car Rental <booking@calmarental.com>',
                to: process.env.ADMIN_NOTIFICATION_EMAIL,
                subject: `New Booking ${booking.booking_reference}`,
                html
            });
        }
        console.log('📧 Confirmation emails sent');
    } catch (err) {
        console.error('❌ Failed to send confirmation email:', err);
    }
}

/**
 * HTML Routes
 */

// Admin pages
app.get('/admin', requireAdminAuth, (req, res) => {
    res.sendFile(path.join(__dirname, 'admin.html'));
});

app.get('/admin-login', (req, res) => {
    res.sendFile(path.join(__dirname, 'admin-login.html'));
});

// Home page
app.get('/', (req, res) => {
    res.sendFile(path.join(__dirname, 'index.html'));
});

// Booking flow pages
app.get('/car-selection.html', (req, res) => {
    res.sendFile(path.join(__dirname, 'car-selection.html'));
});

app.get('/choose-car.html', (req, res) => {
    res.sendFile(path.join(__dirname, 'choose-car.html'));
});

app.get('/personal-info.html', (req, res) => {
    res.sendFile(path.join(__dirname, 'personal-info.html'));
});

app.get('/booking-details.html', (req, res) => {
    res.sendFile(path.join(__dirname, 'booking-details.html'));
});

app.get('/payment.html', (req, res) => {
    res.sendFile(path.join(__dirname, 'payment.html'));
});

// Booking confirmation page
app.get('/booking-confirmation', (req, res) => {
    res.render('booking-confirmation');
});

// Admin: Upload car image
app.post('/api/admin/upload-image', requireAdminAuth, upload.single('image'), (req, res) => {
    if (!req.file) {
        return res.status(400).json({ success: false, error: 'No file uploaded' });
    }
 const url = `/images/${req.file.filename}`;
    res.json({ success: true, url });
});

// Admin: Add a new car
app.post('/api/admin/car', requireAdminAuth, async (req, res) => {
    const { name, description, pricePerDay, image, features } = req.body;
    if (!name) {
        return res.status(400).json({ success: false, error: 'Name is required' });
    }
    const car_id = slugify(name);
    try {
        const exists = await pool.query('SELECT 1 FROM cars WHERE car_id = $1', [car_id]);
        if (exists.rows.length > 0) {
            return res.status(409).json({ success: false, error: 'Car already exists' });
        }
        const monthly_pricing = getDefaultMonthlyPricing(pricePerDay);
        await pool.query(
            `INSERT INTO cars (car_id, name, description, image, features, monthly_pricing, available, manual_status)
             VALUES ($1, $2, $3, $4, $5, $6, $7, $8)`,
            [car_id, name, description || null, image || null, JSON.stringify(features || []), JSON.stringify(monthly_pricing), true, 'automatic']
        );
        res.json({ success: true, car_id });
    } catch (err) {
        console.error('Error inserting car:', err);
        res.status(500).json({ success: false, error: 'Failed to add car' });
    }
});

// Admin: Get a single car by ID (with specs)
app.get('/api/admin/car/:id',
    requireAdminAuth,
    validate([param('id').notEmpty()]),
    async (req, res) => {
    const carId = req.params.id;
    try {
        const result = await pool.query('SELECT * FROM cars WHERE car_id = $1', [carId]);
        if (result.rows.length === 0) {
            return res.status(404).json({ success: false, error: 'Car not found' });
        }
        const car = result.rows[0];
        // Parse JSON fields
        if (car.unavailable_dates && typeof car.unavailable_dates === 'string') {
            try { car.unavailable_dates = JSON.parse(car.unavailable_dates); } catch {}
        }
        if (car.specs && typeof car.specs === 'string') {
            try { car.specs = JSON.parse(car.specs); } catch {}
        }
        return res.json({ success: true, car });
    } catch (error) {
        console.error(`[ADMIN] Error fetching car ${carId}:`, error);
        return res.status(500).json({ success: false, error: 'Failed to fetch car' });
    }
});

// Admin: Update a single car (specs and other fields)
app.patch('/api/admin/car/:id',
    requireAdminAuth,
    validate([param('id').notEmpty()]),
    async (req, res) => {
    const carId = req.params.id;
    const { name, description, image, category, features, specs, available } = req.body;
    try {
        // Build dynamic update query
        const fields = [];
        const values = [];
        let idx = 1;
        if (name !== undefined) { fields.push(`name = $${idx++}`); values.push(name); }
        if (description !== undefined) { fields.push(`description = $${idx++}`); values.push(description); }
        if (image !== undefined) { fields.push(`image = $${idx++}`); values.push(image); }
        if (category !== undefined) { fields.push(`category = $${idx++}`); values.push(category); }
        if (features !== undefined) { fields.push(`features = $${idx++}`); values.push(JSON.stringify(features)); }
        if (specs !== undefined) { fields.push(`specs = $${idx++}`); values.push(JSON.stringify(specs)); }
        if (available !== undefined) { fields.push(`available = $${idx++}`); values.push(available); }
        if (fields.length === 0) {
            return res.status(400).json({ success: false, error: 'No fields to update' });
        }
        values.push(carId);
        const query = `UPDATE cars SET ${fields.join(', ')}, updated_at = NOW() WHERE car_id = $${idx}`;
        await pool.query(query, values);
        console.log(`[ADMIN] Updated car ${carId}:`, fields.join(', '));
        return res.json({ success: true });
    } catch (error) {
        console.error(`[ADMIN] Error updating car ${carId}:`, error);
        return res.status(500).json({ success: false, error: 'Failed to update car' });
    }
});

// Admin: Delete a car
app.delete('/api/admin/car/:id',
    requireAdminAuth,
    validate([param('id').notEmpty()]),
    async (req, res) => {
    const carId = req.params.id;
    try {
        await pool.query('DELETE FROM cars WHERE car_id = $1', [carId]);
        await pool.query('DELETE FROM manual_blocks WHERE car_id = $1', [carId]);
        return res.json({ success: true });
    } catch (err) {
        console.error('Error deleting car:', err);
        return res.status(500).json({ success: false, error: 'Failed to delete car' });
    }
});

// Admin: Set manual status for a car
app.post('/api/admin/car/:id/manual-status',
    requireAdminAuth,
    validate([
        param('id').notEmpty(),
        body('manual_status').isIn(['automatic','available','unavailable'])
    ]),
    async (req, res) => {
    const carId = req.params.id;
    const { manual_status, unavailable_dates } = req.body;
    const validStatuses = ['automatic', 'available', 'unavailable'];

    if (!validStatuses.includes(manual_status)) {
        return res.status(400).json({ success: false, error: 'Invalid manual_status value' });
    }

    try {
        await pool.query(
            'UPDATE cars SET manual_status = $1, unavailable_dates = $2 WHERE car_id = $3',
            [manual_status, JSON.stringify(unavailable_dates || []), carId]
        );
        return res.json({ success: true });
    } catch (error) {
        console.error(`[ADMIN] Error updating manual_status/unavailable_dates for car ${carId}:`, error);
        return res.status(500).json({ success: false, error: 'Failed to update manual status/unavailable dates' });
    }
});

// Admin: Update car pricing (monthly_pricing JSONB)
app.patch('/api/admin/car/:carId/pricing',
    requireAdminAuth,
    validate([
        param('carId').notEmpty(),
        body('monthly_pricing').isObject()
    ]),
    async (req, res) => {
    const { carId } = req.params;
    const { monthly_pricing } = req.body;

    if (!monthly_pricing) {
        return res.status(400).json({ success: false, error: 'Missing monthly_pricing data' });
    }

    try {
        const result = await pool.query(
            'UPDATE cars SET monthly_pricing = $1, updated_at = NOW() WHERE car_id = $2 RETURNING *',
            [monthly_pricing, carId]
        );
        if (result.rowCount === 0) {
            return res.status(404).json({ success: false, error: 'Car not found' });
        }
        res.json({ success: true, car: result.rows[0] });
    } catch (err) {
        console.error('Error updating car pricing:', err);
        res.status(500).json({ success: false, error: 'Database error' });
    }
});

// Admin: Get car availability with booked and manual blocks
app.get('/api/admin/cars/availability', requireAdminAuth, async (req, res) => {
    try {
        if (!global.dbConnected) {
            return res.status(503).json({
                success: false,
                error: 'Database not connected',
                cars: []
            });
        }
        // Get all cars
        const carsResult = await pool.query('SELECT * FROM cars');
        const cars = carsResult.rows;
        console.log('[DEBUG] Cars from database:', cars.map(c => ({ id: c.id, car_id: c.car_id, name: c.name })));
        
        // Get all bookings with relevant statuses
        const bookingsResult = await pool.query(
            `SELECT id, car_id, pickup_date, return_date, status FROM bookings WHERE status IN ('pending', 'confirmed', 'completed')`
        );
        const bookings = bookingsResult.rows;
        // Get all manual blocks
        const manualBlocksResult = await pool.query('SELECT * FROM manual_blocks');
        const manualBlocks = manualBlocksResult.rows;
        console.log('[DEBUG] Manual blocks from database:', manualBlocks);
        
        // Build availability info for each car
        const carsWithAvailability = cars.map(car => {
            // Merge manual blocks from manual_blocks table
            const carManualBlocks = manualBlocks.filter(b => b.car_id === car.car_id).map(b => ({ id: b.id, start: b.start_date, end: b.end_date }));
            console.log(`[DEBUG] Car ${car.name} (${car.car_id}) has ${carManualBlocks.length} manual blocks:`, carManualBlocks);
            
            // Get bookings for this car by matching car_id
            const carBookings = bookings.filter(b =>
                b.car_id && car.car_id && b.car_id === car.car_id
            );
            const bookedRanges = carBookings.map(b => ({ id: b.id, start: b.pickup_date, end: b.return_date, status: b.status }));
            let specs = car.specs;
            if (specs && typeof specs === 'string') {
                try { specs = JSON.parse(specs); } catch {}
            }
            return {
                id: car.car_id,
                name: car.name,
                manual_status: car.manual_status,
                manual_blocks: carManualBlocks,
                booked_ranges: bookedRanges,
                category: car.category,
                specs,
                available: car.available
            };
        });
        return res.json({
            success: true,
            cars: carsWithAvailability
        });
    } catch (error) {
        console.error('[ADMIN] Error fetching car availability:', error);
        return res.status(500).json({
            success: false,
            error: error.message,
            cars: []
        });
    }
});

// Public: Get car availability for all cars (for car selection page)
app.get('/api/cars/availability/all', async (req, res) => {
    try {
        if (!global.dbConnected) {
            return res.status(503).json({
                success: false,
                error: 'Database not connected',
                cars: []
            });
        }
        // Get all cars
        const carsResult = await pool.query('SELECT * FROM cars');
        const cars = carsResult.rows;
        // Get all bookings with relevant statuses (by car_id)
        let bookingsResult;
        try {
            bookingsResult = await pool.query(
                `SELECT car_id, car_make, car_model, pickup_date, return_date, status FROM bookings WHERE status IN ('pending', 'confirmed')`
            );
        } catch (err) {
            console.error('[PUBLIC] Error fetching bookings:', err);
            return res.status(500).json({
                success: false,
                error: 'Failed to fetch bookings.',
                cars: []
            });
        }
        const bookings = bookingsResult.rows;
        // Get all manual blocks
        const manualBlocksResult = await pool.query('SELECT * FROM manual_blocks');
        const manualBlocks = manualBlocksResult.rows;
        // Build availability info for each car
        const carsWithAvailability = cars.map(car => {
            // Merge manual blocks from manual_blocks table
            const carManualBlocks = manualBlocks.filter(b => b.car_id === car.car_id).map(b => ({ id: b.id, start: b.start_date, end: b.end_date }));
            // Match bookings by car_id
            const carBookings = bookings.filter(b => b.car_id && car.car_id && b.car_id === car.car_id);
            const bookedRanges = carBookings.map(b => ({ start: b.pickup_date, end: b.return_date, status: b.status }));
            let specs = car.specs;
            if (specs && typeof specs === 'string') {
                try { specs = JSON.parse(specs); } catch {}
            }
            return {
                id: car.car_id,
                name: car.name,
                manual_status: car.manual_status,
                manual_blocks: carManualBlocks,
                booked_ranges: bookedRanges,
                category: car.category,
                specs,
                available: car.available,
                image: car.image,
                features: car.features
            };
        });
        return res.json({
            success: true,
            cars: carsWithAvailability
        });
    } catch (error) {
        console.error('[PUBLIC] Error fetching car availability:', error);
        return res.status(500).json({
            success: false,
            error: error.message,
            cars: []
        });
    }
});

// Add manual block for a car (admin only)
app.post('/api/admin/manual-block',
    requireAdminAuth,
    validate([
        body('car_id').notEmpty(),
        body('start_date').isISO8601(),
        body('end_date').isISO8601()
    ]),
    async (req, res) => {
    const { car_id, start_date, end_date } = req.body;
    console.log('[DEBUG] /api/admin/manual-block received request');
    console.log('[DEBUG] Request body:', JSON.stringify(req.body, null, 2));
    console.log('[DEBUG] Headers:', JSON.stringify(req.headers, null, 2));
    
    if (!car_id || !start_date || !end_date) {
        console.error('[DEBUG] Missing required fields:', { car_id, start_date, end_date });
        return res.status(400).json({ success: false, error: 'Missing required fields' });
    }

    try {
        // Verify the car exists to satisfy the foreign key constraint
        const carCheck = await pool.query('SELECT car_id FROM cars WHERE car_id = $1', [car_id]);
        if (carCheck.rows.length === 0) {
            console.error('[DEBUG] Car not found:', car_id);
            return res.status(404).json({ success: false, error: 'Car not found' });
        }

        // Insert the manual block
        const result = await pool.query(
            `INSERT INTO manual_blocks (car_id, start_date, end_date)
             VALUES ($1, $2, $3)
             ON CONFLICT (car_id, start_date, end_date) DO NOTHING
             RETURNING *`,
            [car_id, start_date, end_date]
        );

        if (result.rows.length > 0) {
            console.log('[DEBUG] Manual block created successfully:', result.rows[0]);
            return res.json({ success: true, block: result.rows[0] });
        }

        return res.json({ success: true, message: 'Block already exists' });
    } catch (error) {
        console.error('[DEBUG] Error adding manual block:', error);
        console.error('[DEBUG] Error details:', {
            message: error.message,
            code: error.code,
            detail: error.detail
        });
        return res.status(500).json({ success: false, error: 'Failed to add manual block' });
    }
});

// Get all manual blocks (public)
app.get('/api/manual-blocks', async (req, res) => {
    try {
        const result = await pool.query('SELECT * FROM manual_blocks');
        return res.json({ success: true, blocks: result.rows });
    } catch (error) {
        console.error('[PUBLIC] Error fetching manual blocks:', error);
        return res.status(500).json({ success: false, error: 'Failed to fetch manual blocks' });
    }
});

// Delete a manual block by ID (admin only)
app.delete('/api/admin/manual-block/:id',
    requireAdminAuth,
    validate([param('id').isInt()]),
    async (req, res) => {
        const { id } = req.params;
        try {
            await pool.query('DELETE FROM manual_blocks WHERE id = $1', [id]);
            return res.json({ success: true });
        } catch (error) {
            console.error('[ADMIN] Error deleting manual block:', error);
            return res.status(500).json({ success: false, error: 'Failed to delete manual block' });
        }
    });

// Stripe checkout session endpoint
app.post('/api/create-checkout-session', async (req, res) => {
  try {
    const { bookingDetails } = req.body;
    
    if (!bookingDetails || !bookingDetails.partialAmount) {
      return res.status(400).json({ error: 'Missing booking details or amount' });
    }

    // Validate minimum amount
    const MIN_AMOUNT = 0.50; // Minimum amount in EUR
    if (bookingDetails.partialAmount < MIN_AMOUNT) {
      return res.status(400).json({ 
        error: `Payment amount must be at least €${MIN_AMOUNT.toFixed(2)}`,
        code: 'amount_too_small'
      });
    }

    // Create a Stripe checkout session
    const session = await stripe.checkout.sessions.create({
      payment_method_types: ['card'],
      line_items: [
        {
          price_data: {
            currency: 'eur',
            product_data: {
              name: `Car Rental Booking - ${bookingDetails.carName}`,
              description: `Booking Reference: ${bookingDetails.bookingReference}\nPeriod: ${bookingDetails.startDate} to ${bookingDetails.endDate}`,
            },
            unit_amount: Math.round(bookingDetails.partialAmount * 100), // Convert to cents
          },
          quantity: 1,
        },
      ],
      mode: 'payment',
      success_url: `${FRONTEND_URL}/booking-confirmation.html?session_id={CHECKOUT_SESSION_ID}&reference=${bookingDetails.bookingReference}`,
      cancel_url: `${FRONTEND_URL}/payment.html`,
      metadata: {
        bookingReference: bookingDetails.bookingReference,
        totalPrice: bookingDetails.totalPrice,
        partialAmount: bookingDetails.partialAmount
      }
    });

    res.json({ url: session.url });
  } catch (error) {
    console.error('Stripe session creation error:', error);
    
    // Handle specific Stripe errors
    if (error.type === 'StripeInvalidRequestError') {
      if (error.code === 'amount_too_small') {
        return res.status(400).json({ 
          error: 'Payment amount is too small. Minimum amount is €0.50',
          code: 'amount_too_small'
        });
      }
    }
    
    res.status(500).json({ 
      error: 'Failed to create checkout session',
      details: error.message
    });
  }
});

// Start server
async function startServerWithMigrations() {
    console.log('🚀 Starting server...');
    if (global.dbConnected) {
        await createTables();
        await migrateAddCarIdToBookings();
        await migrateAddBoosterSeatToBookings();
        await migrateAddConfirmationEmailSent();
    }

    // Register all routes only after migrations are complete

    // --- API Routes ---
    // (Paste all app.get, app.post, etc. route definitions here)

    // ... (all route definitions from above) ...

    // Start Express server only after routes are registered
    app.listen(port, () => {
        console.log(`📡 Server running on port ${port}`);
        console.log(`🌐 Visit: http://localhost:${port}`);
        console.log(`📊 Database connected: ${global.dbConnected ? 'Yes ✅' : 'No ❌'}`);
        if (!global.dbConnected) {
            console.warn('⚠️ Server running without database connection. Some features will be limited.');
        }
    });
}

startServerWithMigrations().catch(err => {
    console.error('❌ Failed to start server:', err);
}); <|MERGE_RESOLUTION|>--- conflicted
+++ resolved
@@ -145,7 +145,6 @@
         };
     }
     return pricing;
-<<<<<<< HEAD
 }
 
 function getMonthNumber(key) {
@@ -170,10 +169,7 @@
         }
     }
     return null;
-=======
->>>>>>> d864cbe5
 }
-
 const uploadDir = path.join(__dirname, 'public', 'images');
 if (!fs.existsSync(uploadDir)) {
     fs.mkdirSync(uploadDir, { recursive: true });
