/**
 * Calma Car Rental - Server
 * Clean Express.js backend with PostgreSQL integration
 */

// Import required packages
const express = require('express');
const path = require('path');
const fs = require('fs');
const cors = require('cors');
const cookieParser = require('cookie-parser');
const session = require('express-session');
const { v4: uuidv4 } = require('uuid');
const bcrypt = require('bcrypt');
const { body, param, query, validationResult } = require('express-validator');
const xss = require('xss');
require('dotenv').config();

const { Resend } = require('resend');
const resendApiKey = process.env.RESEND_API_KEY;
const resend = resendApiKey ? new Resend(resendApiKey) : null;

// Register JSX support for React email templates
const { register: esbuildRegister } = require('esbuild-register/dist/node');
esbuildRegister({ extensions: ['.jsx'] });

const React = require('react');
const { render } = require('@react-email/render');
const BookingConfirmationEmail = require('./emails/BookingConfirmation.jsx').default;
const multer = require('multer');

// Ensure the Stripe secret key is provided
if (!process.env.STRIPE_SECRET_KEY) {
  throw new Error('Missing STRIPE_SECRET_KEY environment variable');
}

// Initialize Stripe with error handling
let stripe;
try {
    stripe = require('stripe')(process.env.STRIPE_SECRET_KEY);
} catch (error) {
    console.error('Failed to initialize Stripe:', error.message);
    process.exit(1);
}

// Import database pool
const { pool, registerCreateTables } = require('./database');

// Initialize Express app
const app = express();
app.set('view engine', 'ejs');
app.set('views', path.join(__dirname, 'views'));
const port = process.env.PORT || 3000;
// Fallback frontend URL used if the environment variable is not provided
const FRONTEND_URL = process.env.FRONTEND_URL || `http://localhost:${port}`;

console.log(`FRONTEND_URL set to: ${FRONTEND_URL}`);

// Stripe requires a minimum amount of 0.50 EUR
const MIN_CHARGE_AMOUNT = 0.5;

// CORS configuration
const ALLOWED_ORIGIN = 'https://calmarental.com';
const corsOptions = {
    origin: ALLOWED_ORIGIN,
    credentials: true,
};

// Middleware
app.use(cors(corsOptions));
// Trust the first proxy when behind load balancers or reverse proxies
app.set('trust proxy', 1);
app.use(express.json());
app.use(express.urlencoded({ extended: true }));
app.use(cookieParser());
app.use(session({
  secret: process.env.SESSION_SECRET || "supersecret",
  resave: false,
  saveUninitialized: false,
  cookie: {
    httpOnly: true,
    secure: process.env.NODE_ENV === "production",
    maxAge: 24 * 60 * 60 * 1000
  }
}));

// Simple recursive sanitizer for all incoming values
function sanitizeObject(obj) {
    if (!obj) return;
    Object.keys(obj).forEach(key => {
        const value = obj[key];
        if (typeof value === 'string') {
            obj[key] = xss(value.trim());
        } else if (typeof value === 'object') {
            sanitizeObject(value);
        }
    });
}

const sanitizeMiddleware = (req, res, next) => {
    sanitizeObject(req.body);
    sanitizeObject(req.params);
    sanitizeObject(req.query);
    next();
};

// Apply sanitizer to all incoming requests
app.use(sanitizeMiddleware);

// Helper to run express-validator checks
const validate = (validations) => async (req, res, next) => {
    await Promise.all(validations.map(v => v.run(req)));
    const errors = validationResult(req);
    if (!errors.isEmpty()) {
        return res.status(400).json({ success: false, errors: errors.array() });
    }
    next();
};

function slugify(text) {
    return (text || '')
        .toString()
        .toLowerCase()
        .replace(/[^a-z0-9]+/g, '-')
        .replace(/^-|-$/g, '');
}

function getDefaultMonthlyPricing(basePrice) {
    const p = Math.round(parseFloat(basePrice) || 0);
    const year = new Date().getFullYear();
    const multipliers = [1,1,1,1,1.1,1.2,1.3,1.4,1.2,1,1,1];
    const pricing = {};
    for (let i = 0; i < 12; i++) {
        const month = `${year}-${String(i + 1).padStart(2, '0')}`;
        const price = Math.round(p * multipliers[i]);
        pricing[month] = {
            day_1: price,
            day_2: price,
            day_3: price,
            day_4: price,
            day_5: price,
            day_6: price,
            day_7: price,
            extra_day: price
        };
    }
    return pricing;
}

function getMonthNumber(key) {
    if (!key) return NaN;
    if (key.includes('-')) {
        const n = parseInt(key.split('-')[1], 10);
        if (!isNaN(n)) return n;
    }
    const months = ['January','February','March','April','May','June','July','August','September','October','November','December'];
    const idx = months.indexOf(key);
    return idx >= 0 ? idx + 1 : NaN;
}

function getMonthPricing(pricing, monthKey) {
    if (!pricing) return null;
    if (pricing[monthKey]) return pricing[monthKey];
    const target = getMonthNumber(monthKey);
    if (isNaN(target)) return null;
    for (const key of Object.keys(pricing)) {
        if (getMonthNumber(key) === target) {
            return pricing[key];
        }
    }
    return null;
}
const uploadDir = path.join(__dirname, 'public', 'images');
if (!fs.existsSync(uploadDir)) {
    fs.mkdirSync(uploadDir, { recursive: true });
}
const storage = multer.diskStorage({
    destination: uploadDir,
    filename: (req, file, cb) => {
        const unique = Date.now() + '-' + Math.round(Math.random() * 1e9);
        cb(null, unique + path.extname(file.originalname));
    }
});
const upload = multer({ storage });
app.get("/admin.html", requireAdminAuth, (req, res) =>
  res.sendFile(path.join(__dirname, "admin.html"))
);
// Serve the login page when requesting /admin-login.html for consistency
app.get("/admin-login.html", (req, res) =>
  res.sendFile(path.join(__dirname, "admin-login.html"))
);

// Serve static files with proper MIME types
app.use(express.static(path.join(__dirname, 'public')));
app.use('/assets', express.static(path.join(__dirname, 'assets'), {
  setHeaders: (res, path) => {
    if (path.endsWith('.css')) {
      res.setHeader('Content-Type', 'text/css');
    }
  }
}));
app.use('/public', express.static(path.join(__dirname, 'public'), {
  setHeaders: (res, path) => {
    if (path.endsWith('.css')) {
      res.setHeader('Content-Type', 'text/css');
    }
  }
}));
app.use('/images', express.static(path.join(__dirname, 'public', 'images')));
// Serve the favicon for browsers and search engines
app.get('/favicon.ico', (req, res) => {
  res.sendFile(path.join(__dirname, 'public', 'favicon.ico'));
});

// Serve main HTML files
app.get('/', (req, res) => {
    res.sendFile(path.join(__dirname, 'index.html'));
});

app.get('/index.html', (req, res) => {
    res.sendFile(path.join(__dirname, 'index.html'));
});

app.get('/car-selection.html', (req, res) => {
    res.sendFile(path.join(__dirname, 'car-selection.html'));
});

app.get('/personal-info.html', (req, res) => {
    res.sendFile(path.join(__dirname, 'personal-info.html'));
});

app.get('/payment.html', (req, res) => {
    res.sendFile(path.join(__dirname, 'payment.html'));
});

app.get('/booking-confirmation.html', (req, res) => {
    res.sendFile(path.join(__dirname, 'booking-confirmation.html'));
});

app.get('/booking-details.html', (req, res) => {
    res.sendFile(path.join(__dirname, 'booking-details.html'));
});

// Create database tables if they don't exist
async function createTables() {
    try {
        if (!global.dbConnected) {
            console.warn('⚠️ Cannot create tables: database not connected');
            return;
        }
        
        await pool.query(`
            CREATE TABLE IF NOT EXISTS bookings (
                id SERIAL PRIMARY KEY,
                booking_reference TEXT UNIQUE,
                car_id TEXT REFERENCES cars(car_id),
                customer_first_name TEXT,
                customer_last_name TEXT,
                customer_email TEXT,
                customer_phone TEXT,
                driver_license TEXT,
                license_expiration DATE,
                customer_age INT,
                country TEXT,
                pickup_date DATE,
                return_date DATE,
                pickup_location TEXT,
                dropoff_location TEXT,
                car_make TEXT,
                car_model TEXT,
                daily_rate NUMERIC,
                total_price NUMERIC,
                additional_driver BOOLEAN,
                full_insurance BOOLEAN,
                gps_navigation BOOLEAN,
                child_seat BOOLEAN,
                booster_seat BOOLEAN,
                confirmation_email_sent BOOLEAN DEFAULT false,
                special_requests TEXT,
                stripe_session_id TEXT UNIQUE,
                status TEXT DEFAULT 'pending',
                date_submitted TIMESTAMP DEFAULT NOW()
            )
        `);
        console.log('✅ Bookings table created successfully.');

        await pool.query(`
            CREATE TABLE IF NOT EXISTS manual_blocks (
                id SERIAL PRIMARY KEY,
                car_id TEXT REFERENCES cars(car_id),
                start_date DATE,
                end_date DATE,
                UNIQUE(car_id, start_date, end_date)
            )
        `);
        console.log('✅ Manual blocks table created successfully.');

        await pool.query(`
            CREATE TABLE IF NOT EXISTS admins (
                id SERIAL PRIMARY KEY,
                email TEXT UNIQUE NOT NULL,
                password TEXT NOT NULL,
                created_at TIMESTAMP DEFAULT NOW()
            )
        `);
        console.log('✅ Admins table created successfully.');
    } catch (error) {
        console.error('❌ Error creating tables:', error);
    }
}

// Register the createTables function with the database module
registerCreateTables(createTables);

// Migration: Add car_id to bookings and backfill
async function migrateAddCarIdToBookings() {
    try {
        if (!global.dbConnected) {
            console.warn('⚠️ Cannot run migration: database not connected');
            return;
        }
        // Add car_id column if it doesn't exist
        await pool.query(`ALTER TABLE bookings ADD COLUMN IF NOT EXISTS car_id TEXT`);
        console.log('✅ Migration: car_id column ensured in bookings table.');
        // Backfill car_id for existing bookings
        const bookings = (await pool.query('SELECT id, car_make, car_model FROM bookings WHERE car_id IS NULL'))?.rows || [];
        if (bookings.length === 0) {
            console.log('✅ Migration: All bookings already have car_id.');
            return;
        }
        for (const booking of bookings) {
            // Try to find car_id by matching car_make and car_model to cars table
            const carRes = await pool.query(
                `SELECT car_id FROM cars WHERE LOWER(make) = LOWER($1) AND LOWER(model) = LOWER($2) LIMIT 1`,
                [booking.car_make, booking.car_model]
            );
            if (carRes.rows.length > 0) {
                const car_id = carRes.rows[0].car_id;
                await pool.query('UPDATE bookings SET car_id = $1 WHERE id = $2', [car_id, booking.id]);
                console.log(`✅ Backfilled car_id for booking id=${booking.id}: ${car_id}`);
            } else {
                console.warn(`⚠️ Could not find car_id for booking id=${booking.id} (${booking.car_make} ${booking.car_model})`);
            }
        }
        console.log('✅ Migration: car_id backfill complete.');
    } catch (err) {
        console.error('❌ Migration error (add car_id to bookings):', err);
    }
}

// Migration: Add booster_seat column
async function migrateAddBoosterSeatToBookings() {
    try {
        if (!global.dbConnected) {
            console.warn('⚠️ Cannot run migration: database not connected');
            return;
        }
        await pool.query(`ALTER TABLE bookings ADD COLUMN IF NOT EXISTS booster_seat BOOLEAN DEFAULT false`);
        console.log('✅ Migration: booster_seat column ensured in bookings table.');
    } catch (err) {
        console.error('❌ Migration error (add booster_seat to bookings):', err);
    }
}

// Migration: Add confirmation_email_sent column
async function migrateAddConfirmationEmailSent() {
    try {
        if (!global.dbConnected) {
            console.warn('⚠️ Cannot run migration: database not connected');
            return;
        }
        await pool.query(`ALTER TABLE bookings ADD COLUMN IF NOT EXISTS confirmation_email_sent BOOLEAN DEFAULT false`);
        console.log('✅ Migration: confirmation_email_sent column ensured in bookings table.');
    } catch (err) {
        console.error('❌ Migration error (add confirmation_email_sent to bookings):', err);
    }
}

// Migration: Add show_on_homepage column
async function migrateAddShowOnHomepageToCars() {
    try {
        if (!global.dbConnected) {
            console.warn('⚠️ Cannot run migration: database not connected');
            return;
        }
        await pool.query(`ALTER TABLE cars ADD COLUMN IF NOT EXISTS show_on_homepage BOOLEAN DEFAULT false`);
        console.log('✅ Migration: show_on_homepage column ensured in cars table.');
    } catch (err) {
        console.error('❌ Migration error (add show_on_homepage to cars):', err);
    }
}

// Migration: Add availability_status and homepage_note columns
async function migrateAddHomepageFieldsToCars() {
    try {
        if (!global.dbConnected) {
            console.warn('⚠️ Cannot run migration: database not connected');
            return;
        }
        await pool.query(`ALTER TABLE cars ADD COLUMN IF NOT EXISTS availability_status TEXT DEFAULT 'Available'`);
        await pool.query(`ALTER TABLE cars ADD COLUMN IF NOT EXISTS homepage_note TEXT`);
        console.log('✅ Migration: availability_status and homepage_note columns ensured in cars table.');
    } catch (err) {
        console.error('❌ Migration error (add homepage fields to cars):', err);
    }
}

// Migration: Ensure base car columns (name, description, etc)
async function migrateEnsureBaseCarColumns() {
    try {
        if (!global.dbConnected) {
            console.warn('⚠️ Cannot run migration: database not connected');
            return;
        }
        await pool.query(`ALTER TABLE cars ADD COLUMN IF NOT EXISTS name TEXT`);
        await pool.query(`ALTER TABLE cars ADD COLUMN IF NOT EXISTS description TEXT`);
        await pool.query(`ALTER TABLE cars ADD COLUMN IF NOT EXISTS image TEXT`);
        await pool.query(`ALTER TABLE cars ADD COLUMN IF NOT EXISTS category TEXT`);
        await pool.query(`ALTER TABLE cars ADD COLUMN IF NOT EXISTS features JSONB`);
        await pool.query(`ALTER TABLE cars ADD COLUMN IF NOT EXISTS specs JSONB`);
        await pool.query(`ALTER TABLE cars ADD COLUMN IF NOT EXISTS monthly_pricing JSONB DEFAULT '{}'`);
        await pool.query(`ALTER TABLE cars ADD COLUMN IF NOT EXISTS available BOOLEAN DEFAULT true`);
        await pool.query(`ALTER TABLE cars ADD COLUMN IF NOT EXISTS manual_status TEXT DEFAULT 'automatic'`);
        console.log('✅ Migration: base car columns ensured in cars table.');
    } catch (err) {
        console.error('❌ Migration error (ensure base car columns):', err);
    }
}
<<<<<<< HEAD

=======
>>>>>>> f618f1f8
// Insert a default admin if none exist
async function ensureDefaultAdmin() {
    try {
        if (!global.dbConnected) return;
        const countRes = await pool.query('SELECT COUNT(*) FROM admins');
        if (parseInt(countRes.rows[0].count, 10) === 0) {
            const email = process.env.DEFAULT_ADMIN_EMAIL || 'admin@example.com';
            const pass = process.env.DEFAULT_ADMIN_PASSWORD || 'admin123';
            const hashed = await bcrypt.hash(pass, 10);
            await pool.query('INSERT INTO admins (email, password) VALUES ($1, $2)', [email, hashed]);
            console.log('✅ Default admin created');
        }
    } catch (err) {
        console.error('❌ Error ensuring default admin:', err);
    }
}

// Create tables when database is connected
if (global.dbConnected) {
    createTables();
    migrateAddCarIdToBookings();
    migrateAddBoosterSeatToBookings();
    migrateAddConfirmationEmailSent();
    migrateEnsureBaseCarColumns();
    migrateAddShowOnHomepageToCars();
    migrateAddHomepageFieldsToCars();
    ensureDefaultAdmin();
}

// Ensure a manual block exists for confirmed bookings and remove it otherwise
async function syncManualBlockWithBooking(booking) {
    if (!booking || !booking.car_id || !booking.pickup_date || !booking.return_date) return;
    try {
        if (booking.status === 'confirmed') {
            await pool.query(
                `INSERT INTO manual_blocks (car_id, start_date, end_date)
                 VALUES ($1, $2, $3)
                 ON CONFLICT (car_id, start_date, end_date) DO NOTHING`,
                [booking.car_id, booking.pickup_date, booking.return_date]
            );
        } else {
            await pool.query(
                'DELETE FROM manual_blocks WHERE car_id = $1 AND start_date = $2 AND end_date = $3',
                [booking.car_id, booking.pickup_date, booking.return_date]
            );
        }
    } catch (err) {
        console.error('[ManualBlock] sync error:', err.message);
    }
}

// Admin authentication middleware
function requireAdminAuth(req, res, next) {
    if (req.session && req.session.adminAuthenticated) {
        return next();
    }
    if (req.accepts("html")) {
        return res.redirect("/admin-login.html");
    }
    return res.status(401).json({ success: false, error: "Authentication required" });
}


// --- Addons In-Memory Store and API ---
let addons = [
  { id: 'child-seat', name: 'Child Seat', price: 5 },
  { id: 'booster-seat', name: 'Booster Seat', price: 3 }
];

// Get all addons
app.get('/api/admin/addons', (req, res) => {
  res.json({ success: true, addons });
});

// Public endpoint to fetch addon prices
app.get('/api/addons', (req, res) => {
  res.json({ success: true, addons });
});

// Update an addon by ID
app.patch('/api/admin/addons/:id', (req, res) => {
  const { id } = req.params;
  const { name, price } = req.body;
  const addon = addons.find(a => a.id === id);
  if (!addon) return res.status(404).json({ success: false, error: 'Addon not found' });
  if (name !== undefined) addon.name = name;
  if (price !== undefined && !isNaN(price)) addon.price = parseFloat(price);
  res.json({ success: true });
});

/**
 * API Routes
 */

// Create a new booking (POST /api/bookings)
app.post('/api/bookings',
    validate([
        body('car_id').isString().notEmpty(),
        body('customer_first_name').isString().notEmpty(),
        body('customer_last_name').isString().notEmpty(),
        body('customer_email').isEmail(),
        body('pickup_date').isISO8601(),
        body('return_date').isISO8601(),
        body('total_price').optional().isFloat({ min: 0 }),
        body('daily_rate').optional().isFloat({ min: 0 })
    ]),
    async (req, res) => {
    try {
        const booking = req.body;
        console.log('--- Incoming booking request ---');
        console.log('Payload:', JSON.stringify(booking, null, 2));
        
        // Use provided total price or calculate if missing
        let total_price = booking.total_price;
        if (!total_price) {
            try {
                total_price = await calculateTotalPrice(
                    booking.car_id,
                    booking.pickup_date,
                    booking.return_date
                );
                console.log(`[Booking] Calculated total_price: ${total_price} for car_id=${booking.car_id}`);
            } catch (err) {
                console.error(`[Booking] Error in calculateTotalPrice:`, err.message);
            }
        } else {
            console.log(`[Booking] Using provided total_price: ${total_price}`);
        }

        // Get the daily rate for the pickup month
        let daily_rate = booking.daily_rate;
        let pickup_month = null;
        if (!daily_rate) {
            try {
                pickup_month = new Date(booking.pickup_date).toISOString().slice(0, 7);
                const rateResult = await pool.query(
                    'SELECT monthly_pricing FROM cars WHERE car_id = $1',
                    [booking.car_id]
                );
                if (rateResult.rows.length === 0) {
                    console.error(`[Booking] No car found for car_id=${booking.car_id}`);
                } else {
                    daily_rate = getMonthPricing(rateResult.rows[0].monthly_pricing, pickup_month);
                    console.log(`[Booking] Fetched daily_rate for month ${pickup_month}:`, daily_rate);
                }
            } catch (err) {
                console.error(`[Booking] Error fetching daily_rate:`, err.message);
            }
        }

        // Add prices to booking object
        booking.total_price = total_price;
        booking.daily_rate = daily_rate;

        // Validate required fields
        const requiredFields = [
            'customer_first_name', 'customer_last_name', 'customer_email',
            'pickup_date', 'return_date', 'pickup_location'
        ];
        
        const carDataFields = ['car_make', 'car_model', 'total_price'];
        
        // Check basic required fields
        const missingFields = requiredFields.filter(field => !booking[field]);
        
        if (missingFields.length > 0) {
            console.error('❌ Missing required fields:', missingFields);
            return res.status(400).json({
                success: false,
                error: `Missing required fields: ${missingFields.join(', ')}`
            });
        }
        
        // Validate car data more strictly to prevent "Unknown Unknown" issues
        const missingCarData = carDataFields.filter(field => !booking[field]);
        
        if (missingCarData.length > 0) {
            console.error('❌ Missing car data fields:', missingCarData);
            return res.status(400).json({
                success: false,
                error: `Missing car data fields: ${missingCarData.join(', ')}. Please select a car before booking.`
            });
        }
        
        // If a booking was already saved in this session, return the same reference
        if (req.session.bookingSaved && req.session.bookingReference) {
            try {
                const existing = await pool.query(
                    'SELECT booking_reference FROM bookings WHERE booking_reference = $1',
                    [req.session.bookingReference]
                );
                if (existing.rows.length > 0) {
                    console.log('🔄 Booking already saved in this session');
                    return res.status(200).json({
                        success: true,
                        booking_reference: req.session.bookingReference,
                        redirect_url: `/booking-confirmation?reference=${req.session.bookingReference}`
                    });
                }
            } catch (err) {
                console.error('Error checking existing booking:', err);
            }
        }

        // Generate unique booking reference
        const bookingRef = `BK-${uuidv4().substring(0, 8).toUpperCase()}`;

        // Check for an existing booking for the same details
        const dupCheck = await pool.query(
            `SELECT booking_reference FROM bookings
             WHERE car_id = $1 AND pickup_date = $2 AND return_date = $3
             AND customer_email = $4`,
            [booking.car_id, booking.pickup_date, booking.return_date, booking.customer_email]
        );
        if (dupCheck.rows.length > 0) {
            console.log('⚠️ Duplicate booking detected, returning existing record');
            return res.status(200).json({
                success: true,
                booking_reference: dupCheck.rows[0].booking_reference,
                redirect_url: `/booking-confirmation?reference=${dupCheck.rows[0].booking_reference}`
            });
        }
        
        if (!global.dbConnected) {
            console.warn('🚨 Skipping DB call: no connection');
            return res.status(503).json({
                success: false,
                error: 'Database not connected'
            });
        }
        
        // Ensure car_make and car_model are properly formatted
        const carMake = (booking.car_make || '').trim();
        const carModel = (booking.car_model || '').trim();
        
        // Block bookings with empty car data
        if (!carMake || !carModel) {
            console.error('❌ Empty car make or model:', { carMake, carModel });
            return res.status(400).json({
                success: false,
                error: 'Car make and model cannot be empty. Please select a car before booking.'
            });
        }
        
        // Ensure daily_rate is a number
        let dailyRate = parseFloat(booking.daily_rate);
        if (isNaN(dailyRate) && booking.total_price) {
            // Calculate daily rate from total price if missing
            const pickupDate = new Date(booking.pickup_date);
            const returnDate = new Date(booking.return_date);
            const diffTime = Math.abs(returnDate - pickupDate);
            const diffDays = Math.ceil(diffTime / (1000 * 60 * 60 * 24)) || 1;
            dailyRate = parseFloat(booking.total_price) / diffDays;
        }
        
        // If we still don't have a valid daily rate, reject the booking
        if (isNaN(dailyRate) || dailyRate <= 0) {
            console.error('❌ Invalid daily rate:', dailyRate);
            return res.status(400).json({
                success: false,
                error: 'Invalid daily rate. Please select a car with a valid price.'
            });
        }
        
        console.log('✅ Validated car data:', {
            carMake,
            carModel,
            dailyRate,
            totalPrice: booking.total_price
        });
        
        // Insert booking into database
        const insertResult = await pool.query(`
            INSERT INTO bookings (
                booking_reference,
                car_id,
                customer_first_name, customer_last_name, customer_email,
                customer_phone, customer_age, driver_license, license_expiration, country,
                pickup_date, return_date, pickup_location, dropoff_location,
                car_make, car_model, daily_rate, total_price, status,
                additional_driver, full_insurance, gps_navigation, child_seat,
                booster_seat, special_requests
            )
            VALUES ($1, $2, $3, $4, $5, $6, $7, $8, $9, $10, $11, $12, $13, $14, $15, $16, $17, $18, $19, $20, $21, $22, $23, $24, $25)
            RETURNING *
        `, [
            bookingRef,
            booking.car_id,
            booking.customer_first_name,
            booking.customer_last_name,
            booking.customer_email,
            booking.customer_phone || null,
            booking.customer_age || null,
            booking.driver_license || null,
            booking.license_expiration || null,
            booking.country || null,
            booking.pickup_date,
            booking.return_date,
            booking.pickup_location,
            booking.dropoff_location || booking.pickup_location,
            carMake,
            carModel,
            dailyRate,
            booking.total_price,
            'pending',
            booking.additional_driver || false,
            booking.full_insurance || false,
            booking.gps_navigation || false,
            booking.child_seat || false,
            booking.booster_seat || false,
            booking.special_requests || null
        ]);

        console.log('✅ Booking saved to database successfully, reference:', bookingRef);

        if (insertResult.rows && insertResult.rows.length > 0) {
            req.session.bookingSaved = true;
            req.session.bookingReference = bookingRef;
            await syncManualBlockWithBooking(insertResult.rows[0]);
            // Confirmation email will be sent once payment is confirmed
        }

        return res.status(200).json({
            success: true,
            booking_reference: bookingRef,
            redirect_url: `/booking-confirmation?reference=${bookingRef}`
        });
    } catch (error) {
        console.error('❌ Error creating booking:', error);
        return res.status(500).json({
            success: false,
            error: error.message
        });
    }
});

// Get booking by reference (GET /api/bookings/:reference)
app.get('/api/bookings/:reference',
    validate([param('reference').trim().notEmpty()]),
    async (req, res) => {
    try {
        const { reference } = req.params;
        
        if (!reference) {
            return res.status(400).json({
                success: false,
                error: 'Booking reference is required'
            });
        }
        
        if (!global.dbConnected) {
            console.warn('🚨 Skipping DB call: no connection');
            return res.status(503).json({
                success: false,
                error: 'Database not connected'
            });
        }
        
        const result = await pool.query('SELECT * FROM bookings WHERE booking_reference = $1', [reference]);
        
        if (result.rows.length === 0) {
            return res.status(404).json({
                success: false,
                error: 'Booking not found'
            });
        }
        
        const booking = result.rows[0];
        
        // Format the booking data for client consumption
        const formattedBooking = {
            booking_reference: booking.booking_reference,
            status: booking.status,
            customer: {
                first_name: booking.customer_first_name,
                last_name: booking.customer_last_name,
                email: booking.customer_email,
                phone: booking.customer_phone,
                age: booking.customer_age,
                driver_license: booking.driver_license,
                license_expiration: booking.license_expiration,
                country: booking.country
            },
            rental: {
                pickup_date: booking.pickup_date,
                return_date: booking.return_date,
                pickup_location: booking.pickup_location,
                dropoff_location: booking.dropoff_location,
                car_make: booking.car_make,
                car_model: booking.car_model,
                daily_rate: booking.daily_rate,
                total_price: booking.total_price
            },
            addons: {
                additional_driver: booking.additional_driver,
                full_insurance: booking.full_insurance,
                gps_navigation: booking.gps_navigation,
                child_seat: booking.child_seat,
                booster_seat: booking.booster_seat
            },
            special_requests: booking.special_requests,
            created_at: booking.created_at
        };
        
        return res.json({
            success: true,
            booking: formattedBooking
        });
    } catch (error) {
        console.error('Error fetching booking:', error);
        return res.status(500).json({
            success: false,
            error: error.message
        });
    }
});

// Confirm payment and send booking email
app.post('/api/bookings/:reference/confirm-payment',
    validate([param('reference').trim().notEmpty()]),
    async (req, res) => {
    try {
        const { reference } = req.params;

        if (!global.dbConnected) {
            console.warn('🚨 Skipping DB call: no connection');
            return res.status(503).json({ success: false, error: 'Database not connected' });
        }

        // Fetch booking to check current status
        const fetchResult = await pool.query('SELECT * FROM bookings WHERE booking_reference = $1', [reference]);

        if (fetchResult.rows.length === 0) {
            return res.status(404).json({ success: false, error: 'Booking not found' });
        }

        let booking = fetchResult.rows[0];

        if (booking.status !== 'confirmed') {
            const updateResult = await pool.query(
                `UPDATE bookings SET status = 'confirmed' WHERE booking_reference = $1 RETURNING *`,
                [reference]
            );
            booking = updateResult.rows[0];
            await syncManualBlockWithBooking(booking);
        }

        if (!booking.confirmation_email_sent) {
            await sendBookingConfirmationEmail(booking);
            await pool.query(
                `UPDATE bookings SET confirmation_email_sent = true WHERE booking_reference = $1`,
                [reference]
            );
        }

        // Clear session flag so new bookings can be created in the same session
        req.session.bookingSaved = false;
        req.session.bookingReference = null;

        return res.json({ success: true, booking });
    } catch (error) {
        console.error('Error confirming booking payment:', error);
        return res.status(500).json({ success: false, error: error.message });
    }
});

// Get all bookings (admin only) (GET /api/admin/bookings)
app.get('/api/admin/bookings', requireAdminAuth, async (req, res) => {
    console.log('📊 Admin API - Get all bookings route accessed', new Date().toISOString());
    console.log('🔑 Auth headers:', req.headers.authorization ? 'Present' : 'Missing');
    console.log('🍪 Admin cookie:', req.cookies?.adminToken ? 'Present' : 'Missing');
    
    try {
        if (!global.dbConnected) {
            console.warn('🚨 Skipping DB call: no connection');
            return res.status(503).json({
                success: false,
                error: 'Database not connected',
                bookings: []
            });
        }
        
        // Fetch all bookings from database with proper JOIN if cars table exists
        console.log('💾 Database connected, fetching bookings...');
        let result;
        
        try {
            // First check if the cars table exists
            const tablesResult = await pool.query(`
                SELECT EXISTS (
                    SELECT FROM information_schema.tables 
                    WHERE table_name = 'cars'
                );
            `);
            
            const carsTableExists = tablesResult.rows[0].exists;
            
            if (carsTableExists) {
                // Join with cars table to get car information if missing in bookings
                result = await pool.query(`
                    SELECT b.*, c.name AS car_name_lookup
                    FROM bookings b
                    LEFT JOIN cars c ON LOWER(CONCAT(b.car_make, ' ', b.car_model)) = LOWER(c.name)
                    ORDER BY b.date_submitted DESC
                `);
            } else {
                // If cars table doesn't exist, just fetch from bookings
                result = await pool.query(`
                    SELECT * FROM bookings 
                    ORDER BY date_submitted DESC
                `);
            }
        } catch (dbError) {
            // If the JOIN fails, fall back to just selecting from bookings
            console.warn('⚠️ Failed to join with cars table, falling back to bookings table only:', dbError.message);
            result = await pool.query(`
                SELECT * FROM bookings 
                ORDER BY date_submitted DESC
            `);
        }
        
        console.log(`📋 Found ${result.rows.length} bookings in database`);
        
        // Format bookings for the admin dashboard
        const bookings = result.rows.map(booking => {
            // Use car_make/car_model from the cars table if available and booking fields are empty
            const carMake = booking.car_make || booking.car_name_lookup || '';
            const carModel = booking.car_model || booking.car_name_lookup || '';
            const dailyRate = booking.daily_rate;
            
            return {
                id: booking.id,
                booking_reference: booking.booking_reference,
                customer: {
                    firstName: booking.customer_first_name,
                    lastName: booking.customer_last_name,
                    email: booking.customer_email,
                    phone: booking.customer_phone,
                    age: booking.customer_age,
                    driverLicense: booking.driver_license,
                    licenseExpiry: booking.license_expiration,
                    country: booking.country
                },
                car_make: carMake,
                car_model: carModel,
                pickup_date: booking.pickup_date,
                return_date: booking.return_date,
                pickup_location: booking.pickup_location,
                dropoff_location: booking.dropoff_location,
                daily_rate: dailyRate,
                total_price: booking.total_price,
                status: booking.status,
                payment_date: booking.payment_date,
                date_submitted: booking.date_submitted,
                additional_driver: booking.additional_driver,
                full_insurance: booking.full_insurance,
                gps_navigation: booking.gps_navigation,
                child_seat: booking.child_seat,
                booster_seat: booking.booster_seat,
                special_requests: booking.special_requests
            };
        });
        
        return res.json({
            success: true,
            bookings,
            dbConnected: global.dbConnected
        });
    } catch (error) {
        console.error('Error fetching bookings:', error);
        
        return res.status(500).json({
            success: false,
            error: error.message,
            bookings: []
        });
    }
});

// Update booking status (admin only) (PUT /api/admin/bookings/:id/status)
app.put('/api/admin/bookings/:id/status',
    requireAdminAuth,
    validate([
        param('id').isInt(),
        body('status').isString().notEmpty()
    ]),
    async (req, res) => {
    try {
        const { id } = req.params;
        const { status } = req.body;
        
        if (!status) {
            return res.status(400).json({
                success: false,
                error: 'Status is required'
            });
        }
        
        if (!global.dbConnected) {
            console.warn('🚨 Skipping DB call: no connection');
            return res.status(503).json({
                success: false,
                error: 'Database not connected'
            });
        }
        
        // Valid statuses
        const validStatuses = ['pending', 'confirmed', 'completed', 'cancelled'];
        if (!validStatuses.includes(status)) {
            return res.status(400).json({
                success: false,
                error: `Invalid status. Must be one of: ${validStatuses.join(', ')}`
            });
        }
        
        // Update booking status
        const result = await pool.query(`
            UPDATE bookings
            SET status = $1
            WHERE id = $2
            RETURNING *
        `, [status, id]);

        if (result.rows.length > 0) {
            await syncManualBlockWithBooking(result.rows[0]);
            if (status === 'completed') {
                await sendBookingConfirmationEmail(result.rows[0]);
            }
        }
        
        if (result.rows.length === 0) {
            return res.status(404).json({
                success: false,
                error: 'Booking not found'
            });
        }
        
        return res.json({
            success: true,
            booking: result.rows[0]
        });
    } catch (error) {
        console.error('Error updating booking status:', error);
        return res.status(500).json({
            success: false,
            error: error.message
        });
    }
});

// Update booking details (admin only)
app.patch('/api/admin/bookings/:id',
    requireAdminAuth,
    validate([param('id').isInt()]),
    async (req, res) => {
    try {
        const { id } = req.params;
        const allowed = [
            'customer_first_name','customer_last_name','customer_email','customer_phone',
            'pickup_date','return_date','pickup_location','dropoff_location',
            'car_make','car_model','car_id','status','child_seat','booster_seat','special_requests'
        ];
        const fields = [];
        const values = [];
        let idx = 1;
        for (const key of allowed) {
            if (req.body[key] !== undefined) {
                fields.push(`${key} = $${idx++}`);
                values.push(req.body[key]);
            }
        }
        if (fields.length === 0) {
            return res.status(400).json({ success: false, error: 'No fields to update' });
        }
        values.push(id);
        const query = `UPDATE bookings SET ${fields.join(', ')} WHERE id = $${idx} RETURNING *`;
        const result = await pool.query(query, values);
        if (result.rows.length === 0) {
            return res.status(404).json({ success: false, error: 'Booking not found' });
        }

        await syncManualBlockWithBooking(result.rows[0]);

        return res.json({ success: true, booking: result.rows[0] });
    } catch (error) {
        console.error('Error updating booking:', error);
        return res.status(500).json({ success: false, error: error.message });
    }
});

// Delete booking (admin only) (DELETE /api/admin/bookings/:id)
app.delete('/api/admin/bookings/:id',
    requireAdminAuth,
    validate([param('id').isInt()]),
    async (req, res) => {
    try {
        const { id } = req.params;
        
        if (!global.dbConnected) {
            console.warn('🚨 Skipping DB call: no connection');
            return res.status(503).json({
                success: false,
                error: 'Database not connected'
            });
        }
        
        // Get booking data before deletion (for logging purposes)
        const bookingResult = await pool.query('SELECT * FROM bookings WHERE id = $1', [id]);
        
        if (bookingResult.rows.length === 0) {
            return res.status(404).json({
                success: false,
                error: 'Booking not found'
            });
        }
        
        const bookingRow = bookingResult.rows[0];
        const bookingRef = bookingRow.booking_reference;
        
        // Delete the booking
        await pool.query('DELETE FROM bookings WHERE id = $1', [id]);

        await syncManualBlockWithBooking({ ...bookingRow, status: 'deleted' });
        
        console.log(`🗑️ Admin deleted booking ID ${id}, reference ${bookingRef}`);
        
        return res.json({
            success: true,
            message: `Booking ${bookingRef} deleted successfully`
        });
    } catch (error) {
        console.error('Error deleting booking:', error);
        return res.status(500).json({
            success: false,
            error: error.message
        });
    }
});

// Get booking statistics (admin only) (GET /api/admin/statistics)
app.get('/api/admin/statistics', requireAdminAuth, async (req, res) => {
    try {
        if (!global.dbConnected) {
            console.warn('🚨 Skipping DB call: no connection');
            return res.status(503).json({
                success: false,
                error: 'Database not connected'
            });
        }
        
        // Get count of all bookings
        const totalBookingsResult = await pool.query('SELECT COUNT(*) FROM bookings');
        const totalBookings = parseInt(totalBookingsResult.rows[0].count);
        
        // Get sum of all booking prices
        const revenueResult = await pool.query('SELECT SUM(total_price) FROM bookings');
        const totalRevenue = parseFloat(revenueResult.rows[0].sum || 0);
        
        // Get bookings by status
        const statusCountsResult = await pool.query(`
            SELECT status, COUNT(*) 
            FROM bookings 
            GROUP BY status
        `);
        
        // Get bookings created today
        const todayBookingsResult = await pool.query(`
            SELECT COUNT(*) 
            FROM bookings 
            WHERE date_submitted::date = CURRENT_DATE
        `);
        const todayBookings = parseInt(todayBookingsResult.rows[0].count);
        
        // Get popular car models
        const popularCarsResult = await pool.query(`
            SELECT car_make, car_model, COUNT(*) as count
            FROM bookings
            GROUP BY car_make, car_model
            ORDER BY count DESC
            LIMIT 5
        `);
        
        // Convert status counts to an object
        const statusCounts = {};
        statusCountsResult.rows.forEach(row => {
            statusCounts[row.status] = parseInt(row.count);
        });
        
        return res.json({
            success: true,
            statistics: {
                totalBookings,
                totalRevenue,
                todayBookings,
                statusCounts,
                popularCars: popularCarsResult.rows
            }
        });
    } catch (error) {
        console.error('Error fetching statistics:', error);
        return res.status(500).json({
            success: false,
            error: error.message
        });
    }
});

// Admin login handler used for both API and legacy routes
async function handleAdminLogin(req, res) {
    try {
        const { email, password } = req.body;
        
        if (!global.dbConnected) {
            return res.status(503).json({
                success: false,
                message: 'Database not connected'
            });
        }

        const result = await pool.query('SELECT id, password FROM admins WHERE email = $1', [email]);
        if (result.rows.length === 0) {
            return res.status(401).json({
                success: false,
                message: 'Invalid email or password'
            });
        }

        const admin = result.rows[0];
        const match = await bcrypt.compare(password, admin.password);
        
        if (!match) {
            return res.status(401).json({
                success: false,
                message: 'Invalid email or password'
            });
        }

        req.session.adminAuthenticated = true;
        req.session.adminId = admin.id;
        
        return res.json({ 
            success: true, 
            message: "Login successful" 
        });
    } catch (error) {
        console.error('Error during login:', error);
        return res.status(500).json({
            success: false,
            message: 'Server error'
        });
    }
}

// API login route
app.post('/api/admin/login',
    validate([
        body('email').isEmail(),
        body('password').isString().notEmpty()
    ]),
    handleAdminLogin);

// Legacy login route used by older frontends
app.post('/admin/login', handleAdminLogin);

app.get("/api/admin/session", (req, res) => {
    res.json({ authenticated: !!req.session.adminAuthenticated });
});

app.post("/api/admin/logout", (req, res) => {
    req.session.destroy(() => {
        res.clearCookie("connect.sid");
        res.json({ success: true });
    });
});

// Get all admins (protected)
app.get('/api/admin/admins', requireAdminAuth, async (req, res) => {
    try {
        const result = await pool.query('SELECT id, email, created_at FROM admins ORDER BY id');
        res.json({ success: true, admins: result.rows });
    } catch (err) {
        console.error('Error fetching admins:', err);
        res.status(500).json({ success: false, error: 'Failed to fetch admins' });
    }
});

// Change admin password
app.post('/api/admin/change-password',
    requireAdminAuth,
    validate([
        body('currentPassword').isString().notEmpty(),
        body('newPassword').isString().notEmpty()
    ]),
    async (req, res) => {
    try {
        const { currentPassword, newPassword } = req.body;
        if (!currentPassword || !newPassword) {
            return res.status(400).json({ success: false, error: 'Missing fields' });
        }
        const adminRes = await pool.query('SELECT id, password FROM admins ORDER BY id LIMIT 1');
        if (adminRes.rows.length === 0) {
            return res.status(404).json({ success: false, error: 'Admin not found' });
        }
        const admin = adminRes.rows[0];
        const match = await bcrypt.compare(currentPassword, admin.password);
        if (!match) {
            return res.status(400).json({ success: false, error: 'Current password incorrect' });
        }
        const hashed = await bcrypt.hash(newPassword, 10);
        await pool.query('UPDATE admins SET password=$1 WHERE id=$2', [hashed, admin.id]);
        res.json({ success: true });
    } catch (err) {
        console.error('Error changing password:', err);
        res.status(500).json({ success: false, error: 'Server error' });
    }
});

// Add new admin
app.post('/api/admin/add',
    requireAdminAuth,
    validate([
        body('email').isEmail(),
        body('password').isString().notEmpty()
    ]),
    async (req, res) => {
    try {
        const { email, password } = req.body;
        if (!email || !password) {
            return res.status(400).json({ success: false, error: 'Missing fields' });
        }
        const hashed = await bcrypt.hash(password, 10);
        await pool.query('INSERT INTO admins (email, password) VALUES ($1, $2)', [email, hashed]);
        res.json({ success: true });
    } catch (err) {
        console.error('Error adding admin:', err);
        let msg = 'Server error';
        if (err.code === '23505') msg = 'Email already exists';
        res.status(500).json({ success: false, error: msg });
    }
});

// Delete admin
app.delete('/api/admin/:id',
    requireAdminAuth,
    validate([param('id').isInt()]),
    async (req, res) => {
    try {
        const { id } = req.params;
        await pool.query('DELETE FROM admins WHERE id=$1', [id]);
        res.json({ success: true });
    } catch (err) {
        console.error('Error deleting admin:', err);
        res.status(500).json({ success: false, error: 'Server error' });
    }
});

// Create database tables (admin only)
app.post('/api/admin/setup-database', requireAdminAuth, async (req, res) => {
    try {
        if (!global.dbConnected) {
            return res.status(503).json({
                success: false,
                error: 'Database not connected'
            });
        }
        
        // Create tables
        await createTables();
        
        return res.json({
            success: true,
            message: 'Database tables created successfully'
        });
    } catch (error) {
        console.error('Error setting up database:', error);
        return res.status(500).json({
            success: false,
            error: error.message
        });
    }
});

// Get available cars (GET /api/cars)
app.get('/api/cars', async (req, res) => {
    try {
        if (!global.dbConnected) {
            return res.status(503).json({
                success: false,
                error: 'Database not connected',
                cars: []
            });
        }
        const result = await pool.query('SELECT * FROM cars');
        // Map DB fields to frontend fields
        const cars = result.rows.map(car => {
            // Parse unavailable_dates if present
            let unavailable_dates = car.unavailable_dates;
            if (unavailable_dates && typeof unavailable_dates === 'string') {
                try { unavailable_dates = JSON.parse(unavailable_dates); } catch {}
            }
            return {
                id: car.car_id, // map car_id to id
                name: car.name,
                description: car.description,
                image: car.image,
                category: car.category,
                features: car.features,
                monthly_pricing: car.monthly_pricing,
                available: car.available,
                availability_status: car.availability_status,
                homepage_note: car.homepage_note,
                specs: car.specs,
                manual_status: car.manual_status,
                unavailable_dates: unavailable_dates || []
            };
        });
        return res.json({
            success: true,
            cars
        });
    } catch (error) {
        console.error('❌ Error fetching cars:', error);
        return res.status(500).json({
            success: false,
            error: error.message,
            cars: []
        });
    }
});

// Car availability check (GET /api/cars/availability)
app.get('/api/cars/availability',
    validate([
        query('carId').isString().notEmpty(),
        query('pickupDate').isISO8601(),
        query('dropoffDate').isISO8601()
    ]),
    async (req, res) => {
    try {
        const { carId, pickupDate, dropoffDate } = req.query;
        
        if (!carId || !pickupDate || !dropoffDate) {
            return res.status(400).json({
                success: false,
                error: "Missing required parameters: carId, pickupDate, or dropoffDate"
            });
        }

        // Get car data from database
        const result = await pool.query(
            'SELECT manual_status, unavailable_dates FROM cars WHERE car_id = $1',
            [carId]
        );

        if (result.rows.length === 0) {
            return res.status(404).json({
                success: false,
                error: "Car not found"
            });
        }

        const car = result.rows[0];
        
        // Check manual status first
        if (car.manual_status === 'unavailable') {
            return res.json({
                success: true,
                available: false,
                message: "This car is currently unavailable"
            });
        }

        // If manual status is 'available', skip date checks
        if (car.manual_status === 'available') {
            return res.json({
                success: true,
                available: true,
                message: "Car is available for the selected dates"
            });
        }

        const userPickup = new Date(pickupDate);
        const userDropoff = new Date(dropoffDate);

        // Check unavailable dates if they exist
        if (car.unavailable_dates && Array.isArray(car.unavailable_dates)) {
            for (const range of car.unavailable_dates) {
                const rangeStart = new Date(range.start);
                const rangeEnd = new Date(range.end);

                if (userDropoff >= rangeStart && userPickup <= rangeEnd) {
                    return res.json({
                        success: true,
                        available: false,
                        message: "Car is unavailable for the selected dates"
                    });
                }
            }
        }

        // Check manual blocks
        const blocksRes = await pool.query(
            'SELECT start_date, end_date FROM manual_blocks WHERE car_id = $1',
            [carId]
        );
        for (const b of blocksRes.rows) {
            const rangeStart = new Date(b.start_date);
            const rangeEnd = new Date(b.end_date);
            if (userDropoff >= rangeStart && userPickup <= rangeEnd) {
                return res.json({
                    success: true,
                    available: false,
                    message: 'Car is unavailable for the selected dates'
                });
            }
        }

        // Check existing bookings
        const bookingsRes = await pool.query(
            "SELECT pickup_date, return_date FROM bookings WHERE car_id = $1 AND status IN ('pending','confirmed','completed')",
            [carId]
        );
        for (const b of bookingsRes.rows) {
            const rangeStart = new Date(b.pickup_date);
            const rangeEnd = new Date(b.return_date);
            if (userDropoff >= rangeStart && userPickup <= rangeEnd) {
                return res.json({
                    success: true,
                    available: false,
                    message: 'Car is unavailable for the selected dates'
                });
            }
        }

        // If we get here, the car is available
        return res.json({
            success: true,
            available: true,
            message: "Car is available for the selected dates"
        });

    } catch (error) {
        console.error('❌ Error checking car availability:', error);
        return res.status(500).json({
            success: false,
            error: error.message
        });
    }
});

// Get price for a specific car, month, and duration
app.get('/api/get-price', async (req, res) => {
    try {
        const { car_id, month, days } = req.query;
        if (!car_id || !month) {
            return res.status(400).json({
                success: false,
                error: 'Missing required parameters: car_id and month'
            });
        }
        const result = await pool.query(
            'SELECT monthly_pricing FROM cars WHERE car_id = $1',
            [car_id]
        );
        if (result.rows.length === 0) {
            return res.status(404).json({
                success: false,
                error: 'Car not found'
            });
        }
        const monthlyPricing = result.rows[0].monthly_pricing;
        const monthPricing = getMonthPricing(monthlyPricing, month);
        if (!monthPricing) {
            return res.status(404).json({
                success: false,
                error: 'Price not found for specified month'
            });
        }
        let total = null;
        let nDays = parseInt(days);
        if (!nDays || nDays < 1) nDays = 1;
        if (nDays <= 7) {
            // Use 'day_N' keys for 1-7 days
            total = monthPricing[`day_${nDays}`] || monthPricing[totalDays] || monthPricing['day_1'] || monthPricing['1'];
        } else {
            // Use 'day_7' + (nDays-7)*extra_day for longer rentals
            if (monthPricing['day_7'] && monthPricing['extra_day']) {
                total = monthPricing['day_7'] + (nDays - 7) * monthPricing['extra_day'];
            } else {
                total = null;
            }
        }
        if (total === null) {
            console.error(`[get-price] No price for car_id=${car_id}, month=${month}, days=${nDays}`);
            return res.status(404).json({
                success: false,
                error: 'Price not found for specified duration'
            });
        }
        res.json({
            success: true,
            total_price: total
        });
    } catch (error) {
        console.error('Error fetching price:', error);
        res.status(500).json({
            success: false,
            error: 'Failed to fetch price'
        });
    }
});

// Update car prices
app.post('/api/update-prices', requireAdminAuth, async (req, res) => {
    try {
        const { car_id, prices } = req.body;

        if (!car_id || !prices) {
            return res.status(400).json({
                success: false,
                error: 'Missing required parameters: car_id and prices'
            });
        }

        // Update the monthly_pricing JSONB column
        await pool.query(
            'UPDATE cars SET monthly_pricing = $1 WHERE car_id = $2',
            [JSON.stringify(prices), car_id]
        );

        res.json({
            success: true,
            message: 'Prices updated successfully'
        });
    } catch (error) {
        console.error('Error updating prices:', error);
        res.status(500).json({
            success: false,
            error: 'Failed to update prices'
        });
    }
});

// Helper function to calculate total price for a booking
async function calculateTotalPrice(car_id, pickup_date, return_date) {
    // Fetch monthly_pricing once for the car
    const carResult = await pool.query(
        'SELECT monthly_pricing FROM cars WHERE car_id = $1',
        [car_id]
    );
    if (carResult.rows.length === 0) {
        console.error(`[calculateTotalPrice] Car not found: car_id=${car_id}`);
        throw new Error('Car not found');
    }
    const monthlyPricing = carResult.rows[0].monthly_pricing;

    const pickup = new Date(pickup_date);
    const return_date_obj = new Date(return_date);
    let totalDays = Math.ceil((return_date_obj - pickup) / (1000 * 60 * 60 * 24));
    if (totalDays <= 0) totalDays = 1;
    let total_price = 0;
    // If rental is 1-7 days, use package price
    if (totalDays <= 7) {
        const month = pickup.toISOString().slice(0, 7);
        const monthPricing = getMonthPricing(monthlyPricing, month);
        if (!monthPricing) {
            console.error(`[calculateTotalPrice] No pricing for month: ${month}`);
            throw new Error(`No price found for month ${month}`);
        }
        let packagePrice = monthPricing[`day_${totalDays}`] || monthPricing[totalDays] || monthPricing['day_1'] || monthPricing['1'];
        if (!packagePrice) {
            console.error(`[calculateTotalPrice] No package price for ${totalDays} days in month ${month}`);
            throw new Error(`No package price for ${totalDays} days in month ${month}`);
        }
        total_price = packagePrice;
    } else {
        // For rentals >7 days, use day_7 + (N-7)*extra_day
        const month = pickup.toISOString().slice(0, 7);
        const monthPricing = getMonthPricing(monthlyPricing, month);
        if (!monthPricing) {
            console.error(`[calculateTotalPrice] No pricing for month: ${month}`);
            throw new Error(`No price found for month ${month}`);
        }
        let basePrice = monthPricing['day_7'] || monthPricing[7] || monthPricing['day_1'] || monthPricing['1'];
        let extraDayPrice = monthPricing['extra_day'] || monthPricing['extraDay'];
        if (!basePrice || !extraDayPrice) {
            console.error(`[calculateTotalPrice] No base or extra day price for month: ${month}`);
            throw new Error(`No base or extra day price for month ${month}`);
        }
        total_price = basePrice + (totalDays - 7) * extraDayPrice;
    }
    // Log calculation for debugging
    console.log(`[calculateTotalPrice] car_id=${car_id}, pickup=${pickup_date}, return=${return_date}, total_price=${total_price}`);
    return total_price;
}

// Send booking confirmation email using Resend
async function sendBookingConfirmationEmail(booking) {
    if (!resend) {
        console.warn('RESEND_API_KEY not configured; skipping email');
        return;
    }
    console.log(`Sending confirmation email for booking ${booking.booking_reference}`);
    if (!booking || !booking.customer_email) return;
    try {
        const total = parseFloat(booking.total_price || 0).toFixed(2);
        const paid = (total * 0.45).toFixed(2);
        const due = (total - paid).toFixed(2);

        const addons = [];
        if (booking.child_seat) addons.push('Child Seat');
        if (booking.booster_seat) addons.push('Booster Seat');
        const addonsText = addons.length ? addons.join(', ') : 'None';

        // Convert date objects to ISO strings for email template
        const pickupDate = booking.pickup_date instanceof Date
            ? booking.pickup_date.toISOString().split('T')[0]
            : booking.pickup_date;
        const returnDate = booking.return_date instanceof Date
            ? booking.return_date.toISOString().split('T')[0]
            : booking.return_date;

        const html = await render(
            React.createElement(BookingConfirmationEmail, {
                data: {
                    reference: booking.booking_reference,
                    car: `${booking.car_make} ${booking.car_model}`,
                    pickup: pickupDate,
                    return: returnDate,
                    total,
                    paid,
                    due,
                    addons: addonsText
                }
            })
        );

        await resend.emails.send({
            from: 'Calma Car Rental <booking@calmarental.com>',
            to: booking.customer_email,
            subject: 'Your Booking Confirmation – Calma Car Rental',
            html
        });
        if (process.env.ADMIN_NOTIFICATION_EMAIL) {
            await resend.emails.send({
                from: 'Calma Car Rental <booking@calmarental.com>',
                to: process.env.ADMIN_NOTIFICATION_EMAIL,
                subject: `New Booking ${booking.booking_reference}`,
                html
            });
        }
        console.log('📧 Confirmation emails sent');
    } catch (err) {
        console.error('❌ Failed to send confirmation email:', err);
    }
}

/**
 * HTML Routes
 */

// Admin pages
app.get('/admin', requireAdminAuth, (req, res) => {
    res.sendFile(path.join(__dirname, 'admin.html'));
});

app.get('/admin-login', (req, res) => {
    res.sendFile(path.join(__dirname, 'admin-login.html'));
});

// Home page
app.get('/', (req, res) => {
    res.sendFile(path.join(__dirname, 'index.html'));
});

// Booking flow pages
app.get('/car-selection.html', (req, res) => {
    res.sendFile(path.join(__dirname, 'car-selection.html'));
});

app.get('/choose-car.html', (req, res) => {
    res.sendFile(path.join(__dirname, 'choose-car.html'));
});

app.get('/personal-info.html', (req, res) => {
    res.sendFile(path.join(__dirname, 'personal-info.html'));
});

app.get('/booking-details.html', (req, res) => {
    res.sendFile(path.join(__dirname, 'booking-details.html'));
});

app.get('/payment.html', (req, res) => {
    res.sendFile(path.join(__dirname, 'payment.html'));
});

// Booking confirmation page
app.get('/booking-confirmation', (req, res) => {
    res.render('booking-confirmation');
});

// Admin: Upload car image
app.post('/api/admin/upload-image', requireAdminAuth, upload.single('image'), (req, res) => {
    if (!req.file) {
        return res.status(400).json({ success: false, error: 'No file uploaded' });
    }
 const url = `/images/${req.file.filename}`;
    res.json({ success: true, url });
});

// Admin: Add a new car
app.post('/api/admin/car', requireAdminAuth, async (req, res) => {
    const { name, description, pricePerDay, image, features } = req.body;
    if (!name) {
        return res.status(400).json({ success: false, error: 'Name is required' });
    }
    const car_id = slugify(name);
    try {
        const exists = await pool.query('SELECT 1 FROM cars WHERE car_id = $1', [car_id]);
        if (exists.rows.length > 0) {
            return res.status(409).json({ success: false, error: 'Car already exists' });
        }
        const monthly_pricing = getDefaultMonthlyPricing(pricePerDay);
        await pool.query(
            `INSERT INTO cars (car_id, name, description, image, features, monthly_pricing, available, manual_status, show_on_homepage)
             VALUES ($1, $2, $3, $4, $5, $6, $7, $8, $9)`,
            [car_id, name, description || null, image || null, JSON.stringify(features || []), JSON.stringify(monthly_pricing), true, 'automatic', false]
        );
        res.json({ success: true, car_id });
    } catch (err) {
        console.error('Error inserting car:', err);
        res.status(500).json({ success: false, error: 'Failed to add car' });
    }
});

// Admin: Get a single car by ID (with specs)
app.get('/api/admin/car/:id',
    requireAdminAuth,
    validate([param('id').notEmpty()]),
    async (req, res) => {
    const carId = req.params.id;
    try {
        const result = await pool.query('SELECT * FROM cars WHERE car_id = $1', [carId]);
        if (result.rows.length === 0) {
            return res.status(404).json({ success: false, error: 'Car not found' });
        }
        const car = result.rows[0];
        // Parse JSON fields
        if (car.unavailable_dates && typeof car.unavailable_dates === 'string') {
            try { car.unavailable_dates = JSON.parse(car.unavailable_dates); } catch {}
        }
        if (car.specs && typeof car.specs === 'string') {
            try { car.specs = JSON.parse(car.specs); } catch {}
        }
        return res.json({ success: true, car });
    } catch (error) {
        console.error(`[ADMIN] Error fetching car ${carId}:`, error);
        return res.status(500).json({ success: false, error: 'Failed to fetch car' });
    }
});

// Admin: Update a single car (specs and other fields)
app.patch('/api/admin/car/:id',
    requireAdminAuth,
    validate([param('id').notEmpty()]),
    async (req, res) => {
    const carId = req.params.id;
    const { name, description, image, category, features, specs, available, show_on_homepage, availability_status, homepage_note } = req.body;
    try {
        // Build dynamic update query
        const fields = [];
        const values = [];
        let idx = 1;
        if (name !== undefined) { fields.push(`name = $${idx++}`); values.push(name); }
        if (description !== undefined) { fields.push(`description = $${idx++}`); values.push(description); }
        if (image !== undefined) { fields.push(`image = $${idx++}`); values.push(image); }
        if (category !== undefined) { fields.push(`category = $${idx++}`); values.push(category); }
        if (features !== undefined) { fields.push(`features = $${idx++}`); values.push(JSON.stringify(features)); }
        if (specs !== undefined) { fields.push(`specs = $${idx++}`); values.push(JSON.stringify(specs)); }
        if (available !== undefined) { fields.push(`available = $${idx++}`); values.push(available); }
        if (show_on_homepage !== undefined) { fields.push(`show_on_homepage = $${idx++}`); values.push(show_on_homepage); }
        if (availability_status !== undefined) { fields.push(`availability_status = $${idx++}`); values.push(availability_status); }
        if (homepage_note !== undefined) { fields.push(`homepage_note = $${idx++}`); values.push(homepage_note); }
        if (fields.length === 0) {
            return res.status(400).json({ success: false, error: 'No fields to update' });
        }
        values.push(carId);
        const query = `UPDATE cars SET ${fields.join(', ')}, updated_at = NOW() WHERE car_id = $${idx}`;
        await pool.query(query, values);
        console.log(`[ADMIN] Updated car ${carId}:`, fields.join(', '));
        return res.json({ success: true });
    } catch (error) {
        if (error.code === '42703') {
            try {
                await pool.query(`ALTER TABLE cars ADD COLUMN IF NOT EXISTS show_on_homepage BOOLEAN DEFAULT false`);
                await pool.query(`ALTER TABLE cars ADD COLUMN IF NOT EXISTS availability_status TEXT DEFAULT 'Available'`);
                await pool.query(`ALTER TABLE cars ADD COLUMN IF NOT EXISTS homepage_note TEXT`);
                const query = `UPDATE cars SET ${fields.join(', ')}, updated_at = NOW() WHERE car_id = $${fields.length + 1}`;
                await pool.query(query, values);
                console.log(`[ADMIN] Updated car ${carId} after adding missing columns.`);
                return res.json({ success: true });
            } catch (innerErr) {
                console.error('[ADMIN] Error adding missing car columns:', innerErr);
            }
        }
        console.error(`[ADMIN] Error updating car ${carId}:`, error);
        return res.status(500).json({ success: false, error: 'Failed to update car' });
    }
});

// Admin: Delete a car
app.delete('/api/admin/car/:id',
    requireAdminAuth,
    validate([param('id').notEmpty()]),
    async (req, res) => {
    const carId = req.params.id;
    try {
        await pool.query('DELETE FROM cars WHERE car_id = $1', [carId]);
        await pool.query('DELETE FROM manual_blocks WHERE car_id = $1', [carId]);
        return res.json({ success: true });
    } catch (err) {
        console.error('Error deleting car:', err);
        return res.status(500).json({ success: false, error: 'Failed to delete car' });
    }
});

// Admin: Set manual status for a car
app.post('/api/admin/car/:id/manual-status',
    requireAdminAuth,
    validate([
        param('id').notEmpty(),
        body('manual_status').isIn(['automatic','available','unavailable'])
    ]),
    async (req, res) => {
    const carId = req.params.id;
    const { manual_status, unavailable_dates } = req.body;
    const validStatuses = ['automatic', 'available', 'unavailable'];

    if (!validStatuses.includes(manual_status)) {
        return res.status(400).json({ success: false, error: 'Invalid manual_status value' });
    }

    try {
        await pool.query(
            'UPDATE cars SET manual_status = $1, unavailable_dates = $2 WHERE car_id = $3',
            [manual_status, JSON.stringify(unavailable_dates || []), carId]
        );
        return res.json({ success: true });
    } catch (error) {
        console.error(`[ADMIN] Error updating manual_status/unavailable_dates for car ${carId}:`, error);
        return res.status(500).json({ success: false, error: 'Failed to update manual status/unavailable dates' });
    }
});

// Admin: Update car pricing (monthly_pricing JSONB)
app.patch('/api/admin/car/:carId/pricing',
    requireAdminAuth,
    validate([
        param('carId').notEmpty(),
        body('monthly_pricing').isObject()
    ]),
    async (req, res) => {
    const { carId } = req.params;
    const { monthly_pricing } = req.body;

    if (!monthly_pricing) {
        return res.status(400).json({ success: false, error: 'Missing monthly_pricing data' });
    }

    try {
        const result = await pool.query(
            'UPDATE cars SET monthly_pricing = $1, updated_at = NOW() WHERE car_id = $2 RETURNING *',
            [monthly_pricing, carId]
        );
        if (result.rowCount === 0) {
            return res.status(404).json({ success: false, error: 'Car not found' });
        }
        res.json({ success: true, car: result.rows[0] });
    } catch (err) {
        console.error('Error updating car pricing:', err);
        res.status(500).json({ success: false, error: 'Database error' });
    }
});

// Admin: Update homepage visibility
app.patch('/api/admin/car/:id/homepage',
    requireAdminAuth,
    validate([
        param('id').notEmpty(),
        body('show_on_homepage').isBoolean()
    ]),
    async (req, res) => {
    const carId = req.params.id;
    const { show_on_homepage } = req.body;
    try {
        await pool.query('UPDATE cars SET show_on_homepage = $1 WHERE car_id = $2', [show_on_homepage, carId]);
        return res.json({ success: true });
    } catch (err) {
        if (err.code === '42703') {
            try {
                await pool.query('ALTER TABLE cars ADD COLUMN IF NOT EXISTS show_on_homepage BOOLEAN DEFAULT false');
                await pool.query('UPDATE cars SET show_on_homepage = $1 WHERE car_id = $2', [show_on_homepage, carId]);
                return res.json({ success: true });
            } catch (innerErr) {
                console.error('Error adding show_on_homepage column:', innerErr);
            }
        }
        console.error('Error updating homepage flag:', err);
        return res.status(500).json({ success: false, error: 'Failed to update homepage flag' });
    }
});

// Admin: Get car availability with booked and manual blocks
app.get('/api/admin/cars/availability', requireAdminAuth, async (req, res) => {
    try {
        if (!global.dbConnected) {
            return res.status(503).json({
                success: false,
                error: 'Database not connected',
                cars: []
            });
        }
        // Get all cars
        const carsResult = await pool.query('SELECT * FROM cars');
        let cars = carsResult.rows;

        // Optional: filter only cars marked for homepage
        const homepageOnly = req.query.homepage === 'true' || req.query.homepage === '1';
        if (homepageOnly) {
            cars = cars.filter(c => c.show_on_homepage);
        }
        console.log('[DEBUG] Cars from database:', cars.map(c => ({ id: c.id, car_id: c.car_id, name: c.name })));
        
        // Get all bookings with relevant statuses
        const bookingsResult = await pool.query(
            `SELECT id, car_id, pickup_date, return_date, status FROM bookings WHERE status IN ('pending', 'confirmed', 'completed')`
        );
        const bookings = bookingsResult.rows;
        // Get all manual blocks
        const manualBlocksResult = await pool.query('SELECT * FROM manual_blocks');
        const manualBlocks = manualBlocksResult.rows;
        console.log('[DEBUG] Manual blocks from database:', manualBlocks);
        
        // Build availability info for each car
        const carsWithAvailability = cars.map(car => {
            // Merge manual blocks from manual_blocks table
            const carManualBlocks = manualBlocks.filter(b => b.car_id === car.car_id).map(b => ({ id: b.id, start: b.start_date, end: b.end_date }));
            console.log(`[DEBUG] Car ${car.name} (${car.car_id}) has ${carManualBlocks.length} manual blocks:`, carManualBlocks);
            
            // Get bookings for this car by matching car_id
            const carBookings = bookings.filter(b =>
                b.car_id && car.car_id && b.car_id === car.car_id
            );
            const bookedRanges = carBookings.map(b => ({ id: b.id, start: b.pickup_date, end: b.return_date, status: b.status }));
            let specs = car.specs;
            if (specs && typeof specs === 'string') {
                try { specs = JSON.parse(specs); } catch {}
            }
            return {
                id: car.car_id,
                name: car.name,
                description: car.description,
                image: car.image,
                manual_status: car.manual_status,
                manual_blocks: carManualBlocks,
                booked_ranges: bookedRanges,
                category: car.category,
                specs,
                available: car.available,
                show_on_homepage: car.show_on_homepage,
                availability_status: car.availability_status,
                homepage_note: car.homepage_note
            };
        });
        return res.json({
            success: true,
            cars: carsWithAvailability
        });
    } catch (error) {
        console.error('[ADMIN] Error fetching car availability:', error);
        return res.status(500).json({
            success: false,
            error: error.message,
            cars: []
        });
    }
});

// Public: Get car availability for all cars (for car selection page)
app.get('/api/cars/availability/all', async (req, res) => {
    try {
        if (!global.dbConnected) {
            return res.status(503).json({
                success: false,
                error: 'Database not connected',
                cars: []
            });
        }
        // Get all cars
        const carsResult = await pool.query('SELECT * FROM cars');
        let cars = carsResult.rows;

        // Optional: filter cars marked for homepage
        const homepageOnly = req.query.homepage === 'true' || req.query.homepage === '1';
        if (homepageOnly) {
            cars = cars.filter(c => c.show_on_homepage);
        }
        // Get all bookings with relevant statuses (by car_id)
        let bookingsResult;
        try {
            bookingsResult = await pool.query(
                `SELECT car_id, car_make, car_model, pickup_date, return_date, status FROM bookings WHERE status IN ('pending', 'confirmed')`
            );
        } catch (err) {
            console.error('[PUBLIC] Error fetching bookings:', err);
            return res.status(500).json({
                success: false,
                error: 'Failed to fetch bookings.',
                cars: []
            });
        }
        const bookings = bookingsResult.rows;
        // Get all manual blocks
        const manualBlocksResult = await pool.query('SELECT * FROM manual_blocks');
        const manualBlocks = manualBlocksResult.rows;
        // Build availability info for each car
        const carsWithAvailability = cars.map(car => {
            // Merge manual blocks from manual_blocks table
            const carManualBlocks = manualBlocks.filter(b => b.car_id === car.car_id).map(b => ({ id: b.id, start: b.start_date, end: b.end_date }));
            // Match bookings by car_id
            const carBookings = bookings.filter(b => b.car_id && car.car_id && b.car_id === car.car_id);
            const bookedRanges = carBookings.map(b => ({ start: b.pickup_date, end: b.return_date, status: b.status }));
            let specs = car.specs;
            if (specs && typeof specs === 'string') {
                try { specs = JSON.parse(specs); } catch {}
            }
            return {
                id: car.car_id,
                name: car.name,
                description: car.description,
                manual_status: car.manual_status,
                manual_blocks: carManualBlocks,
                booked_ranges: bookedRanges,
                category: car.category,
                specs,
                available: car.available,
                image: car.image,
                features: car.features,
                show_on_homepage: car.show_on_homepage,
                availability_status: car.availability_status,
                homepage_note: car.homepage_note
            };
        });
        return res.json({
            success: true,
            cars: carsWithAvailability
        });
    } catch (error) {
        console.error('[PUBLIC] Error fetching car availability:', error);
        return res.status(500).json({
            success: false,
            error: error.message,
            cars: []
        });
    }
});

// Add manual block for a car (admin only)
app.post('/api/admin/manual-block',
    requireAdminAuth,
    validate([
        body('car_id').notEmpty(),
        body('start_date').isISO8601(),
        body('end_date').isISO8601()
    ]),
    async (req, res) => {
    const { car_id, start_date, end_date } = req.body;
    console.log('[DEBUG] /api/admin/manual-block received request');
    console.log('[DEBUG] Request body:', JSON.stringify(req.body, null, 2));
    console.log('[DEBUG] Headers:', JSON.stringify(req.headers, null, 2));
    
    if (!car_id || !start_date || !end_date) {
        console.error('[DEBUG] Missing required fields:', { car_id, start_date, end_date });
        return res.status(400).json({ success: false, error: 'Missing required fields' });
    }

    try {
        // Verify the car exists to satisfy the foreign key constraint
        const carCheck = await pool.query('SELECT car_id FROM cars WHERE car_id = $1', [car_id]);
        if (carCheck.rows.length === 0) {
            console.error('[DEBUG] Car not found:', car_id);
            return res.status(404).json({ success: false, error: 'Car not found' });
        }

        // Insert the manual block
        const result = await pool.query(
            `INSERT INTO manual_blocks (car_id, start_date, end_date)
             VALUES ($1, $2, $3)
             ON CONFLICT (car_id, start_date, end_date) DO NOTHING
             RETURNING *`,
            [car_id, start_date, end_date]
        );

        if (result.rows.length > 0) {
            console.log('[DEBUG] Manual block created successfully:', result.rows[0]);
            return res.json({ success: true, block: result.rows[0] });
        }

        return res.json({ success: true, message: 'Block already exists' });
    } catch (error) {
        console.error('[DEBUG] Error adding manual block:', error);
        console.error('[DEBUG] Error details:', {
            message: error.message,
            code: error.code,
            detail: error.detail
        });
        return res.status(500).json({ success: false, error: 'Failed to add manual block' });
    }
});

// Get all manual blocks (public)
app.get('/api/manual-blocks', async (req, res) => {
    try {
        const result = await pool.query('SELECT * FROM manual_blocks');
        return res.json({ success: true, blocks: result.rows });
    } catch (error) {
        console.error('[PUBLIC] Error fetching manual blocks:', error);
        return res.status(500).json({ success: false, error: 'Failed to fetch manual blocks' });
    }
});

// Delete a manual block by ID (admin only)
app.delete('/api/admin/manual-block/:id',
    requireAdminAuth,
    validate([param('id').isInt()]),
    async (req, res) => {
        const { id } = req.params;
        try {
            await pool.query('DELETE FROM manual_blocks WHERE id = $1', [id]);
            return res.json({ success: true });
        } catch (error) {
            console.error('[ADMIN] Error deleting manual block:', error);
            return res.status(500).json({ success: false, error: 'Failed to delete manual block' });
        }
    });

// Stripe checkout session endpoint
app.post('/api/create-checkout-session', async (req, res) => {
  try {
    const { bookingDetails } = req.body;
    
    if (!bookingDetails || !bookingDetails.partialAmount) {
      return res.status(400).json({ error: 'Missing booking details or amount' });
    }

    // Validate minimum amount
    const MIN_AMOUNT = 0.50; // Minimum amount in EUR
    if (bookingDetails.partialAmount < MIN_AMOUNT) {
      return res.status(400).json({ 
        error: `Payment amount must be at least €${MIN_AMOUNT.toFixed(2)}`,
        code: 'amount_too_small'
      });
    }

    // Create a Stripe checkout session
    const session = await stripe.checkout.sessions.create({
      payment_method_types: ['card'],
      line_items: [
        {
          price_data: {
            currency: 'eur',
            product_data: {
              name: `Car Rental Booking - ${bookingDetails.carName}`,
              description: `Booking Reference: ${bookingDetails.bookingReference}\nPeriod: ${bookingDetails.startDate} to ${bookingDetails.endDate}`,
            },
            unit_amount: Math.round(bookingDetails.partialAmount * 100), // Convert to cents
          },
          quantity: 1,
        },
      ],
      mode: 'payment',
      success_url: `${FRONTEND_URL}/booking-confirmation.html?session_id={CHECKOUT_SESSION_ID}&reference=${bookingDetails.bookingReference}`,
      cancel_url: `${FRONTEND_URL}/payment.html`,
      metadata: {
        bookingReference: bookingDetails.bookingReference,
        totalPrice: bookingDetails.totalPrice,
        partialAmount: bookingDetails.partialAmount
      }
    });

    res.json({ url: session.url });
  } catch (error) {
    console.error('Stripe session creation error:', error);
    
    // Handle specific Stripe errors
    if (error.type === 'StripeInvalidRequestError') {
      if (error.code === 'amount_too_small') {
        return res.status(400).json({ 
          error: 'Payment amount is too small. Minimum amount is €0.50',
          code: 'amount_too_small'
        });
      }
    }
    
    res.status(500).json({ 
      error: 'Failed to create checkout session',
      details: error.message
    });
  }
});

// Start server
async function startServerWithMigrations() {
    console.log('🚀 Starting server...');
    if (global.dbConnected) {
        await createTables();
        await migrateAddCarIdToBookings();
        await migrateAddBoosterSeatToBookings();
        await migrateAddConfirmationEmailSent();
        await migrateEnsureBaseCarColumns();
        await migrateAddShowOnHomepageToCars();
        await migrateAddHomepageFieldsToCars();
    }

    // Register all routes only after migrations are complete

    // --- API Routes ---
    // (Paste all app.get, app.post, etc. route definitions here)

    // ... (all route definitions from above) ...

    // Start Express server only after routes are registered
    app.listen(port, () => {
        console.log(`📡 Server running on port ${port}`);
        console.log(`🌐 Visit: http://localhost:${port}`);
        console.log(`📊 Database connected: ${global.dbConnected ? 'Yes ✅' : 'No ❌'}`);
        if (!global.dbConnected) {
            console.warn('⚠️ Server running without database connection. Some features will be limited.');
        }
    });
}

startServerWithMigrations().catch(err => {
    console.error('❌ Failed to start server:', err);
}); <|MERGE_RESOLUTION|>--- conflicted
+++ resolved
@@ -426,10 +426,6 @@
         console.error('❌ Migration error (ensure base car columns):', err);
     }
 }
-<<<<<<< HEAD
-
-=======
->>>>>>> f618f1f8
 // Insert a default admin if none exist
 async function ensureDefaultAdmin() {
     try {
