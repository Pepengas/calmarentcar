/**
 * Calma Car Rental - Server
 * Clean Express.js backend with PostgreSQL integration
 */

// Import required packages
const express = require('express');
const path = require('path');
const cors = require('cors');
const cookieParser = require('cookie-parser');
const session = require('express-session');
const { v4: uuidv4 } = require('uuid');
const bcrypt = require('bcrypt');
const { body, param, query, validationResult } = require('express-validator');
const xss = require('xss');
require('dotenv').config();

const { Resend } = require('resend');
const resendApiKey = process.env.RESEND_API_KEY;
const resend = resendApiKey ? new Resend(resendApiKey) : null;
// Default to Resend's onboarding address if no sender is configured
const FROM_EMAIL = process.env.FROM_EMAIL || 'onboarding@resend.dev';

// Register JSX support for React email templates
const { register: esbuildRegister } = require('esbuild-register/dist/node');
esbuildRegister({ extensions: ['.jsx'] });

const React = require('react');
const { render } = require('@react-email/render');
const BookingConfirmationEmail = require('./emails/BookingConfirmation.jsx').default;

// Ensure the Stripe secret key is provided
if (!process.env.STRIPE_SECRET_KEY) {
  throw new Error('Missing STRIPE_SECRET_KEY environment variable');
}

// Initialize Stripe with error handling
let stripe;
try {
    stripe = require('stripe')(process.env.STRIPE_SECRET_KEY);
} catch (error) {
    console.error('Failed to initialize Stripe:', error.message);
    process.exit(1);
}

// Import database pool
const { pool, registerCreateTables } = require('./database');

// Initialize Express app
const app = express();
const port = process.env.PORT || 3000;
// Fallback frontend URL used if the environment variable is not provided
const FRONTEND_URL = process.env.FRONTEND_URL || `http://localhost:${port}`;
// Stripe requires a minimum amount of 0.50 EUR
const MIN_CHARGE_AMOUNT = 0.5;

// CORS configuration
const ALLOWED_ORIGIN = 'https://calmarental.com';
const corsOptions = {
    origin: ALLOWED_ORIGIN,
    credentials: true,
};

// Middleware
app.use(cors(corsOptions));
// Trust the first proxy when behind load balancers or reverse proxies
app.set('trust proxy', 1);
app.use(express.json());
app.use(express.urlencoded({ extended: true }));
app.use(cookieParser());
app.use(session({
  secret: process.env.SESSION_SECRET || "supersecret",
  resave: false,
  saveUninitialized: false,
  cookie: {
    httpOnly: true,
    secure: process.env.NODE_ENV === "production",
    maxAge: 24 * 60 * 60 * 1000
  }
}));

// Simple recursive sanitizer for all incoming values
function sanitizeObject(obj) {
    if (!obj) return;
    Object.keys(obj).forEach(key => {
        const value = obj[key];
        if (typeof value === 'string') {
            obj[key] = xss(value.trim());
        } else if (typeof value === 'object') {
            sanitizeObject(value);
        }
    });
}

const sanitizeMiddleware = (req, res, next) => {
    sanitizeObject(req.body);
    sanitizeObject(req.params);
    sanitizeObject(req.query);
    next();
};

// Apply sanitizer to all incoming requests
app.use(sanitizeMiddleware);

// Helper to run express-validator checks
const validate = (validations) => async (req, res, next) => {
    await Promise.all(validations.map(v => v.run(req)));
    const errors = validationResult(req);
    if (!errors.isEmpty()) {
        return res.status(400).json({ success: false, errors: errors.array() });
    }
    next();
};
app.get("/admin.html", requireAdminAuth, (req, res) =>
  res.sendFile(path.join(__dirname, "admin.html"))
);
// Serve the login page when requesting /admin-login.html for consistency
app.get("/admin-login.html", (req, res) =>
  res.sendFile(path.join(__dirname, "admin-login.html"))
);

// Serve static files
// Expose only the intended public directories
app.use('/assets', express.static(path.join(__dirname, 'assets')));
app.use('/public', express.static(path.join(__dirname, 'public')));
// Serve images directory for existing HTML references
app.use('/images', express.static(path.join(__dirname, 'public', 'images')));

// Create database tables if they don't exist
async function createTables() {
    try {
        if (!global.dbConnected) {
            console.warn('⚠️ Cannot create tables: database not connected');
            return;
        }
        
        await pool.query(`
            CREATE TABLE IF NOT EXISTS bookings (
                id SERIAL PRIMARY KEY,
                booking_reference TEXT UNIQUE,
                car_id TEXT REFERENCES cars(car_id),
                customer_first_name TEXT,
                customer_last_name TEXT,
                customer_email TEXT,
                customer_phone TEXT,
                driver_license TEXT,
                license_expiration DATE,
                customer_age INT,
                country TEXT,
                pickup_date DATE,
                return_date DATE,
                pickup_location TEXT,
                dropoff_location TEXT,
                car_make TEXT,
                car_model TEXT,
                daily_rate NUMERIC,
                total_price NUMERIC,
                additional_driver BOOLEAN,
                full_insurance BOOLEAN,
                gps_navigation BOOLEAN,
                child_seat BOOLEAN,
                booster_seat BOOLEAN,
                special_requests TEXT,
                status TEXT DEFAULT 'pending',
                date_submitted TIMESTAMP DEFAULT NOW()
            )
        `);
        console.log('✅ Bookings table created successfully.');

        await pool.query(`
            CREATE TABLE IF NOT EXISTS manual_blocks (
                id SERIAL PRIMARY KEY,
                car_id TEXT REFERENCES cars(car_id),
                start_date DATE,
                end_date DATE,
                UNIQUE(car_id, start_date, end_date)
            )
        `);
        console.log('✅ Manual blocks table created successfully.');

        await pool.query(`
            CREATE TABLE IF NOT EXISTS admins (
                id SERIAL PRIMARY KEY,
                email TEXT UNIQUE NOT NULL,
                password TEXT NOT NULL,
                created_at TIMESTAMP DEFAULT NOW()
            )
        `);
        console.log('✅ Admins table created successfully.');
    } catch (error) {
        console.error('❌ Error creating tables:', error);
    }
}

// Register the createTables function with the database module
registerCreateTables(createTables);

// Migration: Add car_id to bookings and backfill
async function migrateAddCarIdToBookings() {
    try {
        if (!global.dbConnected) {
            console.warn('⚠️ Cannot run migration: database not connected');
            return;
        }
        // Add car_id column if it doesn't exist
        await pool.query(`ALTER TABLE bookings ADD COLUMN IF NOT EXISTS car_id TEXT`);
        console.log('✅ Migration: car_id column ensured in bookings table.');
        // Backfill car_id for existing bookings
        const bookings = (await pool.query('SELECT id, car_make, car_model FROM bookings WHERE car_id IS NULL'))?.rows || [];
        if (bookings.length === 0) {
            console.log('✅ Migration: All bookings already have car_id.');
            return;
        }
        for (const booking of bookings) {
            // Try to find car_id by matching car_make and car_model to cars table
            const carRes = await pool.query(
                `SELECT car_id FROM cars WHERE LOWER(make) = LOWER($1) AND LOWER(model) = LOWER($2) LIMIT 1`,
                [booking.car_make, booking.car_model]
            );
            if (carRes.rows.length > 0) {
                const car_id = carRes.rows[0].car_id;
                await pool.query('UPDATE bookings SET car_id = $1 WHERE id = $2', [car_id, booking.id]);
                console.log(`✅ Backfilled car_id for booking id=${booking.id}: ${car_id}`);
            } else {
                console.warn(`⚠️ Could not find car_id for booking id=${booking.id} (${booking.car_make} ${booking.car_model})`);
            }
        }
        console.log('✅ Migration: car_id backfill complete.');
    } catch (err) {
        console.error('❌ Migration error (add car_id to bookings):', err);
    }
}

// Migration: Add booster_seat column
async function migrateAddBoosterSeatToBookings() {
    try {
        if (!global.dbConnected) {
            console.warn('⚠️ Cannot run migration: database not connected');
            return;
        }
        await pool.query(`ALTER TABLE bookings ADD COLUMN IF NOT EXISTS booster_seat BOOLEAN DEFAULT false`);
        console.log('✅ Migration: booster_seat column ensured in bookings table.');
    } catch (err) {
        console.error('❌ Migration error (add booster_seat to bookings):', err);
    }
}
// Migration: Add payment_date column
async function migrateAddPaymentDateToBookings() {
    try {
        if (!global.dbConnected) {
            console.warn("⚠️ Cannot run migration: database not connected");
            return;
        }
        await pool.query(`ALTER TABLE bookings ADD COLUMN IF NOT EXISTS payment_date TIMESTAMP`);
        console.log("✅ Migration: payment_date column ensured in bookings table.");
    } catch (err) {
        console.error("❌ Migration error (add payment_date to bookings):", err);
    }
}


// Insert a default admin if none exist
async function ensureDefaultAdmin() {
    try {
        if (!global.dbConnected) return;
        const countRes = await pool.query('SELECT COUNT(*) FROM admins');
        if (parseInt(countRes.rows[0].count, 10) === 0) {
            const email = process.env.DEFAULT_ADMIN_EMAIL || 'admin@example.com';
            const pass = process.env.DEFAULT_ADMIN_PASSWORD || 'admin123';
            const hashed = await bcrypt.hash(pass, 10);
            await pool.query('INSERT INTO admins (email, password) VALUES ($1, $2)', [email, hashed]);
            console.log('✅ Default admin created');
        }
    } catch (err) {
        console.error('❌ Error ensuring default admin:', err);
    }
}

// Create tables when database is connected
if (global.dbConnected) {
    createTables();
    migrateAddCarIdToBookings();
    migrateAddBoosterSeatToBookings();
    migrateAddPaymentDateToBookings();
    ensureDefaultAdmin();
}

// Ensure a manual block exists for confirmed bookings and remove it otherwise
async function syncManualBlockWithBooking(booking) {
    if (!booking || !booking.car_id || !booking.pickup_date || !booking.return_date) return;
    try {
        if (booking.status === 'confirmed') {
            await pool.query(
                `INSERT INTO manual_blocks (car_id, start_date, end_date)
                 VALUES ($1, $2, $3)
                 ON CONFLICT (car_id, start_date, end_date) DO NOTHING`,
                [booking.car_id, booking.pickup_date, booking.return_date]
            );
        } else {
            await pool.query(
                'DELETE FROM manual_blocks WHERE car_id = $1 AND start_date = $2 AND end_date = $3',
                [booking.car_id, booking.pickup_date, booking.return_date]
            );
        }
    } catch (err) {
        console.error('[ManualBlock] sync error:', err.message);
    }
}

// Admin authentication middleware
function requireAdminAuth(req, res, next) {
    if (req.session && req.session.adminAuthenticated) {
        return next();
    }
    if (req.accepts("html")) {
        return res.redirect("/admin-login.html");
    }
    return res.status(401).json({ success: false, error: "Authentication required" });
}


// --- Addons In-Memory Store and API ---
let addons = [
  { id: 'child-seat', name: 'Child Seat', price: 5.0 },
  { id: 'booster-seat', name: 'Booster Seat', price: 3.0 }
];

// Get all addons
app.get('/api/admin/addons', (req, res) => {
  res.json({ success: true, addons });
});

// Public endpoint to fetch addon prices
app.get('/api/addons', (req, res) => {
  res.json({ success: true, addons });
});

// Update an addon by ID
app.patch('/api/admin/addons/:id', (req, res) => {
  const { id } = req.params;
  const { name, price } = req.body;
  const addon = addons.find(a => a.id === id);
  if (!addon) return res.status(404).json({ success: false, error: 'Addon not found' });
  if (name !== undefined) addon.name = name;
  if (price !== undefined && !isNaN(price)) addon.price = parseFloat(price);
  res.json({ success: true });
});

/**
 * API Routes
 */

// Create a new booking (POST /api/bookings)
app.post('/api/bookings',
    validate([
        body('car_id').isString().notEmpty(),
        body('customer_first_name').isString().notEmpty(),
        body('customer_last_name').isString().notEmpty(),
        body('customer_email').isEmail(),
        body('pickup_date').isISO8601(),
        body('return_date').isISO8601(),
        body('total_price').optional().isFloat({ min: 0 }),
        body('daily_rate').optional().isFloat({ min: 0 })
    ]),
    async (req, res) => {
    try {
        const booking = req.body;
        console.log('--- Incoming booking request ---');
        console.log('Payload:', JSON.stringify(booking, null, 2));
        
        // Calculate total price
        let total_price = null;
        try {
            total_price = await calculateTotalPrice(
                booking.car_id,
                booking.pickup_date,
                booking.return_date
            );
            console.log(`[Booking] Calculated total_price: ${total_price} for car_id=${booking.car_id}`);
        } catch (err) {
            console.error(`[Booking] Error in calculateTotalPrice:`, err.message);
        }

        // Get the daily rate for the pickup month
        let daily_rate = null;
        let pickup_month = null;
        try {
            pickup_month = new Date(booking.pickup_date).toISOString().slice(0, 7);
            const rateResult = await pool.query(
                'SELECT monthly_pricing FROM cars WHERE car_id = $1',
                [booking.car_id]
            );
            if (rateResult.rows.length === 0) {
                console.error(`[Booking] No car found for car_id=${booking.car_id}`);
            } else {
                daily_rate = rateResult.rows[0].monthly_pricing[pickup_month];
                console.log(`[Booking] Fetched daily_rate for month ${pickup_month}:`, daily_rate);
            }
        } catch (err) {
            console.error(`[Booking] Error fetching daily_rate:`, err.message);
        }

        // Add calculated prices to booking
        booking.total_price = total_price;
        booking.daily_rate = daily_rate;

        // Validate required fields
        const requiredFields = [
            'customer_first_name', 'customer_last_name', 'customer_email',
            'pickup_date', 'return_date', 'pickup_location'
        ];
        
        const carDataFields = ['car_make', 'car_model', 'total_price'];
        
        // Check basic required fields
        const missingFields = requiredFields.filter(field => !booking[field]);
        
        if (missingFields.length > 0) {
            console.error('❌ Missing required fields:', missingFields);
            return res.status(400).json({
                success: false,
                error: `Missing required fields: ${missingFields.join(', ')}`
            });
        }
        
        // Validate car data more strictly to prevent "Unknown Unknown" issues
        const missingCarData = carDataFields.filter(field => !booking[field]);
        
        if (missingCarData.length > 0) {
            console.error('❌ Missing car data fields:', missingCarData);
            return res.status(400).json({
                success: false,
                error: `Missing car data fields: ${missingCarData.join(', ')}. Please select a car before booking.`
            });
        }
        
        // Generate unique booking reference
        const bookingRef = `BK-${uuidv4().substring(0, 8).toUpperCase()}`;
        
        if (!global.dbConnected) {
            console.warn('🚨 Skipping DB call: no connection');
            return res.status(503).json({
                success: false,
                error: 'Database not connected'
            });
        }
        
        // Ensure car_make and car_model are properly formatted
        const carMake = (booking.car_make || '').trim();
        const carModel = (booking.car_model || '').trim();
        
        // Block bookings with empty car data
        if (!carMake || !carModel) {
            console.error('❌ Empty car make or model:', { carMake, carModel });
            return res.status(400).json({
                success: false,
                error: 'Car make and model cannot be empty. Please select a car before booking.'
            });
        }
        
        // Ensure daily_rate is a number
        let dailyRate = parseFloat(booking.daily_rate);
        if (isNaN(dailyRate) && booking.total_price) {
            // Calculate daily rate from total price if missing
            const pickupDate = new Date(booking.pickup_date);
            const returnDate = new Date(booking.return_date);
            const diffTime = Math.abs(returnDate - pickupDate);
            const diffDays = Math.ceil(diffTime / (1000 * 60 * 60 * 24)) || 1;
            dailyRate = parseFloat(booking.total_price) / diffDays;
        }
        
        // If we still don't have a valid daily rate, reject the booking
        if (isNaN(dailyRate) || dailyRate <= 0) {
            console.error('❌ Invalid daily rate:', dailyRate);
            return res.status(400).json({
                success: false,
                error: 'Invalid daily rate. Please select a car with a valid price.'
            });
        }
        
        console.log('✅ Validated car data:', {
            carMake,
            carModel,
            dailyRate,
            totalPrice: booking.total_price
        });
        
        // Insert booking into database
        const insertResult = await pool.query(`
            INSERT INTO bookings (
                booking_reference,
                car_id,
                customer_first_name, customer_last_name, customer_email,
                customer_phone, customer_age, driver_license, license_expiration, country,
                pickup_date, return_date, pickup_location, dropoff_location,
                car_make, car_model, daily_rate, total_price, status,
                additional_driver, full_insurance, gps_navigation, child_seat,
                booster_seat, special_requests
            )
            VALUES ($1, $2, $3, $4, $5, $6, $7, $8, $9, $10, $11, $12, $13, $14, $15, $16, $17, $18, $19, $20, $21, $22, $23, $24, $25)
            RETURNING *
        `, [
            bookingRef,
            booking.car_id,
            booking.customer_first_name,
            booking.customer_last_name,
            booking.customer_email,
            booking.customer_phone || null,
            booking.customer_age || null,
            booking.driver_license || null,
            booking.license_expiration || null,
            booking.country || null,
            booking.pickup_date,
            booking.return_date,
            booking.pickup_location,
            booking.dropoff_location || booking.pickup_location,
            carMake,
            carModel,
            dailyRate,
            booking.total_price,
            'pending',
            booking.additional_driver || false,
            booking.full_insurance || false,
            booking.gps_navigation || false,
            booking.child_seat || false,
            booking.booster_seat || false,
            booking.special_requests || null
        ]);

        console.log('✅ Booking saved to database successfully, reference:', bookingRef);

        if (insertResult.rows && insertResult.rows.length > 0) {
            await syncManualBlockWithBooking(insertResult.rows[0]);
            // Confirmation email will be sent once payment is confirmed
        }

        return res.status(200).json({
            success: true,
            booking_reference: bookingRef,
            redirect_url: `/booking-confirmation.html?reference=${bookingRef}`
        });
    } catch (error) {
        console.error('❌ Error creating booking:', error);
        return res.status(500).json({
            success: false,
            error: error.message
        });
    }
});

// Get booking by reference (GET /api/bookings/:reference)
app.get('/api/bookings/:reference',
    validate([param('reference').trim().notEmpty()]),
    async (req, res) => {
    try {
        const { reference } = req.params;
        
        if (!reference) {
            return res.status(400).json({
                success: false,
                error: 'Booking reference is required'
            });
        }
        
        if (!global.dbConnected) {
            console.warn('🚨 Skipping DB call: no connection');
            return res.status(503).json({
                success: false,
                error: 'Database not connected'
            });
        }
        
        const result = await pool.query('SELECT * FROM bookings WHERE booking_reference = $1', [reference]);
        
        if (result.rows.length === 0) {
            return res.status(404).json({
                success: false,
                error: 'Booking not found'
            });
        }
        
        const booking = result.rows[0];
        
        // Format the booking data for client consumption
        const formattedBooking = {
            booking_reference: booking.booking_reference,
            status: booking.status,
            customer: {
                first_name: booking.customer_first_name,
                last_name: booking.customer_last_name,
                email: booking.customer_email,
                phone: booking.customer_phone,
                age: booking.customer_age,
                driver_license: booking.driver_license,
                license_expiration: booking.license_expiration,
                country: booking.country
            },
            rental: {
                pickup_date: booking.pickup_date,
                return_date: booking.return_date,
                pickup_location: booking.pickup_location,
                dropoff_location: booking.dropoff_location,
                car_make: booking.car_make,
                car_model: booking.car_model,
                daily_rate: booking.daily_rate,
                total_price: booking.total_price
            },
            addons: {
                additional_driver: booking.additional_driver,
                full_insurance: booking.full_insurance,
                gps_navigation: booking.gps_navigation,
                child_seat: booking.child_seat,
                booster_seat: booking.booster_seat
            },
            special_requests: booking.special_requests,
            created_at: booking.created_at
        };
        
        return res.json({
            success: true,
            booking: formattedBooking
        });
    } catch (error) {
        console.error('Error fetching booking:', error);
        return res.status(500).json({
            success: false,
            error: error.message
        });
    }
});

// Confirm payment and send booking email
app.post('/api/bookings/:reference/confirm-payment',
    validate([param('reference').trim().notEmpty()]),
    async (req, res) => {
    try {
        const { reference } = req.params;
        console.log(`[confirm-payment] Received request for ${reference}`);

        if (!global.dbConnected) {
            console.warn('🚨 Skipping DB call: no connection');
            return res.status(503).json({ success: false, error: 'Database not connected' });
        }

        // Fetch booking to check current status
        const fetchResult = await pool.query('SELECT * FROM bookings WHERE booking_reference = $1', [reference]);

        if (fetchResult.rows.length === 0) {
            return res.status(404).json({ success: false, error: 'Booking not found' });
        }

        let booking = fetchResult.rows[0];
        if (booking.status !== 'confirmed' || !booking.payment_date) {
            try {
                const updateResult = await pool.query(
                    `UPDATE bookings
                     SET status = 'confirmed',
                         payment_date = COALESCE(payment_date, NOW())
                     WHERE booking_reference = $1
                     RETURNING *`,
                    [reference]
                );
                booking = updateResult.rows[0];
            } catch (updateErr) {
                if (updateErr.message.includes('payment_date')) {
                    await pool.query('ALTER TABLE bookings ADD COLUMN IF NOT EXISTS payment_date TIMESTAMP');
                    const retry = await pool.query(
                        `UPDATE bookings
                         SET status = 'confirmed',
                             payment_date = COALESCE(payment_date, NOW())
                         WHERE booking_reference = $1
                         RETURNING *`,
                        [reference]
                    );
                    booking = retry.rows[0];
                } else {
                    throw updateErr;
                }
            }

            await syncManualBlockWithBooking(booking);
        }

        // Always attempt to send the confirmation email
        await sendBookingConfirmationEmail(booking);

        return res.json({ success: true, booking });
    } catch (error) {
        console.error('Error confirming booking payment:', error);
        return res.status(500).json({ success: false, error: error.message });
    }
});

// Get all bookings (admin only) (GET /api/admin/bookings)
app.get('/api/admin/bookings', requireAdminAuth, async (req, res) => {
    console.log('📊 Admin API - Get all bookings route accessed', new Date().toISOString());
    console.log('🔑 Auth headers:', req.headers.authorization ? 'Present' : 'Missing');
    console.log('🍪 Admin cookie:', req.cookies?.adminToken ? 'Present' : 'Missing');
    
    try {
        if (!global.dbConnected) {
            console.warn('🚨 Skipping DB call: no connection');
            return res.status(503).json({
                success: false,
                error: 'Database not connected',
                bookings: []
            });
        }
        
        // Fetch all bookings from database with proper JOIN if cars table exists
        console.log('💾 Database connected, fetching bookings...');
        let result;
        
        try {
            // First check if the cars table exists
            const tablesResult = await pool.query(`
                SELECT EXISTS (
                    SELECT FROM information_schema.tables 
                    WHERE table_name = 'cars'
                );
            `);
            
            const carsTableExists = tablesResult.rows[0].exists;

            if (carsTableExists) {
// Determine if make/model columns exist
                const columnsResult = await pool.query(`
                    SELECT column_name FROM information_schema.columns
                    WHERE table_name = 'cars' AND column_name IN ('make', 'model')
                `);
                const hasMakeModel = columnsResult.rows.length === 2;

                if (hasMakeModel) {
                    result = await pool.query(`
                        SELECT DISTINCT ON (b.booking_reference)
                            b.*, c.make AS car_make_db, c.model AS car_model_db
                        FROM bookings b
                        LEFT JOIN cars c ON b.car_id = c.car_id
                        ORDER BY b.booking_reference, b.date_submitted DESC
                    `);
} else {
                    result = await pool.query(`
                        SELECT DISTINCT ON (b.booking_reference)
                            b.*, c.name AS car_name_lookup
                        FROM bookings b
                        LEFT JOIN cars c ON LOWER(CONCAT(b.car_make, ' ', b.car_model)) = LOWER(c.name)
                        ORDER BY b.booking_reference, b.date_submitted DESC
                    `);
                }
            } else {
                // If cars table doesn't exist, just fetch from bookings
                result = await pool.query(`
                    SELECT * FROM bookings
                    ORDER BY date_submitted DESC
                `);
            }
        } catch (dbError) {
            // If the JOIN fails, fall back to just selecting from bookings
            console.warn('⚠️ Failed to join with cars table, falling back to bookings table only:', dbError.message);
            result = await pool.query(`
                SELECT * FROM bookings 
                ORDER BY date_submitted DESC
            `);
        }
        
        console.log(`📋 Found ${result.rows.length} bookings in database`);
        
        // Format bookings for the admin dashboard
        const bookings = result.rows.map(booking => {
            // Prefer booking car_make/model, then fall back to joined car data
            const carMake = booking.car_make || booking.car_make_db || booking.car_name_lookup || '';
            const carModel = booking.car_model || booking.car_model_db || booking.car_name_lookup || '';
            const dailyRate = booking.daily_rate;
            
            return {
                id: booking.id,
                booking_reference: booking.booking_reference,
                customer: {
                    firstName: booking.customer_first_name,
                    lastName: booking.customer_last_name,
                    email: booking.customer_email,
                    phone: booking.customer_phone,
                    age: booking.customer_age,
                    driverLicense: booking.driver_license,
                    licenseExpiry: booking.license_expiration,
                    country: booking.country
                },
                car_make: carMake,
                car_model: carModel,
                pickup_date: booking.pickup_date,
                return_date: booking.return_date,
                pickup_location: booking.pickup_location,
                dropoff_location: booking.dropoff_location,
                daily_rate: dailyRate,
                total_price: booking.total_price,
                status: booking.status,
                payment_date: booking.payment_date,
                date_submitted: booking.date_submitted,
                additional_driver: booking.additional_driver,
                full_insurance: booking.full_insurance,
                gps_navigation: booking.gps_navigation,
                child_seat: booking.child_seat,
                booster_seat: booking.booster_seat,
                special_requests: booking.special_requests
            };
        });
        
        return res.json({
            success: true,
            bookings,
            dbConnected: global.dbConnected
        });
    } catch (error) {
        console.error('Error fetching bookings:', error);
        
        return res.status(500).json({
            success: false,
            error: error.message,
            bookings: []
        });
    }
});

// Update booking status (admin only) (PUT /api/admin/bookings/:id/status)
app.put('/api/admin/bookings/:id/status',
    requireAdminAuth,
    validate([
        param('id').isInt(),
        body('status').isString().notEmpty()
    ]),
    async (req, res) => {
    try {
        const { id } = req.params;
        const { status } = req.body;
        
        if (!status) {
            return res.status(400).json({
                success: false,
                error: 'Status is required'
            });
        }
        
        if (!global.dbConnected) {
            console.warn('🚨 Skipping DB call: no connection');
            return res.status(503).json({
                success: false,
                error: 'Database not connected'
            });
        }
        
        // Valid statuses
        const validStatuses = ['pending', 'confirmed', 'completed', 'cancelled'];
        if (!validStatuses.includes(status)) {
            return res.status(400).json({
                success: false,
                error: `Invalid status. Must be one of: ${validStatuses.join(', ')}`
            });
        }
        
        // Update booking status
        const result = await pool.query(`
            UPDATE bookings
            SET status = $1
            WHERE id = $2
            RETURNING *
        `, [status, id]);

        if (result.rows.length > 0) {
            await syncManualBlockWithBooking(result.rows[0]);
            if (status === 'completed') {
                await sendBookingConfirmationEmail(result.rows[0]);
            }
        }
        
        if (result.rows.length === 0) {
            return res.status(404).json({
                success: false,
                error: 'Booking not found'
            });
        }
        
        return res.json({
            success: true,
            booking: result.rows[0]
        });
    } catch (error) {
        console.error('Error updating booking status:', error);
        return res.status(500).json({
            success: false,
            error: error.message
        });
    }
});

// Update booking details (admin only)
app.patch('/api/admin/bookings/:id',
    requireAdminAuth,
    validate([param('id').isInt()]),
    async (req, res) => {
    try {
        const { id } = req.params;
        const allowed = [
            'customer_first_name','customer_last_name','customer_email','customer_phone',
            'pickup_date','return_date','pickup_location','dropoff_location',
            'car_make','car_model','car_id','status','child_seat','booster_seat','special_requests'
        ];
        const fields = [];
        const values = [];
        let idx = 1;
        for (const key of allowed) {
            if (req.body[key] !== undefined) {
                fields.push(`${key} = $${idx++}`);
                values.push(req.body[key]);
            }
        }
        if (fields.length === 0) {
            return res.status(400).json({ success: false, error: 'No fields to update' });
        }
        values.push(id);
        const query = `UPDATE bookings SET ${fields.join(', ')} WHERE id = $${idx} RETURNING *`;
        const result = await pool.query(query, values);
        if (result.rows.length === 0) {
            return res.status(404).json({ success: false, error: 'Booking not found' });
        }

        await syncManualBlockWithBooking(result.rows[0]);

        return res.json({ success: true, booking: result.rows[0] });
    } catch (error) {
        console.error('Error updating booking:', error);
        return res.status(500).json({ success: false, error: error.message });
    }
});

// Delete booking (admin only) (DELETE /api/admin/bookings/:id)
app.delete('/api/admin/bookings/:id',
    requireAdminAuth,
    validate([param('id').isInt()]),
    async (req, res) => {
    try {
        const { id } = req.params;
        
        if (!global.dbConnected) {
            console.warn('🚨 Skipping DB call: no connection');
            return res.status(503).json({
                success: false,
                error: 'Database not connected'
            });
        }
        
        // Get booking data before deletion (for logging purposes)
        const bookingResult = await pool.query('SELECT * FROM bookings WHERE id = $1', [id]);
        
        if (bookingResult.rows.length === 0) {
            return res.status(404).json({
                success: false,
                error: 'Booking not found'
            });
        }
        
        const bookingRow = bookingResult.rows[0];
        const bookingRef = bookingRow.booking_reference;
        
        // Delete the booking
        await pool.query('DELETE FROM bookings WHERE id = $1', [id]);

        await syncManualBlockWithBooking({ ...bookingRow, status: 'deleted' });
        
        console.log(`🗑️ Admin deleted booking ID ${id}, reference ${bookingRef}`);
        
        return res.json({
            success: true,
            message: `Booking ${bookingRef} deleted successfully`
        });
    } catch (error) {
        console.error('Error deleting booking:', error);
        return res.status(500).json({
            success: false,
            error: error.message
        });
    }
});

// Get booking statistics (admin only) (GET /api/admin/statistics)
app.get('/api/admin/statistics', requireAdminAuth, async (req, res) => {
    try {
        if (!global.dbConnected) {
            console.warn('🚨 Skipping DB call: no connection');
            return res.status(503).json({
                success: false,
                error: 'Database not connected'
            });
        }
        
        // Get count of all bookings
        const totalBookingsResult = await pool.query('SELECT COUNT(*) FROM bookings');
        const totalBookings = parseInt(totalBookingsResult.rows[0].count);
        
        // Get sum of all booking prices
        const revenueResult = await pool.query('SELECT SUM(total_price) FROM bookings');
        const totalRevenue = parseFloat(revenueResult.rows[0].sum || 0);
        
        // Get bookings by status
        const statusCountsResult = await pool.query(`
            SELECT status, COUNT(*) 
            FROM bookings 
            GROUP BY status
        `);
        
        // Get bookings created today
        const todayBookingsResult = await pool.query(`
            SELECT COUNT(*) 
            FROM bookings 
            WHERE date_submitted::date = CURRENT_DATE
        `);
        const todayBookings = parseInt(todayBookingsResult.rows[0].count);
        
        // Get popular car models
        const popularCarsResult = await pool.query(`
            SELECT car_make, car_model, COUNT(*) as count
            FROM bookings
            GROUP BY car_make, car_model
            ORDER BY count DESC
            LIMIT 5
        `);
        
        // Convert status counts to an object
        const statusCounts = {};
        statusCountsResult.rows.forEach(row => {
            statusCounts[row.status] = parseInt(row.count);
        });
        
        return res.json({
            success: true,
            statistics: {
                totalBookings,
                totalRevenue,
                todayBookings,
                statusCounts,
                popularCars: popularCarsResult.rows
            }
        });
    } catch (error) {
        console.error('Error fetching statistics:', error);
        return res.status(500).json({
            success: false,
            error: error.message
        });
    }
});

// Admin login handler used for both API and legacy routes
async function handleAdminLogin(req, res) {
    try {
        const { email, password } = req.body;
        
        if (!global.dbConnected) {
            return res.status(503).json({
                success: false,
                message: 'Database not connected'
            });
        }

        const result = await pool.query('SELECT id, password FROM admins WHERE email = $1', [email]);
        if (result.rows.length === 0) {
            return res.status(401).json({
                success: false,
                message: 'Invalid email or password'
            });
        }

        const admin = result.rows[0];
        const match = await bcrypt.compare(password, admin.password);
        
        if (!match) {
            return res.status(401).json({
                success: false,
                message: 'Invalid email or password'
            });
        }

        req.session.adminAuthenticated = true;
        req.session.adminId = admin.id;
        
        return res.json({ 
            success: true, 
            message: "Login successful" 
        });
    } catch (error) {
        console.error('Error during login:', error);
        return res.status(500).json({
            success: false,
            message: 'Server error'
        });
    }
}

// API login route
app.post('/api/admin/login',
    validate([
        body('email').isEmail(),
        body('password').isString().notEmpty()
    ]),
    handleAdminLogin);

// Legacy login route used by older frontends
app.post('/admin/login', handleAdminLogin);

app.get("/api/admin/session", (req, res) => {
    res.json({ authenticated: !!req.session.adminAuthenticated });
});

app.post("/api/admin/logout", (req, res) => {
    req.session.destroy(() => {
        res.clearCookie("connect.sid");
        res.json({ success: true });
    });
});

// Get all admins (protected)
app.get('/api/admin/admins', requireAdminAuth, async (req, res) => {
    try {
        const result = await pool.query('SELECT id, email, created_at FROM admins ORDER BY id');
        res.json({ success: true, admins: result.rows });
    } catch (err) {
        console.error('Error fetching admins:', err);
        res.status(500).json({ success: false, error: 'Failed to fetch admins' });
    }
});

// Change admin password
app.post('/api/admin/change-password',
    requireAdminAuth,
    validate([
        body('currentPassword').isString().notEmpty(),
        body('newPassword').isString().notEmpty()
    ]),
    async (req, res) => {
    try {
        const { currentPassword, newPassword } = req.body;
        if (!currentPassword || !newPassword) {
            return res.status(400).json({ success: false, error: 'Missing fields' });
        }
        const adminRes = await pool.query('SELECT id, password FROM admins ORDER BY id LIMIT 1');
        if (adminRes.rows.length === 0) {
            return res.status(404).json({ success: false, error: 'Admin not found' });
        }
        const admin = adminRes.rows[0];
        const match = await bcrypt.compare(currentPassword, admin.password);
        if (!match) {
            return res.status(400).json({ success: false, error: 'Current password incorrect' });
        }
        const hashed = await bcrypt.hash(newPassword, 10);
        await pool.query('UPDATE admins SET password=$1 WHERE id=$2', [hashed, admin.id]);
        res.json({ success: true });
    } catch (err) {
        console.error('Error changing password:', err);
        res.status(500).json({ success: false, error: 'Server error' });
    }
});

// Add new admin
app.post('/api/admin/add',
    requireAdminAuth,
    validate([
        body('email').isEmail(),
        body('password').isString().notEmpty()
    ]),
    async (req, res) => {
    try {
        const { email, password } = req.body;
        if (!email || !password) {
            return res.status(400).json({ success: false, error: 'Missing fields' });
        }
        const hashed = await bcrypt.hash(password, 10);
        await pool.query('INSERT INTO admins (email, password) VALUES ($1, $2)', [email, hashed]);
        res.json({ success: true });
    } catch (err) {
        console.error('Error adding admin:', err);
        let msg = 'Server error';
        if (err.code === '23505') msg = 'Email already exists';
        res.status(500).json({ success: false, error: msg });
    }
});

// Delete admin
app.delete('/api/admin/:id',
    requireAdminAuth,
    validate([param('id').isInt()]),
    async (req, res) => {
    try {
        const { id } = req.params;
        await pool.query('DELETE FROM admins WHERE id=$1', [id]);
        res.json({ success: true });
    } catch (err) {
        console.error('Error deleting admin:', err);
        res.status(500).json({ success: false, error: 'Server error' });
    }
});

// Create database tables (admin only)
app.post('/api/admin/setup-database', requireAdminAuth, async (req, res) => {
    try {
        if (!global.dbConnected) {
            return res.status(503).json({
                success: false,
                error: 'Database not connected'
            });
        }
        
        // Create tables
        await createTables();
        
        return res.json({
            success: true,
            message: 'Database tables created successfully'
        });
    } catch (error) {
        console.error('Error setting up database:', error);
        return res.status(500).json({
            success: false,
            error: error.message
        });
    }
});

// Get available cars (GET /api/cars)
app.get('/api/cars', async (req, res) => {
    try {
        if (!global.dbConnected) {
            return res.status(503).json({
                success: false,
                error: 'Database not connected',
                cars: []
            });
        }
        const result = await pool.query('SELECT * FROM cars');
        // Map DB fields to frontend fields
        const cars = result.rows.map(car => {
            // Parse unavailable_dates if present
            let unavailable_dates = car.unavailable_dates;
            if (unavailable_dates && typeof unavailable_dates === 'string') {
                try { unavailable_dates = JSON.parse(unavailable_dates); } catch {}
            }
            return {
                id: car.car_id, // map car_id to id
                name: car.name,
                description: car.description,
                image: car.image,
                category: car.category,
                features: car.features,
                monthly_pricing: car.monthly_pricing,
                available: car.available,
                specs: car.specs,
                manual_status: car.manual_status,
                unavailable_dates: unavailable_dates || []
            };
        });
        return res.json({
            success: true,
            cars
        });
    } catch (error) {
        console.error('❌ Error fetching cars:', error);
        return res.status(500).json({
            success: false,
            error: error.message,
            cars: []
        });
    }
});

// Car availability check (GET /api/cars/availability)
app.get('/api/cars/availability',
    validate([
        query('carId').isString().notEmpty(),
        query('pickupDate').isISO8601(),
        query('dropoffDate').isISO8601()
    ]),
    async (req, res) => {
    try {
        const { carId, pickupDate, dropoffDate } = req.query;
        
        if (!carId || !pickupDate || !dropoffDate) {
            return res.status(400).json({
                success: false,
                error: "Missing required parameters: carId, pickupDate, or dropoffDate"
            });
        }

        // Get car data from database
        const result = await pool.query(
            'SELECT manual_status, unavailable_dates FROM cars WHERE car_id = $1',
            [carId]
        );

        if (result.rows.length === 0) {
            return res.status(404).json({
                success: false,
                error: "Car not found"
            });
        }

        const car = result.rows[0];
        
        // Check manual status first
        if (car.manual_status === 'unavailable') {
            return res.json({
                success: true,
                available: false,
                message: "This car is currently unavailable"
            });
        }

        // If manual status is 'available', skip date checks
        if (car.manual_status === 'available') {
            return res.json({
                success: true,
                available: true,
                message: "Car is available for the selected dates"
            });
        }

        const userPickup = new Date(pickupDate);
        const userDropoff = new Date(dropoffDate);

        // Check unavailable dates if they exist
        if (car.unavailable_dates && Array.isArray(car.unavailable_dates)) {
            for (const range of car.unavailable_dates) {
                const rangeStart = new Date(range.start);
                const rangeEnd = new Date(range.end);

                if (userDropoff >= rangeStart && userPickup <= rangeEnd) {
                    return res.json({
                        success: true,
                        available: false,
                        message: "Car is unavailable for the selected dates"
                    });
                }
            }
        }

        // Check manual blocks
        const blocksRes = await pool.query(
            'SELECT start_date, end_date FROM manual_blocks WHERE car_id = $1',
            [carId]
        );
        for (const b of blocksRes.rows) {
            const rangeStart = new Date(b.start_date);
            const rangeEnd = new Date(b.end_date);
            if (userDropoff >= rangeStart && userPickup <= rangeEnd) {
                return res.json({
                    success: true,
                    available: false,
                    message: 'Car is unavailable for the selected dates'
                });
            }
        }

        // Check existing bookings
        const bookingsRes = await pool.query(
            "SELECT pickup_date, return_date FROM bookings WHERE car_id = $1 AND status IN ('pending','confirmed','completed')",
            [carId]
        );
        for (const b of bookingsRes.rows) {
            const rangeStart = new Date(b.pickup_date);
            const rangeEnd = new Date(b.return_date);
            if (userDropoff >= rangeStart && userPickup <= rangeEnd) {
                return res.json({
                    success: true,
                    available: false,
                    message: 'Car is unavailable for the selected dates'
                });
            }
        }

        // If we get here, the car is available
        return res.json({
            success: true,
            available: true,
            message: "Car is available for the selected dates"
        });

    } catch (error) {
        console.error('❌ Error checking car availability:', error);
        return res.status(500).json({
            success: false,
            error: error.message
        });
    }
});

// Get price for a specific car, month, and duration
app.get('/api/get-price', async (req, res) => {
    try {
        const { car_id, month, days } = req.query;
        if (!car_id || !month) {
            return res.status(400).json({
                success: false,
                error: 'Missing required parameters: car_id and month'
            });
        }
        const result = await pool.query(
            'SELECT monthly_pricing FROM cars WHERE car_id = $1',
            [car_id]
        );
        if (result.rows.length === 0) {
            return res.status(404).json({
                success: false,
                error: 'Car not found'
            });
        }
        const monthlyPricing = result.rows[0].monthly_pricing;
        const monthPricing = monthlyPricing[month];
        if (!monthPricing) {
            return res.status(404).json({
                success: false,
                error: 'Price not found for specified month'
            });
        }
        let total = null;
        let nDays = parseInt(days);
        if (!nDays || nDays < 1) nDays = 1;
        if (nDays <= 7) {
            // Use 'day_N' keys for 1-7 days
            total = monthPricing[`day_${nDays}`] || monthPricing[totalDays] || monthPricing['day_1'] || monthPricing['1'];
        } else {
            // Use 'day_7' + (nDays-7)*extra_day for longer rentals
            if (monthPricing['day_7'] && monthPricing['extra_day']) {
                total = monthPricing['day_7'] + (nDays - 7) * monthPricing['extra_day'];
            } else {
                total = null;
            }
        }
        if (total === null) {
            console.error(`[get-price] No price for car_id=${car_id}, month=${month}, days=${nDays}`);
            return res.status(404).json({
                success: false,
                error: 'Price not found for specified duration'
            });
        }
        res.json({
            success: true,
            total_price: total
        });
    } catch (error) {
        console.error('Error fetching price:', error);
        res.status(500).json({
            success: false,
            error: 'Failed to fetch price'
        });
    }
});

// Update car prices
app.post('/api/update-prices', requireAdminAuth, async (req, res) => {
    try {
        const { car_id, prices } = req.body;

        if (!car_id || !prices) {
            return res.status(400).json({
                success: false,
                error: 'Missing required parameters: car_id and prices'
            });
        }

        // Update the monthly_pricing JSONB column
        await pool.query(
            'UPDATE cars SET monthly_pricing = $1 WHERE car_id = $2',
            [JSON.stringify(prices), car_id]
        );

        res.json({
            success: true,
            message: 'Prices updated successfully'
        });
    } catch (error) {
        console.error('Error updating prices:', error);
        res.status(500).json({
            success: false,
            error: 'Failed to update prices'
        });
    }
});

// Helper function to calculate total price for a booking
async function calculateTotalPrice(car_id, pickup_date, return_date) {
    // Fetch monthly_pricing once for the car
    const carResult = await pool.query(
        'SELECT monthly_pricing FROM cars WHERE car_id = $1',
        [car_id]
    );
    if (carResult.rows.length === 0) {
        console.error(`[calculateTotalPrice] Car not found: car_id=${car_id}`);
        throw new Error('Car not found');
    }
    const monthlyPricing = carResult.rows[0].monthly_pricing;

    const pickup = new Date(pickup_date);
    const return_date_obj = new Date(return_date);
    // Calculate total days (inclusive)
    const totalDays = Math.ceil((return_date_obj - pickup) / (1000 * 60 * 60 * 24)) + 1;
    let total_price = 0;
    // If rental is 1-7 days, use package price
    if (totalDays <= 7) {
        const month = pickup.toISOString().slice(0, 7);
        const monthPricing = monthlyPricing[month];
        if (!monthPricing) {
            console.error(`[calculateTotalPrice] No pricing for month: ${month}`);
            throw new Error(`No price found for month ${month}`);
        }
        let packagePrice = monthPricing[`day_${totalDays}`] || monthPricing[totalDays] || monthPricing['day_1'] || monthPricing['1'];
        if (!packagePrice) {
            console.error(`[calculateTotalPrice] No package price for ${totalDays} days in month ${month}`);
            throw new Error(`No package price for ${totalDays} days in month ${month}`);
        }
        total_price = packagePrice;
    } else {
        // For rentals >7 days, use day_7 + (N-7)*extra_day
        const month = pickup.toISOString().slice(0, 7);
        const monthPricing = monthlyPricing[month];
        if (!monthPricing) {
            console.error(`[calculateTotalPrice] No pricing for month: ${month}`);
            throw new Error(`No price found for month ${month}`);
        }
        let basePrice = monthPricing['day_7'] || monthPricing[7] || monthPricing['day_1'] || monthPricing['1'];
        let extraDayPrice = monthPricing['extra_day'] || monthPricing['extraDay'];
        if (!basePrice || !extraDayPrice) {
            console.error(`[calculateTotalPrice] No base or extra day price for month: ${month}`);
            throw new Error(`No base or extra day price for month ${month}`);
        }
        total_price = basePrice + (totalDays - 7) * extraDayPrice;
    }
    // Log calculation for debugging
    console.log(`[calculateTotalPrice] car_id=${car_id}, pickup=${pickup_date}, return=${return_date}, total_price=${total_price}`);
    return total_price;
}

// Send booking confirmation email using Resend
async function sendBookingConfirmationEmail(booking) {
    if (!resend) {
        console.warn('RESEND_API_KEY not configured; skipping email');
        return;
    }
    console.log(`[sendBookingConfirmationEmail] Sending email for booking ${booking.booking_reference}`);
    if (!booking || !booking.customer_email) return;
    try {
        const total = parseFloat(booking.total_price || 0);
        const pickup = new Date(booking.pickup_date);
        const dropoff = new Date(booking.return_date);
        const rentalDays = Math.ceil((dropoff - pickup) / (1000 * 60 * 60 * 24)) + 1;
        const paid = (total * 0.45).toFixed(2);
        const due = (total - parseFloat(paid)).toFixed(2);

        const recipients = [booking.customer_email];
        if (process.env.ADMIN_NOTIFICATION_EMAIL) {
            recipients.push(process.env.ADMIN_NOTIFICATION_EMAIL);
        }

<<<<<<< HEAD
        // When using Resend's onboarding domain, attempting to send to other
        // recipients will fail with a 403 error. We try sending to both the
        // customer and admin first and, if it fails, retry with only the admin.
=======
        if (FROM_EMAIL.endsWith('@resend.dev')) {
            const allowed = process.env.ADMIN_NOTIFICATION_EMAIL || 'calmarental@gmail.com';
            recipients.splice(0, recipients.length, allowed);
        }
>>>>>>> 6becb65b

        // Convert date objects to ISO strings for email template
        const pickupDate = booking.pickup_date instanceof Date
            ? booking.pickup_date.toISOString().split('T')[0]
            : booking.pickup_date;
        const returnDate = booking.return_date instanceof Date
            ? booking.return_date.toISOString().split('T')[0]
            : booking.return_date;

        const html = await render(
            React.createElement(BookingConfirmationEmail, {
                data: {
                    reference: booking.booking_reference,
                    car: `${booking.car_make} ${booking.car_model}`,
                    pickup: pickupDate,
                    return: returnDate,
                    total,
                    paid,
                    due
                }
            })
        );

        const { data, error } = await resend.emails.send({
            from: FROM_EMAIL,
            to: recipients,
            subject: 'Your Booking Confirmation – Calma Car Rental',
            html
        });
        if (error) {
            console.error('❌ Resend API error:', error);
            if (error.statusCode === 403 && process.env.ADMIN_NOTIFICATION_EMAIL) {
                console.warn('Retrying email to admin only due to Resend restrictions');
                await resend.emails.send({
                    from: FROM_EMAIL,
                    to: [process.env.ADMIN_NOTIFICATION_EMAIL],
                    subject: 'Your Booking Confirmation – Calma Car Rental',
                    html
                });
            }
        } else {
            console.log(`📧 Confirmation email sent to ${recipients.join(', ')} - id: ${data.id}`);
        }
    } catch (err) {
        console.error('❌ Failed to send confirmation email:', err);
    }
}

/**
 * HTML Routes
 */

// Admin pages
app.get('/admin', requireAdminAuth, (req, res) => {
    res.sendFile(path.join(__dirname, 'admin.html'));
});

app.get('/admin-login', (req, res) => {
    res.sendFile(path.join(__dirname, 'admin-login.html'));
});

// Home page
app.get('/', (req, res) => {
    res.sendFile(path.join(__dirname, 'index.html'));
});

// Also serve index.html explicitly for direct links
app.get('/index.html', (req, res) => {
    res.sendFile(path.join(__dirname, 'index.html'));
});

// Booking flow pages
app.get('/car-selection.html', (req, res) => {
    res.sendFile(path.join(__dirname, 'car-selection.html'));
});

app.get('/choose-car.html', (req, res) => {
    res.sendFile(path.join(__dirname, 'choose-car.html'));
});

app.get('/personal-info.html', (req, res) => {
    res.sendFile(path.join(__dirname, 'personal-info.html'));
});

app.get('/booking-details.html', (req, res) => {
    res.sendFile(path.join(__dirname, 'booking-details.html'));
});

app.get('/payment.html', (req, res) => {
    res.sendFile(path.join(__dirname, 'payment.html'));
});

// Booking confirmation page
app.get('/booking-confirmation', (req, res) => {
    res.sendFile(path.join(__dirname, 'booking-confirmation.html'));
});

// Explicit route for booking-confirmation.html used in Stripe redirect
app.get('/booking-confirmation.html', (req, res) => {
    res.sendFile(path.join(__dirname, 'booking-confirmation.html'));
});

// Admin: Get all cars with pricing details
app.get('/api/admin/cars', requireAdminAuth, async (req, res) => {
    try {
        if (!global.dbConnected) {
            return res.status(503).json({
                success: false,
                error: 'Database not connected',
                cars: []
            });
        }

        const result = await pool.query('SELECT * FROM cars');
        const cars = result.rows.map(car => {
            let unavailable_dates = car.unavailable_dates;
            if (unavailable_dates && typeof unavailable_dates === 'string') {
                try { unavailable_dates = JSON.parse(unavailable_dates); } catch {}
            }

            // monthly_pricing may be returned as a string depending on DB type
            let monthlyPricing = car.monthly_pricing;
            if (monthlyPricing && typeof monthlyPricing === 'string') {
                try { monthlyPricing = JSON.parse(monthlyPricing); } catch {}
            }

            let dailyRate = 0;
            if (monthlyPricing) {
                const months = Object.keys(monthlyPricing);
                if (months.length > 0) {
                    const firstValue = monthlyPricing[months[0]];
                    if (typeof firstValue === 'object') {
                        dailyRate = firstValue.day_1 || firstValue['1'] || 0;
                    } else if (!isNaN(firstValue)) {
                        dailyRate = parseFloat(firstValue);
                    }
                }
            }

            return {
                car_id: car.car_id,
                make: car.make,
                model: car.model,
                category: car.category,
                monthly_pricing: monthlyPricing,
                available: car.available,
                manual_status: car.manual_status,
                specs: car.specs,
                daily_rate: dailyRate,
                unavailable_dates: unavailable_dates || []
            };
        });
        res.json({ success: true, cars, source: 'database' });
    } catch (error) {
        console.error('[ADMIN] Error fetching cars:', error);
        res.status(500).json({ success: false, error: error.message, cars: [] });
    }
});

// Admin: Get a single car by ID (with specs)
app.get('/api/admin/car/:id',
    requireAdminAuth,
    validate([param('id').notEmpty()]),
    async (req, res) => {
    const carId = req.params.id;
    try {
        const result = await pool.query('SELECT * FROM cars WHERE car_id = $1', [carId]);
        if (result.rows.length === 0) {
            return res.status(404).json({ success: false, error: 'Car not found' });
        }
        const car = result.rows[0];
        // Parse unavailable_dates if present
        if (car.unavailable_dates && typeof car.unavailable_dates === 'string') {
            try { car.unavailable_dates = JSON.parse(car.unavailable_dates); } catch {}
        }
        return res.json({ success: true, car });
    } catch (error) {
        console.error(`[ADMIN] Error fetching car ${carId}:`, error);
        return res.status(500).json({ success: false, error: 'Failed to fetch car' });
    }
});

// Admin: Update a single car (specs and other fields)
app.patch('/api/admin/car/:id',
    requireAdminAuth,
    validate([param('id').notEmpty()]),
    async (req, res) => {
    const carId = req.params.id;
    const { name, description, image, category, features, specs, available } = req.body;
    try {
        // Build dynamic update query
        const fields = [];
        const values = [];
        let idx = 1;
        if (name !== undefined) { fields.push(`name = $${idx++}`); values.push(name); }
        if (description !== undefined) { fields.push(`description = $${idx++}`); values.push(description); }
        if (image !== undefined) { fields.push(`image = $${idx++}`); values.push(image); }
        if (category !== undefined) { fields.push(`category = $${idx++}`); values.push(category); }
        if (features !== undefined) { fields.push(`features = $${idx++}`); values.push(JSON.stringify(features)); }
        if (specs !== undefined) { fields.push(`specs = $${idx++}`); values.push(JSON.stringify(specs)); }
        if (available !== undefined) { fields.push(`available = $${idx++}`); values.push(available); }
        if (fields.length === 0) {
            return res.status(400).json({ success: false, error: 'No fields to update' });
        }
        values.push(carId);
        const query = `UPDATE cars SET ${fields.join(', ')}, updated_at = NOW() WHERE car_id = $${idx}`;
        await pool.query(query, values);
        console.log(`[ADMIN] Updated car ${carId}:`, fields.join(', '));
        return res.json({ success: true });
    } catch (error) {
        console.error(`[ADMIN] Error updating car ${carId}:`, error);
        return res.status(500).json({ success: false, error: 'Failed to update car' });
    }
});

// Admin: Set manual status for a car
app.post('/api/admin/car/:id/manual-status',
    requireAdminAuth,
    validate([
        param('id').notEmpty(),
        body('manual_status').isIn(['automatic','available','unavailable'])
    ]),
    async (req, res) => {
    const carId = req.params.id;
    const { manual_status, unavailable_dates } = req.body;
    const validStatuses = ['automatic', 'available', 'unavailable'];

    if (!validStatuses.includes(manual_status)) {
        return res.status(400).json({ success: false, error: 'Invalid manual_status value' });
    }

    try {
        await pool.query(
            'UPDATE cars SET manual_status = $1, unavailable_dates = $2 WHERE car_id = $3',
            [manual_status, JSON.stringify(unavailable_dates || []), carId]
        );
        return res.json({ success: true });
    } catch (error) {
        console.error(`[ADMIN] Error updating manual_status/unavailable_dates for car ${carId}:`, error);
        return res.status(500).json({ success: false, error: 'Failed to update manual status/unavailable dates' });
    }
});

// Admin: Update car pricing (monthly_pricing JSONB)
app.patch('/api/admin/car/:carId/pricing',
    requireAdminAuth,
    validate([
        param('carId').notEmpty(),
        body('monthly_pricing').isObject()
    ]),
    async (req, res) => {
    const { carId } = req.params;
    const { monthly_pricing } = req.body;

    if (!monthly_pricing) {
        return res.status(400).json({ success: false, error: 'Missing monthly_pricing data' });
    }

    try {
        const result = await pool.query(
            'UPDATE cars SET monthly_pricing = $1, updated_at = NOW() WHERE car_id = $2 RETURNING *',
            [monthly_pricing, carId]
        );
        if (result.rowCount === 0) {
            return res.status(404).json({ success: false, error: 'Car not found' });
        }
        res.json({ success: true, car: result.rows[0] });
    } catch (err) {
        console.error('Error updating car pricing:', err);
        res.status(500).json({ success: false, error: 'Database error' });
    }
});

// Admin: Get car availability with booked and manual blocks
app.get('/api/admin/cars/availability', requireAdminAuth, async (req, res) => {
    try {
        if (!global.dbConnected) {
            return res.status(503).json({
                success: false,
                error: 'Database not connected',
                cars: []
            });
        }
        // Get all cars
        const carsResult = await pool.query('SELECT * FROM cars');
        const cars = carsResult.rows;
        console.log('[DEBUG] Cars from database:', cars.map(c => ({ id: c.id, car_id: c.car_id, name: c.name })));
        
        // Get all bookings with relevant statuses
        const bookingsResult = await pool.query(
            `SELECT id, car_id, pickup_date, return_date, status FROM bookings WHERE status IN ('pending', 'confirmed', 'completed')`
        );
        const bookings = bookingsResult.rows;
        // Get all manual blocks
        const manualBlocksResult = await pool.query('SELECT * FROM manual_blocks');
        const manualBlocks = manualBlocksResult.rows;
        console.log('[DEBUG] Manual blocks from database:', manualBlocks);
        
        // Build availability info for each car
        const carsWithAvailability = cars.map(car => {
            // Merge manual blocks from manual_blocks table
            const carManualBlocks = manualBlocks.filter(b => b.car_id === car.car_id).map(b => ({ id: b.id, start: b.start_date, end: b.end_date }));
            console.log(`[DEBUG] Car ${car.name} (${car.car_id}) has ${carManualBlocks.length} manual blocks:`, carManualBlocks);
            
            // Get bookings for this car by matching car_id
            const carBookings = bookings.filter(b =>
                b.car_id && car.car_id && b.car_id === car.car_id
            );
            const bookedRanges = carBookings.map(b => ({ id: b.id, start: b.pickup_date, end: b.return_date, status: b.status }));
            return {
                id: car.car_id,
                name: car.name,
                manual_status: car.manual_status,
                manual_blocks: carManualBlocks,
                booked_ranges: bookedRanges,
                category: car.category,
                specs: car.specs,
                available: car.available
            };
        });
        return res.json({
            success: true,
            cars: carsWithAvailability
        });
    } catch (error) {
        console.error('[ADMIN] Error fetching car availability:', error);
        return res.status(500).json({
            success: false,
            error: error.message,
            cars: []
        });
    }
});

// Public: Get car availability for all cars (for car selection page)
app.get('/api/cars/availability/all', async (req, res) => {
    try {
        if (!global.dbConnected) {
            return res.status(503).json({
                success: false,
                error: 'Database not connected',
                cars: []
            });
        }
        // Get all cars
        const carsResult = await pool.query('SELECT * FROM cars');
        const cars = carsResult.rows;
        // Get all bookings with relevant statuses (by car_id)
        let bookingsResult;
        try {
            bookingsResult = await pool.query(
                `SELECT car_id, car_make, car_model, pickup_date, return_date, status FROM bookings WHERE status IN ('pending', 'confirmed')`
            );
        } catch (err) {
            console.error('[PUBLIC] Error fetching bookings:', err);
            return res.status(500).json({
                success: false,
                error: 'Failed to fetch bookings.',
                cars: []
            });
        }
        const bookings = bookingsResult.rows;
        // Get all manual blocks
        const manualBlocksResult = await pool.query('SELECT * FROM manual_blocks');
        const manualBlocks = manualBlocksResult.rows;
        // Build availability info for each car
        const carsWithAvailability = cars.map(car => {
            // Merge manual blocks from manual_blocks table
            const carManualBlocks = manualBlocks.filter(b => b.car_id === car.car_id).map(b => ({ id: b.id, start: b.start_date, end: b.end_date }));
            // Match bookings by car_id
            const carBookings = bookings.filter(b => b.car_id && car.car_id && b.car_id === car.car_id);
            const bookedRanges = carBookings.map(b => ({ start: b.pickup_date, end: b.return_date, status: b.status }));
            return {
                id: car.car_id,
                name: car.name,
                manual_status: car.manual_status,
                manual_blocks: carManualBlocks,
                booked_ranges: bookedRanges,
                category: car.category,
                specs: car.specs,
                available: car.available,
                image: car.image,
                features: car.features
            };
        });
        return res.json({
            success: true,
            cars: carsWithAvailability
        });
    } catch (error) {
        console.error('[PUBLIC] Error fetching car availability:', error);
        return res.status(500).json({
            success: false,
            error: error.message,
            cars: []
        });
    }
});

// Add manual block for a car (admin only)
app.post('/api/admin/manual-block',
    requireAdminAuth,
    validate([
        body('car_id').notEmpty(),
        body('start_date').isISO8601(),
        body('end_date').isISO8601()
    ]),
    async (req, res) => {
    const { car_id, start_date, end_date } = req.body;
    console.log('[DEBUG] /api/admin/manual-block received request');
    console.log('[DEBUG] Request body:', JSON.stringify(req.body, null, 2));
    console.log('[DEBUG] Headers:', JSON.stringify(req.headers, null, 2));
    
    if (!car_id || !start_date || !end_date) {
        console.error('[DEBUG] Missing required fields:', { car_id, start_date, end_date });
        return res.status(400).json({ success: false, error: 'Missing required fields' });
    }

    try {
        // Verify the car exists to satisfy the foreign key constraint
        const carCheck = await pool.query('SELECT car_id FROM cars WHERE car_id = $1', [car_id]);
        if (carCheck.rows.length === 0) {
            console.error('[DEBUG] Car not found:', car_id);
            return res.status(404).json({ success: false, error: 'Car not found' });
        }

        // Insert the manual block
        const result = await pool.query(
            `INSERT INTO manual_blocks (car_id, start_date, end_date)
             VALUES ($1, $2, $3)
             ON CONFLICT (car_id, start_date, end_date) DO NOTHING
             RETURNING *`,
            [car_id, start_date, end_date]
        );

        if (result.rows.length > 0) {
            console.log('[DEBUG] Manual block created successfully:', result.rows[0]);
            return res.json({ success: true, block: result.rows[0] });
        }

        return res.json({ success: true, message: 'Block already exists' });
    } catch (error) {
        console.error('[DEBUG] Error adding manual block:', error);
        console.error('[DEBUG] Error details:', {
            message: error.message,
            code: error.code,
            detail: error.detail
        });
        return res.status(500).json({ success: false, error: 'Failed to add manual block' });
    }
});

// Get all manual blocks (public)
app.get('/api/manual-blocks', async (req, res) => {
    try {
        const result = await pool.query('SELECT * FROM manual_blocks');
        return res.json({ success: true, blocks: result.rows });
    } catch (error) {
        console.error('[PUBLIC] Error fetching manual blocks:', error);
        return res.status(500).json({ success: false, error: 'Failed to fetch manual blocks' });
    }
});

// Delete a manual block by ID (admin only)
app.delete('/api/admin/manual-block/:id',
    requireAdminAuth,
    validate([param('id').isInt()]),
    async (req, res) => {
        const { id } = req.params;
        try {
            await pool.query('DELETE FROM manual_blocks WHERE id = $1', [id]);
            return res.json({ success: true });
        } catch (error) {
            console.error('[ADMIN] Error deleting manual block:', error);
            return res.status(500).json({ success: false, error: 'Failed to delete manual block' });
        }
    });

// Stripe Checkout session endpoint
app.post('/api/create-checkout-session',
    validate([
        body('bookingDetails.carName').notEmpty(),
        body('bookingDetails.partialAmount').isFloat({ min: MIN_CHARGE_AMOUNT }),
        body('bookingDetails.startDate').optional().isISO8601(),
        body('bookingDetails.endDate').optional().isISO8601(),
        body('bookingDetails.bookingReference').optional().isString()
    ]),
    async (req, res) => {
  try {
    const { bookingDetails } = req.body;
    if (!bookingDetails || !bookingDetails.carName || !bookingDetails.partialAmount) {
      return res.status(400).json({ error: 'Missing required booking details' });
    }

    const { carName, partialAmount, startDate, endDate, bookingReference } = bookingDetails;

    if (partialAmount < MIN_CHARGE_AMOUNT) {
      return res.status(400).json({ error: `Amount must be at least €${MIN_CHARGE_AMOUNT.toFixed(2)}` });
    }
    const description = startDate && endDate ? `Rental: ${startDate} to ${endDate}` : undefined;

    const origin = req.get('origin');
    const redirectBase = process.env.FRONTEND_URL || origin || `http://localhost:${port}`;

    const session = await stripe.checkout.sessions.create({
      payment_method_types: ['card'],
      mode: 'payment',
      line_items: [
        {
          price_data: {
            currency: 'eur',
            product_data: {
              name: carName,
              description: description || '',
            },
            unit_amount: Math.round(partialAmount * 100),
          },
          quantity: 1,
        },
      ],
      metadata: bookingReference ? { booking_reference: bookingReference } : undefined,
      success_url: `${redirectBase}/booking-confirmation.html?reference=${bookingReference}&session_id={CHECKOUT_SESSION_ID}`,
      cancel_url: `${redirectBase}/payment.html?cancelled=true`,
    });

    res.json({ url: session.url });
  } catch (error) {
    console.error('Stripe Checkout error:', error);
    res.status(500).json({ error: 'Failed to create Stripe Checkout session' });
  }
});

// Start server
async function startServerWithMigrations() {
    console.log('🚀 Starting server...');
    if (global.dbConnected) {
        await createTables();
        await migrateAddCarIdToBookings();
        await migrateAddBoosterSeatToBookings();
        await migrateAddPaymentDateToBookings();
    }

    // Register all routes only after migrations are complete

    // --- API Routes ---
    // (Paste all app.get, app.post, etc. route definitions here)

    // ... (all route definitions from above) ...

    // Start Express server only after routes are registered
    app.listen(port, () => {
        console.log(`📡 Server running on port ${port}`);
        console.log(`🌐 Visit: http://localhost:${port}`);
        console.log(`📊 Database connected: ${global.dbConnected ? 'Yes ✅' : 'No ❌'}`);
        if (!global.dbConnected) {
            console.warn('⚠️ Server running without database connection. Some features will be limited.');
        }
    });
}

startServerWithMigrations().catch(err => {
    console.error('❌ Failed to start server:', err);
}); <|MERGE_RESOLUTION|>--- conflicted
+++ resolved
@@ -1557,16 +1557,9 @@
             recipients.push(process.env.ADMIN_NOTIFICATION_EMAIL);
         }
 
-<<<<<<< HEAD
-        // When using Resend's onboarding domain, attempting to send to other
+// When using Resend's onboarding domain, attempting to send to other
         // recipients will fail with a 403 error. We try sending to both the
         // customer and admin first and, if it fails, retry with only the admin.
-=======
-        if (FROM_EMAIL.endsWith('@resend.dev')) {
-            const allowed = process.env.ADMIN_NOTIFICATION_EMAIL || 'calmarental@gmail.com';
-            recipients.splice(0, recipients.length, allowed);
-        }
->>>>>>> 6becb65b
 
         // Convert date objects to ISO strings for email template
         const pickupDate = booking.pickup_date instanceof Date
