/**
 * Calma Car Rental - Server
 * Clean Express.js backend with PostgreSQL integration
 */

// Import required packages
const express = require('express');
const path = require('path');
const cors = require('cors');
const cookieParser = require('cookie-parser');
const session = require('express-session');
const { v4: uuidv4 } = require('uuid');
const bcrypt = require('bcrypt');
const { body, param, query, validationResult } = require('express-validator');
const xss = require('xss');
require('dotenv').config();

const { Resend } = require('resend');
const resendApiKey = process.env.RESEND_API_KEY;
const resend = resendApiKey ? new Resend(resendApiKey) : null;

// Register JSX support for React email templates
const { register: esbuildRegister } = require('esbuild-register/dist/node');
esbuildRegister({ extensions: ['.jsx'] });

const React = require('react');
const { render } = require('@react-email/render');
const BookingConfirmationEmail = require('./emails/BookingConfirmation.jsx').default;

// Ensure the Stripe secret key is provided
if (!process.env.STRIPE_SECRET_KEY) {
  throw new Error('Missing STRIPE_SECRET_KEY environment variable');
}

// Initialize Stripe with error handling
let stripe;
try {
    stripe = require('stripe')(process.env.STRIPE_SECRET_KEY);
} catch (error) {
    console.error('Failed to initialize Stripe:', error.message);
    process.exit(1);
}

// Import database pool
const { pool, registerCreateTables } = require('./database');

// Initialize Express app
const app = express();
app.set('view engine', 'ejs');
app.set('views', path.join(__dirname, 'views'));
const port = process.env.PORT || 3000;
// Fallback frontend URL used if the environment variable is not provided
const FRONTEND_URL = process.env.FRONTEND_URL || `http://localhost:${port}`;
// Stripe requires a minimum amount of 0.50 EUR
const MIN_CHARGE_AMOUNT = 0.5;

// CORS configuration
const ALLOWED_ORIGIN = 'https://calmarental.com';
const corsOptions = {
    origin: ALLOWED_ORIGIN,
    credentials: true,
};

// Middleware
app.use(cors(corsOptions));
// Trust the first proxy when behind load balancers or reverse proxies
app.set('trust proxy', 1);
app.use(express.json());
app.use(express.urlencoded({ extended: true }));
app.use(cookieParser());
app.use(session({
  secret: process.env.SESSION_SECRET || "supersecret",
  resave: false,
  saveUninitialized: false,
  cookie: {
    httpOnly: true,
    secure: process.env.NODE_ENV === "production",
    maxAge: 24 * 60 * 60 * 1000
  }
}));

// Simple recursive sanitizer for all incoming values
function sanitizeObject(obj) {
    if (!obj) return;
    Object.keys(obj).forEach(key => {
        const value = obj[key];
        if (typeof value === 'string') {
            obj[key] = xss(value.trim());
        } else if (typeof value === 'object') {
            sanitizeObject(value);
        }
    });
}

const sanitizeMiddleware = (req, res, next) => {
    sanitizeObject(req.body);
    sanitizeObject(req.params);
    sanitizeObject(req.query);
    next();
};

// Apply sanitizer to all incoming requests
app.use(sanitizeMiddleware);

// Helper to run express-validator checks
const validate = (validations) => async (req, res, next) => {
    await Promise.all(validations.map(v => v.run(req)));
    const errors = validationResult(req);
    if (!errors.isEmpty()) {
        return res.status(400).json({ success: false, errors: errors.array() });
    }
    next();
};
app.get("/admin.html", requireAdminAuth, (req, res) =>
  res.sendFile(path.join(__dirname, "admin.html"))
);
// Serve the login page when requesting /admin-login.html for consistency
app.get("/admin-login.html", (req, res) =>
  res.sendFile(path.join(__dirname, "admin-login.html"))
);

// Serve static files
// Expose only the intended public directories
app.use('/assets', express.static(path.join(__dirname, 'assets')));
app.use('/public', express.static(path.join(__dirname, 'public')));
// Serve images directory for existing HTML references
app.use('/images', express.static(path.join(__dirname, 'public', 'images')));

// Create database tables if they don't exist
async function createTables() {
    try {
        if (!global.dbConnected) {
            console.warn('⚠️ Cannot create tables: database not connected');
            return;
        }
        
        await pool.query(`
            CREATE TABLE IF NOT EXISTS bookings (
                id SERIAL PRIMARY KEY,
                booking_reference TEXT UNIQUE,
                car_id TEXT REFERENCES cars(car_id),
                customer_first_name TEXT,
                customer_last_name TEXT,
                customer_email TEXT,
                customer_phone TEXT,
                driver_license TEXT,
                license_expiration DATE,
                customer_age INT,
                country TEXT,
                pickup_date DATE,
                return_date DATE,
                pickup_location TEXT,
                dropoff_location TEXT,
                car_make TEXT,
                car_model TEXT,
                daily_rate NUMERIC,
                total_price NUMERIC,
                additional_driver BOOLEAN,
                full_insurance BOOLEAN,
                gps_navigation BOOLEAN,
                child_seat BOOLEAN,
                booster_seat BOOLEAN,
                confirmation_email_sent BOOLEAN DEFAULT false,
                special_requests TEXT,
                stripe_session_id TEXT UNIQUE,
                status TEXT DEFAULT 'pending',
                date_submitted TIMESTAMP DEFAULT NOW()
            )
        `);
        console.log('✅ Bookings table created successfully.');

        await pool.query(`
            CREATE TABLE IF NOT EXISTS manual_blocks (
                id SERIAL PRIMARY KEY,
                car_id TEXT REFERENCES cars(car_id),
                start_date DATE,
                end_date DATE,
                UNIQUE(car_id, start_date, end_date)
            )
        `);
        console.log('✅ Manual blocks table created successfully.');

        await pool.query(`
            CREATE TABLE IF NOT EXISTS admins (
                id SERIAL PRIMARY KEY,
                email TEXT UNIQUE NOT NULL,
                password TEXT NOT NULL,
                created_at TIMESTAMP DEFAULT NOW()
            )
        `);
        console.log('✅ Admins table created successfully.');
    } catch (error) {
        console.error('❌ Error creating tables:', error);
    }
}

// Register the createTables function with the database module
registerCreateTables(createTables);

// Migration: Add car_id to bookings and backfill
async function migrateAddCarIdToBookings() {
    try {
        if (!global.dbConnected) {
            console.warn('⚠️ Cannot run migration: database not connected');
            return;
        }
        // Add car_id column if it doesn't exist
        await pool.query(`ALTER TABLE bookings ADD COLUMN IF NOT EXISTS car_id TEXT`);
        console.log('✅ Migration: car_id column ensured in bookings table.');
        // Backfill car_id for existing bookings
        const bookings = (await pool.query('SELECT id, car_make, car_model FROM bookings WHERE car_id IS NULL'))?.rows || [];
        if (bookings.length === 0) {
            console.log('✅ Migration: All bookings already have car_id.');
            return;
        }
        for (const booking of bookings) {
            // Try to find car_id by matching car_make and car_model to cars table
            const carRes = await pool.query(
                `SELECT car_id FROM cars WHERE LOWER(make) = LOWER($1) AND LOWER(model) = LOWER($2) LIMIT 1`,
                [booking.car_make, booking.car_model]
            );
            if (carRes.rows.length > 0) {
                const car_id = carRes.rows[0].car_id;
                await pool.query('UPDATE bookings SET car_id = $1 WHERE id = $2', [car_id, booking.id]);
                console.log(`✅ Backfilled car_id for booking id=${booking.id}: ${car_id}`);
            } else {
                console.warn(`⚠️ Could not find car_id for booking id=${booking.id} (${booking.car_make} ${booking.car_model})`);
            }
        }
        console.log('✅ Migration: car_id backfill complete.');
    } catch (err) {
        console.error('❌ Migration error (add car_id to bookings):', err);
    }
}

// Migration: Add booster_seat column
async function migrateAddBoosterSeatToBookings() {
    try {
        if (!global.dbConnected) {
            console.warn('⚠️ Cannot run migration: database not connected');
            return;
        }
        await pool.query(`ALTER TABLE bookings ADD COLUMN IF NOT EXISTS booster_seat BOOLEAN DEFAULT false`);
        console.log('✅ Migration: booster_seat column ensured in bookings table.');
    } catch (err) {
        console.error('❌ Migration error (add booster_seat to bookings):', err);
    }
}

// Migration: Add confirmation_email_sent column
async function migrateAddConfirmationEmailSent() {
    try {
        if (!global.dbConnected) {
            console.warn('⚠️ Cannot run migration: database not connected');
            return;
        }
        await pool.query(`ALTER TABLE bookings ADD COLUMN IF NOT EXISTS confirmation_email_sent BOOLEAN DEFAULT false`);
        console.log('✅ Migration: confirmation_email_sent column ensured in bookings table.');
    } catch (err) {
        console.error('❌ Migration error (add confirmation_email_sent to bookings):', err);
    }
}

// Insert a default admin if none exist
async function ensureDefaultAdmin() {
    try {
        if (!global.dbConnected) return;
        const countRes = await pool.query('SELECT COUNT(*) FROM admins');
        if (parseInt(countRes.rows[0].count, 10) === 0) {
            const email = process.env.DEFAULT_ADMIN_EMAIL || 'admin@example.com';
            const pass = process.env.DEFAULT_ADMIN_PASSWORD || 'admin123';
            const hashed = await bcrypt.hash(pass, 10);
            await pool.query('INSERT INTO admins (email, password) VALUES ($1, $2)', [email, hashed]);
            console.log('✅ Default admin created');
        }
    } catch (err) {
        console.error('❌ Error ensuring default admin:', err);
    }
}

// Create tables when database is connected
if (global.dbConnected) {
    createTables();
    migrateAddCarIdToBookings();
    migrateAddBoosterSeatToBookings();
    migrateAddConfirmationEmailSent();
    ensureDefaultAdmin();
}

// Ensure a manual block exists for confirmed bookings and remove it otherwise
async function syncManualBlockWithBooking(booking) {
    if (!booking || !booking.car_id || !booking.pickup_date || !booking.return_date) return;
    try {
        if (booking.status === 'confirmed') {
            await pool.query(
                `INSERT INTO manual_blocks (car_id, start_date, end_date)
                 VALUES ($1, $2, $3)
                 ON CONFLICT (car_id, start_date, end_date) DO NOTHING`,
                [booking.car_id, booking.pickup_date, booking.return_date]
            );
        } else {
            await pool.query(
                'DELETE FROM manual_blocks WHERE car_id = $1 AND start_date = $2 AND end_date = $3',
                [booking.car_id, booking.pickup_date, booking.return_date]
            );
        }
    } catch (err) {
        console.error('[ManualBlock] sync error:', err.message);
    }
}

// Admin authentication middleware
function requireAdminAuth(req, res, next) {
    if (req.session && req.session.adminAuthenticated) {
        return next();
    }
    if (req.accepts("html")) {
        return res.redirect("/admin-login.html");
    }
    return res.status(401).json({ success: false, error: "Authentication required" });
}


// --- Addons In-Memory Store and API ---
let addons = [
  { id: 'child-seat', name: 'Child Seat', price: 5 },
  { id: 'booster-seat', name: 'Booster Seat', price: 3 }
];

// Get all addons
app.get('/api/admin/addons', (req, res) => {
  res.json({ success: true, addons });
});

// Public endpoint to fetch addon prices
app.get('/api/addons', (req, res) => {
  res.json({ success: true, addons });
});

// Update an addon by ID
app.patch('/api/admin/addons/:id', (req, res) => {
  const { id } = req.params;
  const { name, price } = req.body;
  const addon = addons.find(a => a.id === id);
  if (!addon) return res.status(404).json({ success: false, error: 'Addon not found' });
  if (name !== undefined) addon.name = name;
  if (price !== undefined && !isNaN(price)) addon.price = parseFloat(price);
  res.json({ success: true });
});

/**
 * API Routes
 */

// Create a new booking (POST /api/bookings)
app.post('/api/bookings',
    validate([
        body('car_id').isString().notEmpty(),
        body('customer_first_name').isString().notEmpty(),
        body('customer_last_name').isString().notEmpty(),
        body('customer_email').isEmail(),
        body('pickup_date').isISO8601(),
        body('return_date').isISO8601(),
        body('total_price').optional().isFloat({ min: 0 }),
        body('daily_rate').optional().isFloat({ min: 0 })
    ]),
    async (req, res) => {
    try {
        const booking = req.body;
        console.log('--- Incoming booking request ---');
        console.log('Payload:', JSON.stringify(booking, null, 2));
        
        // Use provided total price or calculate if missing
        let total_price = booking.total_price;
        if (!total_price) {
            try {
                total_price = await calculateTotalPrice(
                    booking.car_id,
                    booking.pickup_date,
                    booking.return_date
                );
                console.log(`[Booking] Calculated total_price: ${total_price} for car_id=${booking.car_id}`);
            } catch (err) {
                console.error(`[Booking] Error in calculateTotalPrice:`, err.message);
            }
        } else {
            console.log(`[Booking] Using provided total_price: ${total_price}`);
        }

        // Get the daily rate for the pickup month
        let daily_rate = booking.daily_rate;
        let pickup_month = null;
        if (!daily_rate) {
            try {
                pickup_month = new Date(booking.pickup_date).toISOString().slice(0, 7);
                const rateResult = await pool.query(
                    'SELECT monthly_pricing FROM cars WHERE car_id = $1',
                    [booking.car_id]
                );
                if (rateResult.rows.length === 0) {
                    console.error(`[Booking] No car found for car_id=${booking.car_id}`);
                } else {
                    daily_rate = rateResult.rows[0].monthly_pricing[pickup_month];
                    console.log(`[Booking] Fetched daily_rate for month ${pickup_month}:`, daily_rate);
                }
            } catch (err) {
                console.error(`[Booking] Error fetching daily_rate:`, err.message);
            }
        }

        // Add prices to booking object
        booking.total_price = total_price;
        booking.daily_rate = daily_rate;

        // Validate required fields
        const requiredFields = [
            'customer_first_name', 'customer_last_name', 'customer_email',
            'pickup_date', 'return_date', 'pickup_location'
        ];
        
        const carDataFields = ['car_make', 'car_model', 'total_price'];
        
        // Check basic required fields
        const missingFields = requiredFields.filter(field => !booking[field]);
        
        if (missingFields.length > 0) {
            console.error('❌ Missing required fields:', missingFields);
            return res.status(400).json({
                success: false,
                error: `Missing required fields: ${missingFields.join(', ')}`
            });
        }
        
        // Validate car data more strictly to prevent "Unknown Unknown" issues
        const missingCarData = carDataFields.filter(field => !booking[field]);
        
        if (missingCarData.length > 0) {
            console.error('❌ Missing car data fields:', missingCarData);
            return res.status(400).json({
                success: false,
                error: `Missing car data fields: ${missingCarData.join(', ')}. Please select a car before booking.`
            });
        }
        
        // If a booking was already saved in this session, return the same reference
        if (req.session.bookingSaved && req.session.bookingReference) {
            try {
                const existing = await pool.query(
                    'SELECT booking_reference FROM bookings WHERE booking_reference = $1',
                    [req.session.bookingReference]
                );
                if (existing.rows.length > 0) {
                    console.log('🔄 Booking already saved in this session');
                    return res.status(200).json({
                        success: true,
                        booking_reference: req.session.bookingReference,
                        redirect_url: `/booking-confirmation?reference=${req.session.bookingReference}`
                    });
                }
            } catch (err) {
                console.error('Error checking existing booking:', err);
            }
        }

        // Generate unique booking reference
        const bookingRef = `BK-${uuidv4().substring(0, 8).toUpperCase()}`;

        // Check for an existing booking for the same details
        const dupCheck = await pool.query(
            `SELECT booking_reference FROM bookings
             WHERE car_id = $1 AND pickup_date = $2 AND return_date = $3
             AND customer_email = $4`,
            [booking.car_id, booking.pickup_date, booking.return_date, booking.customer_email]
        );
        if (dupCheck.rows.length > 0) {
            console.log('⚠️ Duplicate booking detected, returning existing record');
            return res.status(200).json({
                success: true,
                booking_reference: dupCheck.rows[0].booking_reference,
                redirect_url: `/booking-confirmation?reference=${dupCheck.rows[0].booking_reference}`
            });
        }
        
        if (!global.dbConnected) {
            console.warn('🚨 Skipping DB call: no connection');
            return res.status(503).json({
                success: false,
                error: 'Database not connected'
            });
        }
        
        // Ensure car_make and car_model are properly formatted
        const carMake = (booking.car_make || '').trim();
        const carModel = (booking.car_model || '').trim();
        
        // Block bookings with empty car data
        if (!carMake || !carModel) {
            console.error('❌ Empty car make or model:', { carMake, carModel });
            return res.status(400).json({
                success: false,
                error: 'Car make and model cannot be empty. Please select a car before booking.'
            });
        }
        
        // Ensure daily_rate is a number
        let dailyRate = parseFloat(booking.daily_rate);
        if (isNaN(dailyRate) && booking.total_price) {
            // Calculate daily rate from total price if missing
            const pickupDate = new Date(booking.pickup_date);
            const returnDate = new Date(booking.return_date);
            const diffTime = Math.abs(returnDate - pickupDate);
            const diffDays = Math.ceil(diffTime / (1000 * 60 * 60 * 24)) || 1;
            dailyRate = parseFloat(booking.total_price) / diffDays;
        }
        
        // If we still don't have a valid daily rate, reject the booking
        if (isNaN(dailyRate) || dailyRate <= 0) {
            console.error('❌ Invalid daily rate:', dailyRate);
            return res.status(400).json({
                success: false,
                error: 'Invalid daily rate. Please select a car with a valid price.'
            });
        }
        
        console.log('✅ Validated car data:', {
            carMake,
            carModel,
            dailyRate,
            totalPrice: booking.total_price
        });
        
        // Insert booking into database
        const insertResult = await pool.query(`
            INSERT INTO bookings (
                booking_reference,
                car_id,
                customer_first_name, customer_last_name, customer_email,
                customer_phone, customer_age, driver_license, license_expiration, country,
                pickup_date, return_date, pickup_location, dropoff_location,
                car_make, car_model, daily_rate, total_price, status,
                additional_driver, full_insurance, gps_navigation, child_seat,
                booster_seat, special_requests
            )
            VALUES ($1, $2, $3, $4, $5, $6, $7, $8, $9, $10, $11, $12, $13, $14, $15, $16, $17, $18, $19, $20, $21, $22, $23, $24, $25)
            RETURNING *
        `, [
            bookingRef,
            booking.car_id,
            booking.customer_first_name,
            booking.customer_last_name,
            booking.customer_email,
            booking.customer_phone || null,
            booking.customer_age || null,
            booking.driver_license || null,
            booking.license_expiration || null,
            booking.country || null,
            booking.pickup_date,
            booking.return_date,
            booking.pickup_location,
            booking.dropoff_location || booking.pickup_location,
            carMake,
            carModel,
            dailyRate,
            booking.total_price,
<<<<<<< HEAD
=======
            booking.stripe_session_id || null,
>>>>>>> d9ccc363
            'pending',
            booking.additional_driver || false,
            booking.full_insurance || false,
            booking.gps_navigation || false,
            booking.child_seat || false,
            booking.booster_seat || false,
            booking.special_requests || null
        ]);

        console.log('✅ Booking saved to database successfully, reference:', bookingRef);

        if (insertResult.rows && insertResult.rows.length > 0) {
            req.session.bookingSaved = true;
            req.session.bookingReference = bookingRef;
            await syncManualBlockWithBooking(insertResult.rows[0]);
            // Confirmation email will be sent once payment is confirmed
        }

        return res.status(200).json({
            success: true,
            booking_reference: bookingRef,
            redirect_url: `/booking-confirmation?reference=${bookingRef}`
        });
    } catch (error) {
        console.error('❌ Error creating booking:', error);
        return res.status(500).json({
            success: false,
            error: error.message
        });
    }
});

// Get booking by reference (GET /api/bookings/:reference)
app.get('/api/bookings/:reference',
    validate([param('reference').trim().notEmpty()]),
    async (req, res) => {
    try {
        const { reference } = req.params;
        
        if (!reference) {
            return res.status(400).json({
                success: false,
                error: 'Booking reference is required'
            });
        }
        
        if (!global.dbConnected) {
            console.warn('🚨 Skipping DB call: no connection');
            return res.status(503).json({
                success: false,
                error: 'Database not connected'
            });
        }
        
        const result = await pool.query('SELECT * FROM bookings WHERE booking_reference = $1', [reference]);
        
        if (result.rows.length === 0) {
            return res.status(404).json({
                success: false,
                error: 'Booking not found'
            });
        }
        
        const booking = result.rows[0];
        
        // Format the booking data for client consumption
        const formattedBooking = {
            booking_reference: booking.booking_reference,
            status: booking.status,
            customer: {
                first_name: booking.customer_first_name,
                last_name: booking.customer_last_name,
                email: booking.customer_email,
                phone: booking.customer_phone,
                age: booking.customer_age,
                driver_license: booking.driver_license,
                license_expiration: booking.license_expiration,
                country: booking.country
            },
            rental: {
                pickup_date: booking.pickup_date,
                return_date: booking.return_date,
                pickup_location: booking.pickup_location,
                dropoff_location: booking.dropoff_location,
                car_make: booking.car_make,
                car_model: booking.car_model,
                daily_rate: booking.daily_rate,
                total_price: booking.total_price
            },
            addons: {
                additional_driver: booking.additional_driver,
                full_insurance: booking.full_insurance,
                gps_navigation: booking.gps_navigation,
                child_seat: booking.child_seat,
                booster_seat: booking.booster_seat
            },
            special_requests: booking.special_requests,
            created_at: booking.created_at
        };
        
        return res.json({
            success: true,
            booking: formattedBooking
        });
    } catch (error) {
        console.error('Error fetching booking:', error);
        return res.status(500).json({
            success: false,
            error: error.message
        });
    }
});

// Confirm payment and send booking email
app.post('/api/bookings/:reference/confirm-payment',
    validate([param('reference').trim().notEmpty()]),
    async (req, res) => {
    try {
        const { reference } = req.params;

        if (!global.dbConnected) {
            console.warn('🚨 Skipping DB call: no connection');
            return res.status(503).json({ success: false, error: 'Database not connected' });
        }

        // Fetch booking to check current status
        const fetchResult = await pool.query('SELECT * FROM bookings WHERE booking_reference = $1', [reference]);

        if (fetchResult.rows.length === 0) {
            return res.status(404).json({ success: false, error: 'Booking not found' });
        }

        let booking = fetchResult.rows[0];
<<<<<<< HEAD
=======

        if (sessionId) {
            const dupe = await pool.query('SELECT * FROM bookings WHERE stripe_session_id = $1', [sessionId]);
            if (dupe.rows.length > 0 && dupe.rows[0].booking_reference !== reference) {
                return res.json({ success: true, booking: dupe.rows[0] });
            }

            if (!booking.stripe_session_id) {
                try {
                    await pool.query(
                        'UPDATE bookings SET stripe_session_id = $1 WHERE booking_reference = $2',
                        [sessionId, reference]
                    );
                    booking.stripe_session_id = sessionId;
                } catch (err) {
                    console.error('Error saving stripe session ID during confirmation:', err);
                }
            }
        }
>>>>>>> d9ccc363

        if (booking.status !== 'confirmed') {
            const updateResult = await pool.query(
                `UPDATE bookings SET status = 'confirmed' WHERE booking_reference = $1 RETURNING *`,
                [reference]
            );
            booking = updateResult.rows[0];
            await syncManualBlockWithBooking(booking);
        }

        if (!booking.confirmation_email_sent) {
            await sendBookingConfirmationEmail(booking);
            await pool.query(
                `UPDATE bookings SET confirmation_email_sent = true WHERE booking_reference = $1`,
                [reference]
            );
        }

        // Clear session flag so new bookings can be created in the same session
        req.session.bookingSaved = false;
        req.session.bookingReference = null;

        return res.json({ success: true, booking });
    } catch (error) {
        console.error('Error confirming booking payment:', error);
        return res.status(500).json({ success: false, error: error.message });
    }
});

// Get all bookings (admin only) (GET /api/admin/bookings)
app.get('/api/admin/bookings', requireAdminAuth, async (req, res) => {
    console.log('📊 Admin API - Get all bookings route accessed', new Date().toISOString());
    console.log('🔑 Auth headers:', req.headers.authorization ? 'Present' : 'Missing');
    console.log('🍪 Admin cookie:', req.cookies?.adminToken ? 'Present' : 'Missing');
    
    try {
        if (!global.dbConnected) {
            console.warn('🚨 Skipping DB call: no connection');
            return res.status(503).json({
                success: false,
                error: 'Database not connected',
                bookings: []
            });
        }
        
        // Fetch all bookings from database with proper JOIN if cars table exists
        console.log('💾 Database connected, fetching bookings...');
        let result;
        
        try {
            // First check if the cars table exists
            const tablesResult = await pool.query(`
                SELECT EXISTS (
                    SELECT FROM information_schema.tables 
                    WHERE table_name = 'cars'
                );
            `);
            
            const carsTableExists = tablesResult.rows[0].exists;
            
            if (carsTableExists) {
                // Join with cars table to get car information if missing in bookings
                result = await pool.query(`
                    SELECT b.*, c.name AS car_name_lookup
                    FROM bookings b
                    LEFT JOIN cars c ON LOWER(CONCAT(b.car_make, ' ', b.car_model)) = LOWER(c.name)
                    ORDER BY b.date_submitted DESC
                `);
            } else {
                // If cars table doesn't exist, just fetch from bookings
                result = await pool.query(`
                    SELECT * FROM bookings 
                    ORDER BY date_submitted DESC
                `);
            }
        } catch (dbError) {
            // If the JOIN fails, fall back to just selecting from bookings
            console.warn('⚠️ Failed to join with cars table, falling back to bookings table only:', dbError.message);
            result = await pool.query(`
                SELECT * FROM bookings 
                ORDER BY date_submitted DESC
            `);
        }
        
        console.log(`📋 Found ${result.rows.length} bookings in database`);
        
        // Format bookings for the admin dashboard
        const bookings = result.rows.map(booking => {
            // Use car_make/car_model from the cars table if available and booking fields are empty
            const carMake = booking.car_make || booking.car_name_lookup || '';
            const carModel = booking.car_model || booking.car_name_lookup || '';
            const dailyRate = booking.daily_rate;
            
            return {
                id: booking.id,
                booking_reference: booking.booking_reference,
                customer: {
                    firstName: booking.customer_first_name,
                    lastName: booking.customer_last_name,
                    email: booking.customer_email,
                    phone: booking.customer_phone,
                    age: booking.customer_age,
                    driverLicense: booking.driver_license,
                    licenseExpiry: booking.license_expiration,
                    country: booking.country
                },
                car_make: carMake,
                car_model: carModel,
                pickup_date: booking.pickup_date,
                return_date: booking.return_date,
                pickup_location: booking.pickup_location,
                dropoff_location: booking.dropoff_location,
                daily_rate: dailyRate,
                total_price: booking.total_price,
                status: booking.status,
                payment_date: booking.payment_date,
                date_submitted: booking.date_submitted,
                additional_driver: booking.additional_driver,
                full_insurance: booking.full_insurance,
                gps_navigation: booking.gps_navigation,
                child_seat: booking.child_seat,
                booster_seat: booking.booster_seat,
                special_requests: booking.special_requests
            };
        });
        
        return res.json({
            success: true,
            bookings,
            dbConnected: global.dbConnected
        });
    } catch (error) {
        console.error('Error fetching bookings:', error);
        
        return res.status(500).json({
            success: false,
            error: error.message,
            bookings: []
        });
    }
});

// Update booking status (admin only) (PUT /api/admin/bookings/:id/status)
app.put('/api/admin/bookings/:id/status',
    requireAdminAuth,
    validate([
        param('id').isInt(),
        body('status').isString().notEmpty()
    ]),
    async (req, res) => {
    try {
        const { id } = req.params;
        const { status } = req.body;
        
        if (!status) {
            return res.status(400).json({
                success: false,
                error: 'Status is required'
            });
        }
        
        if (!global.dbConnected) {
            console.warn('🚨 Skipping DB call: no connection');
            return res.status(503).json({
                success: false,
                error: 'Database not connected'
            });
        }
        
        // Valid statuses
        const validStatuses = ['pending', 'confirmed', 'completed', 'cancelled'];
        if (!validStatuses.includes(status)) {
            return res.status(400).json({
                success: false,
                error: `Invalid status. Must be one of: ${validStatuses.join(', ')}`
            });
        }
        
        // Update booking status
        const result = await pool.query(`
            UPDATE bookings
            SET status = $1
            WHERE id = $2
            RETURNING *
        `, [status, id]);

        if (result.rows.length > 0) {
            await syncManualBlockWithBooking(result.rows[0]);
            if (status === 'completed') {
                await sendBookingConfirmationEmail(result.rows[0]);
            }
        }
        
        if (result.rows.length === 0) {
            return res.status(404).json({
                success: false,
                error: 'Booking not found'
            });
        }
        
        return res.json({
            success: true,
            booking: result.rows[0]
        });
    } catch (error) {
        console.error('Error updating booking status:', error);
        return res.status(500).json({
            success: false,
            error: error.message
        });
    }
});

// Update booking details (admin only)
app.patch('/api/admin/bookings/:id',
    requireAdminAuth,
    validate([param('id').isInt()]),
    async (req, res) => {
    try {
        const { id } = req.params;
        const allowed = [
            'customer_first_name','customer_last_name','customer_email','customer_phone',
            'pickup_date','return_date','pickup_location','dropoff_location',
            'car_make','car_model','car_id','status','child_seat','booster_seat','special_requests'
        ];
        const fields = [];
        const values = [];
        let idx = 1;
        for (const key of allowed) {
            if (req.body[key] !== undefined) {
                fields.push(`${key} = $${idx++}`);
                values.push(req.body[key]);
            }
        }
        if (fields.length === 0) {
            return res.status(400).json({ success: false, error: 'No fields to update' });
        }
        values.push(id);
        const query = `UPDATE bookings SET ${fields.join(', ')} WHERE id = $${idx} RETURNING *`;
        const result = await pool.query(query, values);
        if (result.rows.length === 0) {
            return res.status(404).json({ success: false, error: 'Booking not found' });
        }

        await syncManualBlockWithBooking(result.rows[0]);

        return res.json({ success: true, booking: result.rows[0] });
    } catch (error) {
        console.error('Error updating booking:', error);
        return res.status(500).json({ success: false, error: error.message });
    }
});

// Delete booking (admin only) (DELETE /api/admin/bookings/:id)
app.delete('/api/admin/bookings/:id',
    requireAdminAuth,
    validate([param('id').isInt()]),
    async (req, res) => {
    try {
        const { id } = req.params;
        
        if (!global.dbConnected) {
            console.warn('🚨 Skipping DB call: no connection');
            return res.status(503).json({
                success: false,
                error: 'Database not connected'
            });
        }
        
        // Get booking data before deletion (for logging purposes)
        const bookingResult = await pool.query('SELECT * FROM bookings WHERE id = $1', [id]);
        
        if (bookingResult.rows.length === 0) {
            return res.status(404).json({
                success: false,
                error: 'Booking not found'
            });
        }
        
        const bookingRow = bookingResult.rows[0];
        const bookingRef = bookingRow.booking_reference;
        
        // Delete the booking
        await pool.query('DELETE FROM bookings WHERE id = $1', [id]);

        await syncManualBlockWithBooking({ ...bookingRow, status: 'deleted' });
        
        console.log(`🗑️ Admin deleted booking ID ${id}, reference ${bookingRef}`);
        
        return res.json({
            success: true,
            message: `Booking ${bookingRef} deleted successfully`
        });
    } catch (error) {
        console.error('Error deleting booking:', error);
        return res.status(500).json({
            success: false,
            error: error.message
        });
    }
});

// Get booking statistics (admin only) (GET /api/admin/statistics)
app.get('/api/admin/statistics', requireAdminAuth, async (req, res) => {
    try {
        if (!global.dbConnected) {
            console.warn('🚨 Skipping DB call: no connection');
            return res.status(503).json({
                success: false,
                error: 'Database not connected'
            });
        }
        
        // Get count of all bookings
        const totalBookingsResult = await pool.query('SELECT COUNT(*) FROM bookings');
        const totalBookings = parseInt(totalBookingsResult.rows[0].count);
        
        // Get sum of all booking prices
        const revenueResult = await pool.query('SELECT SUM(total_price) FROM bookings');
        const totalRevenue = parseFloat(revenueResult.rows[0].sum || 0);
        
        // Get bookings by status
        const statusCountsResult = await pool.query(`
            SELECT status, COUNT(*) 
            FROM bookings 
            GROUP BY status
        `);
        
        // Get bookings created today
        const todayBookingsResult = await pool.query(`
            SELECT COUNT(*) 
            FROM bookings 
            WHERE date_submitted::date = CURRENT_DATE
        `);
        const todayBookings = parseInt(todayBookingsResult.rows[0].count);
        
        // Get popular car models
        const popularCarsResult = await pool.query(`
            SELECT car_make, car_model, COUNT(*) as count
            FROM bookings
            GROUP BY car_make, car_model
            ORDER BY count DESC
            LIMIT 5
        `);
        
        // Convert status counts to an object
        const statusCounts = {};
        statusCountsResult.rows.forEach(row => {
            statusCounts[row.status] = parseInt(row.count);
        });
        
        return res.json({
            success: true,
            statistics: {
                totalBookings,
                totalRevenue,
                todayBookings,
                statusCounts,
                popularCars: popularCarsResult.rows
            }
        });
    } catch (error) {
        console.error('Error fetching statistics:', error);
        return res.status(500).json({
            success: false,
            error: error.message
        });
    }
});

// Admin login handler used for both API and legacy routes
async function handleAdminLogin(req, res) {
    try {
        const { email, password } = req.body;
        
        if (!global.dbConnected) {
            return res.status(503).json({
                success: false,
                message: 'Database not connected'
            });
        }

        const result = await pool.query('SELECT id, password FROM admins WHERE email = $1', [email]);
        if (result.rows.length === 0) {
            return res.status(401).json({
                success: false,
                message: 'Invalid email or password'
            });
        }

        const admin = result.rows[0];
        const match = await bcrypt.compare(password, admin.password);
        
        if (!match) {
            return res.status(401).json({
                success: false,
                message: 'Invalid email or password'
            });
        }

        req.session.adminAuthenticated = true;
        req.session.adminId = admin.id;
        
        return res.json({ 
            success: true, 
            message: "Login successful" 
        });
    } catch (error) {
        console.error('Error during login:', error);
        return res.status(500).json({
            success: false,
            message: 'Server error'
        });
    }
}

// API login route
app.post('/api/admin/login',
    validate([
        body('email').isEmail(),
        body('password').isString().notEmpty()
    ]),
    handleAdminLogin);

// Legacy login route used by older frontends
app.post('/admin/login', handleAdminLogin);

app.get("/api/admin/session", (req, res) => {
    res.json({ authenticated: !!req.session.adminAuthenticated });
});

app.post("/api/admin/logout", (req, res) => {
    req.session.destroy(() => {
        res.clearCookie("connect.sid");
        res.json({ success: true });
    });
});

// Get all admins (protected)
app.get('/api/admin/admins', requireAdminAuth, async (req, res) => {
    try {
        const result = await pool.query('SELECT id, email, created_at FROM admins ORDER BY id');
        res.json({ success: true, admins: result.rows });
    } catch (err) {
        console.error('Error fetching admins:', err);
        res.status(500).json({ success: false, error: 'Failed to fetch admins' });
    }
});

// Change admin password
app.post('/api/admin/change-password',
    requireAdminAuth,
    validate([
        body('currentPassword').isString().notEmpty(),
        body('newPassword').isString().notEmpty()
    ]),
    async (req, res) => {
    try {
        const { currentPassword, newPassword } = req.body;
        if (!currentPassword || !newPassword) {
            return res.status(400).json({ success: false, error: 'Missing fields' });
        }
        const adminRes = await pool.query('SELECT id, password FROM admins ORDER BY id LIMIT 1');
        if (adminRes.rows.length === 0) {
            return res.status(404).json({ success: false, error: 'Admin not found' });
        }
        const admin = adminRes.rows[0];
        const match = await bcrypt.compare(currentPassword, admin.password);
        if (!match) {
            return res.status(400).json({ success: false, error: 'Current password incorrect' });
        }
        const hashed = await bcrypt.hash(newPassword, 10);
        await pool.query('UPDATE admins SET password=$1 WHERE id=$2', [hashed, admin.id]);
        res.json({ success: true });
    } catch (err) {
        console.error('Error changing password:', err);
        res.status(500).json({ success: false, error: 'Server error' });
    }
});

// Add new admin
app.post('/api/admin/add',
    requireAdminAuth,
    validate([
        body('email').isEmail(),
        body('password').isString().notEmpty()
    ]),
    async (req, res) => {
    try {
        const { email, password } = req.body;
        if (!email || !password) {
            return res.status(400).json({ success: false, error: 'Missing fields' });
        }
        const hashed = await bcrypt.hash(password, 10);
        await pool.query('INSERT INTO admins (email, password) VALUES ($1, $2)', [email, hashed]);
        res.json({ success: true });
    } catch (err) {
        console.error('Error adding admin:', err);
        let msg = 'Server error';
        if (err.code === '23505') msg = 'Email already exists';
        res.status(500).json({ success: false, error: msg });
    }
});

// Delete admin
app.delete('/api/admin/:id',
    requireAdminAuth,
    validate([param('id').isInt()]),
    async (req, res) => {
    try {
        const { id } = req.params;
        await pool.query('DELETE FROM admins WHERE id=$1', [id]);
        res.json({ success: true });
    } catch (err) {
        console.error('Error deleting admin:', err);
        res.status(500).json({ success: false, error: 'Server error' });
    }
});

// Create database tables (admin only)
app.post('/api/admin/setup-database', requireAdminAuth, async (req, res) => {
    try {
        if (!global.dbConnected) {
            return res.status(503).json({
                success: false,
                error: 'Database not connected'
            });
        }
        
        // Create tables
        await createTables();
        
        return res.json({
            success: true,
            message: 'Database tables created successfully'
        });
    } catch (error) {
        console.error('Error setting up database:', error);
        return res.status(500).json({
            success: false,
            error: error.message
        });
    }
});

// Get available cars (GET /api/cars)
app.get('/api/cars', async (req, res) => {
    try {
        if (!global.dbConnected) {
            return res.status(503).json({
                success: false,
                error: 'Database not connected',
                cars: []
            });
        }
        const result = await pool.query('SELECT * FROM cars');
        // Map DB fields to frontend fields
        const cars = result.rows.map(car => {
            // Parse unavailable_dates if present
            let unavailable_dates = car.unavailable_dates;
            if (unavailable_dates && typeof unavailable_dates === 'string') {
                try { unavailable_dates = JSON.parse(unavailable_dates); } catch {}
            }
            return {
                id: car.car_id, // map car_id to id
                name: car.name,
                description: car.description,
                image: car.image,
                category: car.category,
                features: car.features,
                monthly_pricing: car.monthly_pricing,
                available: car.available,
                specs: car.specs,
                manual_status: car.manual_status,
                unavailable_dates: unavailable_dates || []
            };
        });
        return res.json({
            success: true,
            cars
        });
    } catch (error) {
        console.error('❌ Error fetching cars:', error);
        return res.status(500).json({
            success: false,
            error: error.message,
            cars: []
        });
    }
});

// Car availability check (GET /api/cars/availability)
app.get('/api/cars/availability',
    validate([
        query('carId').isString().notEmpty(),
        query('pickupDate').isISO8601(),
        query('dropoffDate').isISO8601()
    ]),
    async (req, res) => {
    try {
        const { carId, pickupDate, dropoffDate } = req.query;
        
        if (!carId || !pickupDate || !dropoffDate) {
            return res.status(400).json({
                success: false,
                error: "Missing required parameters: carId, pickupDate, or dropoffDate"
            });
        }

        // Get car data from database
        const result = await pool.query(
            'SELECT manual_status, unavailable_dates FROM cars WHERE car_id = $1',
            [carId]
        );

        if (result.rows.length === 0) {
            return res.status(404).json({
                success: false,
                error: "Car not found"
            });
        }

        const car = result.rows[0];
        
        // Check manual status first
        if (car.manual_status === 'unavailable') {
            return res.json({
                success: true,
                available: false,
                message: "This car is currently unavailable"
            });
        }

        // If manual status is 'available', skip date checks
        if (car.manual_status === 'available') {
            return res.json({
                success: true,
                available: true,
                message: "Car is available for the selected dates"
            });
        }

        const userPickup = new Date(pickupDate);
        const userDropoff = new Date(dropoffDate);

        // Check unavailable dates if they exist
        if (car.unavailable_dates && Array.isArray(car.unavailable_dates)) {
            for (const range of car.unavailable_dates) {
                const rangeStart = new Date(range.start);
                const rangeEnd = new Date(range.end);

                if (userDropoff >= rangeStart && userPickup <= rangeEnd) {
                    return res.json({
                        success: true,
                        available: false,
                        message: "Car is unavailable for the selected dates"
                    });
                }
            }
        }

        // Check manual blocks
        const blocksRes = await pool.query(
            'SELECT start_date, end_date FROM manual_blocks WHERE car_id = $1',
            [carId]
        );
        for (const b of blocksRes.rows) {
            const rangeStart = new Date(b.start_date);
            const rangeEnd = new Date(b.end_date);
            if (userDropoff >= rangeStart && userPickup <= rangeEnd) {
                return res.json({
                    success: true,
                    available: false,
                    message: 'Car is unavailable for the selected dates'
                });
            }
        }

        // Check existing bookings
        const bookingsRes = await pool.query(
            "SELECT pickup_date, return_date FROM bookings WHERE car_id = $1 AND status IN ('pending','confirmed','completed')",
            [carId]
        );
        for (const b of bookingsRes.rows) {
            const rangeStart = new Date(b.pickup_date);
            const rangeEnd = new Date(b.return_date);
            if (userDropoff >= rangeStart && userPickup <= rangeEnd) {
                return res.json({
                    success: true,
                    available: false,
                    message: 'Car is unavailable for the selected dates'
                });
            }
        }

        // If we get here, the car is available
        return res.json({
            success: true,
            available: true,
            message: "Car is available for the selected dates"
        });

    } catch (error) {
        console.error('❌ Error checking car availability:', error);
        return res.status(500).json({
            success: false,
            error: error.message
        });
    }
});

// Get price for a specific car, month, and duration
app.get('/api/get-price', async (req, res) => {
    try {
        const { car_id, month, days } = req.query;
        if (!car_id || !month) {
            return res.status(400).json({
                success: false,
                error: 'Missing required parameters: car_id and month'
            });
        }
        const result = await pool.query(
            'SELECT monthly_pricing FROM cars WHERE car_id = $1',
            [car_id]
        );
        if (result.rows.length === 0) {
            return res.status(404).json({
                success: false,
                error: 'Car not found'
            });
        }
        const monthlyPricing = result.rows[0].monthly_pricing;
        const monthPricing = monthlyPricing[month];
        if (!monthPricing) {
            return res.status(404).json({
                success: false,
                error: 'Price not found for specified month'
            });
        }
        let total = null;
        let nDays = parseInt(days);
        if (!nDays || nDays < 1) nDays = 1;
        if (nDays <= 7) {
            // Use 'day_N' keys for 1-7 days
            total = monthPricing[`day_${nDays}`] || monthPricing[totalDays] || monthPricing['day_1'] || monthPricing['1'];
        } else {
            // Use 'day_7' + (nDays-7)*extra_day for longer rentals
            if (monthPricing['day_7'] && monthPricing['extra_day']) {
                total = monthPricing['day_7'] + (nDays - 7) * monthPricing['extra_day'];
            } else {
                total = null;
            }
        }
        if (total === null) {
            console.error(`[get-price] No price for car_id=${car_id}, month=${month}, days=${nDays}`);
            return res.status(404).json({
                success: false,
                error: 'Price not found for specified duration'
            });
        }
        res.json({
            success: true,
            total_price: total
        });
    } catch (error) {
        console.error('Error fetching price:', error);
        res.status(500).json({
            success: false,
            error: 'Failed to fetch price'
        });
    }
});

// Update car prices
app.post('/api/update-prices', requireAdminAuth, async (req, res) => {
    try {
        const { car_id, prices } = req.body;

        if (!car_id || !prices) {
            return res.status(400).json({
                success: false,
                error: 'Missing required parameters: car_id and prices'
            });
        }

        // Update the monthly_pricing JSONB column
        await pool.query(
            'UPDATE cars SET monthly_pricing = $1 WHERE car_id = $2',
            [JSON.stringify(prices), car_id]
        );

        res.json({
            success: true,
            message: 'Prices updated successfully'
        });
    } catch (error) {
        console.error('Error updating prices:', error);
        res.status(500).json({
            success: false,
            error: 'Failed to update prices'
        });
    }
});

// Helper function to calculate total price for a booking
async function calculateTotalPrice(car_id, pickup_date, return_date) {
    // Fetch monthly_pricing once for the car
    const carResult = await pool.query(
        'SELECT monthly_pricing FROM cars WHERE car_id = $1',
        [car_id]
    );
    if (carResult.rows.length === 0) {
        console.error(`[calculateTotalPrice] Car not found: car_id=${car_id}`);
        throw new Error('Car not found');
    }
    const monthlyPricing = carResult.rows[0].monthly_pricing;

    const pickup = new Date(pickup_date);
    const return_date_obj = new Date(return_date);
    let totalDays = Math.ceil((return_date_obj - pickup) / (1000 * 60 * 60 * 24));
    if (totalDays <= 0) totalDays = 1;
    let total_price = 0;
    // If rental is 1-7 days, use package price
    if (totalDays <= 7) {
        const month = pickup.toISOString().slice(0, 7);
        const monthPricing = monthlyPricing[month];
        if (!monthPricing) {
            console.error(`[calculateTotalPrice] No pricing for month: ${month}`);
            throw new Error(`No price found for month ${month}`);
        }
        let packagePrice = monthPricing[`day_${totalDays}`] || monthPricing[totalDays] || monthPricing['day_1'] || monthPricing['1'];
        if (!packagePrice) {
            console.error(`[calculateTotalPrice] No package price for ${totalDays} days in month ${month}`);
            throw new Error(`No package price for ${totalDays} days in month ${month}`);
        }
        total_price = packagePrice;
    } else {
        // For rentals >7 days, use day_7 + (N-7)*extra_day
        const month = pickup.toISOString().slice(0, 7);
        const monthPricing = monthlyPricing[month];
        if (!monthPricing) {
            console.error(`[calculateTotalPrice] No pricing for month: ${month}`);
            throw new Error(`No price found for month ${month}`);
        }
        let basePrice = monthPricing['day_7'] || monthPricing[7] || monthPricing['day_1'] || monthPricing['1'];
        let extraDayPrice = monthPricing['extra_day'] || monthPricing['extraDay'];
        if (!basePrice || !extraDayPrice) {
            console.error(`[calculateTotalPrice] No base or extra day price for month: ${month}`);
            throw new Error(`No base or extra day price for month ${month}`);
        }
        total_price = basePrice + (totalDays - 7) * extraDayPrice;
    }
    // Log calculation for debugging
    console.log(`[calculateTotalPrice] car_id=${car_id}, pickup=${pickup_date}, return=${return_date}, total_price=${total_price}`);
    return total_price;
}

// Send booking confirmation email using Resend
async function sendBookingConfirmationEmail(booking) {
    if (!resend) {
        console.warn('RESEND_API_KEY not configured; skipping email');
        return;
    }
    console.log(`Sending confirmation email for booking ${booking.booking_reference}`);
    if (!booking || !booking.customer_email) return;
    try {
        const total = parseFloat(booking.total_price || 0).toFixed(2);
        const paid = (total * 0.45).toFixed(2);
        const due = (total - paid).toFixed(2);

        const addons = [];
        if (booking.child_seat) addons.push('Child Seat');
        if (booking.booster_seat) addons.push('Booster Seat');
        const addonsText = addons.length ? addons.join(', ') : 'None';

        // Convert date objects to ISO strings for email template
        const pickupDate = booking.pickup_date instanceof Date
            ? booking.pickup_date.toISOString().split('T')[0]
            : booking.pickup_date;
        const returnDate = booking.return_date instanceof Date
            ? booking.return_date.toISOString().split('T')[0]
            : booking.return_date;

        const html = await render(
            React.createElement(BookingConfirmationEmail, {
                data: {
                    reference: booking.booking_reference,
                    car: `${booking.car_make} ${booking.car_model}`,
                    pickup: pickupDate,
                    return: returnDate,
                    total,
                    paid,
                    due,
                    addons: addonsText
                }
            })
        );

        await resend.emails.send({
            from: 'Calma Car Rental <booking@calmarental.com>',
            to: booking.customer_email,
            subject: 'Your Booking Confirmation – Calma Car Rental',
            html
        });
        if (process.env.ADMIN_NOTIFICATION_EMAIL) {
            await resend.emails.send({
                from: 'Calma Car Rental <booking@calmarental.com>',
                to: process.env.ADMIN_NOTIFICATION_EMAIL,
                subject: `New Booking ${booking.booking_reference}`,
                html
            });
        }
        console.log('📧 Confirmation emails sent');
    } catch (err) {
        console.error('❌ Failed to send confirmation email:', err);
    }
}

/**
 * HTML Routes
 */

// Admin pages
app.get('/admin', requireAdminAuth, (req, res) => {
    res.sendFile(path.join(__dirname, 'admin.html'));
});

app.get('/admin-login', (req, res) => {
    res.sendFile(path.join(__dirname, 'admin-login.html'));
});

// Home page
app.get('/', (req, res) => {
    res.sendFile(path.join(__dirname, 'index.html'));
});

// Booking flow pages
app.get('/car-selection.html', (req, res) => {
    res.sendFile(path.join(__dirname, 'car-selection.html'));
});

app.get('/choose-car.html', (req, res) => {
    res.sendFile(path.join(__dirname, 'choose-car.html'));
});

app.get('/personal-info.html', (req, res) => {
    res.sendFile(path.join(__dirname, 'personal-info.html'));
});

app.get('/booking-details.html', (req, res) => {
    res.sendFile(path.join(__dirname, 'booking-details.html'));
});

app.get('/payment.html', (req, res) => {
    res.sendFile(path.join(__dirname, 'payment.html'));
});

// Booking confirmation page
app.get('/booking-confirmation', (req, res) => {
    res.render('booking-confirmation');
});

// Admin: Get a single car by ID (with specs)
app.get('/api/admin/car/:id',
    requireAdminAuth,
    validate([param('id').notEmpty()]),
    async (req, res) => {
    const carId = req.params.id;
    try {
        const result = await pool.query('SELECT * FROM cars WHERE car_id = $1', [carId]);
        if (result.rows.length === 0) {
            return res.status(404).json({ success: false, error: 'Car not found' });
        }
        const car = result.rows[0];
        // Parse unavailable_dates if present
        if (car.unavailable_dates && typeof car.unavailable_dates === 'string') {
            try { car.unavailable_dates = JSON.parse(car.unavailable_dates); } catch {}
        }
        return res.json({ success: true, car });
    } catch (error) {
        console.error(`[ADMIN] Error fetching car ${carId}:`, error);
        return res.status(500).json({ success: false, error: 'Failed to fetch car' });
    }
});

// Admin: Update a single car (specs and other fields)
app.patch('/api/admin/car/:id',
    requireAdminAuth,
    validate([param('id').notEmpty()]),
    async (req, res) => {
    const carId = req.params.id;
    const { name, description, image, category, features, specs, available } = req.body;
    try {
        // Build dynamic update query
        const fields = [];
        const values = [];
        let idx = 1;
        if (name !== undefined) { fields.push(`name = $${idx++}`); values.push(name); }
        if (description !== undefined) { fields.push(`description = $${idx++}`); values.push(description); }
        if (image !== undefined) { fields.push(`image = $${idx++}`); values.push(image); }
        if (category !== undefined) { fields.push(`category = $${idx++}`); values.push(category); }
        if (features !== undefined) { fields.push(`features = $${idx++}`); values.push(JSON.stringify(features)); }
        if (specs !== undefined) { fields.push(`specs = $${idx++}`); values.push(JSON.stringify(specs)); }
        if (available !== undefined) { fields.push(`available = $${idx++}`); values.push(available); }
        if (fields.length === 0) {
            return res.status(400).json({ success: false, error: 'No fields to update' });
        }
        values.push(carId);
        const query = `UPDATE cars SET ${fields.join(', ')}, updated_at = NOW() WHERE car_id = $${idx}`;
        await pool.query(query, values);
        console.log(`[ADMIN] Updated car ${carId}:`, fields.join(', '));
        return res.json({ success: true });
    } catch (error) {
        console.error(`[ADMIN] Error updating car ${carId}:`, error);
        return res.status(500).json({ success: false, error: 'Failed to update car' });
    }
});

// Admin: Set manual status for a car
app.post('/api/admin/car/:id/manual-status',
    requireAdminAuth,
    validate([
        param('id').notEmpty(),
        body('manual_status').isIn(['automatic','available','unavailable'])
    ]),
    async (req, res) => {
    const carId = req.params.id;
    const { manual_status, unavailable_dates } = req.body;
    const validStatuses = ['automatic', 'available', 'unavailable'];

    if (!validStatuses.includes(manual_status)) {
        return res.status(400).json({ success: false, error: 'Invalid manual_status value' });
    }

    try {
        await pool.query(
            'UPDATE cars SET manual_status = $1, unavailable_dates = $2 WHERE car_id = $3',
            [manual_status, JSON.stringify(unavailable_dates || []), carId]
        );
        return res.json({ success: true });
    } catch (error) {
        console.error(`[ADMIN] Error updating manual_status/unavailable_dates for car ${carId}:`, error);
        return res.status(500).json({ success: false, error: 'Failed to update manual status/unavailable dates' });
    }
});

// Admin: Update car pricing (monthly_pricing JSONB)
app.patch('/api/admin/car/:carId/pricing',
    requireAdminAuth,
    validate([
        param('carId').notEmpty(),
        body('monthly_pricing').isObject()
    ]),
    async (req, res) => {
    const { carId } = req.params;
    const { monthly_pricing } = req.body;

    if (!monthly_pricing) {
        return res.status(400).json({ success: false, error: 'Missing monthly_pricing data' });
    }

    try {
        const result = await pool.query(
            'UPDATE cars SET monthly_pricing = $1, updated_at = NOW() WHERE car_id = $2 RETURNING *',
            [monthly_pricing, carId]
        );
        if (result.rowCount === 0) {
            return res.status(404).json({ success: false, error: 'Car not found' });
        }
        res.json({ success: true, car: result.rows[0] });
    } catch (err) {
        console.error('Error updating car pricing:', err);
        res.status(500).json({ success: false, error: 'Database error' });
    }
});

// Admin: Get car availability with booked and manual blocks
app.get('/api/admin/cars/availability', requireAdminAuth, async (req, res) => {
    try {
        if (!global.dbConnected) {
            return res.status(503).json({
                success: false,
                error: 'Database not connected',
                cars: []
            });
        }
        // Get all cars
        const carsResult = await pool.query('SELECT * FROM cars');
        const cars = carsResult.rows;
        console.log('[DEBUG] Cars from database:', cars.map(c => ({ id: c.id, car_id: c.car_id, name: c.name })));
        
        // Get all bookings with relevant statuses
        const bookingsResult = await pool.query(
            `SELECT id, car_id, pickup_date, return_date, status FROM bookings WHERE status IN ('pending', 'confirmed', 'completed')`
        );
        const bookings = bookingsResult.rows;
        // Get all manual blocks
        const manualBlocksResult = await pool.query('SELECT * FROM manual_blocks');
        const manualBlocks = manualBlocksResult.rows;
        console.log('[DEBUG] Manual blocks from database:', manualBlocks);
        
        // Build availability info for each car
        const carsWithAvailability = cars.map(car => {
            // Merge manual blocks from manual_blocks table
            const carManualBlocks = manualBlocks.filter(b => b.car_id === car.car_id).map(b => ({ id: b.id, start: b.start_date, end: b.end_date }));
            console.log(`[DEBUG] Car ${car.name} (${car.car_id}) has ${carManualBlocks.length} manual blocks:`, carManualBlocks);
            
            // Get bookings for this car by matching car_id
            const carBookings = bookings.filter(b =>
                b.car_id && car.car_id && b.car_id === car.car_id
            );
            const bookedRanges = carBookings.map(b => ({ id: b.id, start: b.pickup_date, end: b.return_date, status: b.status }));
            return {
                id: car.car_id,
                name: car.name,
                manual_status: car.manual_status,
                manual_blocks: carManualBlocks,
                booked_ranges: bookedRanges,
                category: car.category,
                specs: car.specs,
                available: car.available
            };
        });
        return res.json({
            success: true,
            cars: carsWithAvailability
        });
    } catch (error) {
        console.error('[ADMIN] Error fetching car availability:', error);
        return res.status(500).json({
            success: false,
            error: error.message,
            cars: []
        });
    }
});

// Public: Get car availability for all cars (for car selection page)
app.get('/api/cars/availability/all', async (req, res) => {
    try {
        if (!global.dbConnected) {
            return res.status(503).json({
                success: false,
                error: 'Database not connected',
                cars: []
            });
        }
        // Get all cars
        const carsResult = await pool.query('SELECT * FROM cars');
        const cars = carsResult.rows;
        // Get all bookings with relevant statuses (by car_id)
        let bookingsResult;
        try {
            bookingsResult = await pool.query(
                `SELECT car_id, car_make, car_model, pickup_date, return_date, status FROM bookings WHERE status IN ('pending', 'confirmed')`
            );
        } catch (err) {
            console.error('[PUBLIC] Error fetching bookings:', err);
            return res.status(500).json({
                success: false,
                error: 'Failed to fetch bookings.',
                cars: []
            });
        }
        const bookings = bookingsResult.rows;
        // Get all manual blocks
        const manualBlocksResult = await pool.query('SELECT * FROM manual_blocks');
        const manualBlocks = manualBlocksResult.rows;
        // Build availability info for each car
        const carsWithAvailability = cars.map(car => {
            // Merge manual blocks from manual_blocks table
            const carManualBlocks = manualBlocks.filter(b => b.car_id === car.car_id).map(b => ({ id: b.id, start: b.start_date, end: b.end_date }));
            // Match bookings by car_id
            const carBookings = bookings.filter(b => b.car_id && car.car_id && b.car_id === car.car_id);
            const bookedRanges = carBookings.map(b => ({ start: b.pickup_date, end: b.return_date, status: b.status }));
            return {
                id: car.car_id,
                name: car.name,
                manual_status: car.manual_status,
                manual_blocks: carManualBlocks,
                booked_ranges: bookedRanges,
                category: car.category,
                specs: car.specs,
                available: car.available,
                image: car.image,
                features: car.features
            };
        });
        return res.json({
            success: true,
            cars: carsWithAvailability
        });
    } catch (error) {
        console.error('[PUBLIC] Error fetching car availability:', error);
        return res.status(500).json({
            success: false,
            error: error.message,
            cars: []
        });
    }
});

// Add manual block for a car (admin only)
app.post('/api/admin/manual-block',
    requireAdminAuth,
    validate([
        body('car_id').notEmpty(),
        body('start_date').isISO8601(),
        body('end_date').isISO8601()
    ]),
    async (req, res) => {
    const { car_id, start_date, end_date } = req.body;
    console.log('[DEBUG] /api/admin/manual-block received request');
    console.log('[DEBUG] Request body:', JSON.stringify(req.body, null, 2));
    console.log('[DEBUG] Headers:', JSON.stringify(req.headers, null, 2));
    
    if (!car_id || !start_date || !end_date) {
        console.error('[DEBUG] Missing required fields:', { car_id, start_date, end_date });
        return res.status(400).json({ success: false, error: 'Missing required fields' });
    }

    try {
        // Verify the car exists to satisfy the foreign key constraint
        const carCheck = await pool.query('SELECT car_id FROM cars WHERE car_id = $1', [car_id]);
        if (carCheck.rows.length === 0) {
            console.error('[DEBUG] Car not found:', car_id);
            return res.status(404).json({ success: false, error: 'Car not found' });
        }

        // Insert the manual block
        const result = await pool.query(
            `INSERT INTO manual_blocks (car_id, start_date, end_date)
             VALUES ($1, $2, $3)
             ON CONFLICT (car_id, start_date, end_date) DO NOTHING
             RETURNING *`,
            [car_id, start_date, end_date]
        );

        if (result.rows.length > 0) {
            console.log('[DEBUG] Manual block created successfully:', result.rows[0]);
            return res.json({ success: true, block: result.rows[0] });
        }

        return res.json({ success: true, message: 'Block already exists' });
    } catch (error) {
        console.error('[DEBUG] Error adding manual block:', error);
        console.error('[DEBUG] Error details:', {
            message: error.message,
            code: error.code,
            detail: error.detail
        });
        return res.status(500).json({ success: false, error: 'Failed to add manual block' });
    }
});

// Get all manual blocks (public)
app.get('/api/manual-blocks', async (req, res) => {
    try {
        const result = await pool.query('SELECT * FROM manual_blocks');
        return res.json({ success: true, blocks: result.rows });
    } catch (error) {
        console.error('[PUBLIC] Error fetching manual blocks:', error);
        return res.status(500).json({ success: false, error: 'Failed to fetch manual blocks' });
    }
});

// Delete a manual block by ID (admin only)
app.delete('/api/admin/manual-block/:id',
    requireAdminAuth,
    validate([param('id').isInt()]),
    async (req, res) => {
        const { id } = req.params;
        try {
            await pool.query('DELETE FROM manual_blocks WHERE id = $1', [id]);
            return res.json({ success: true });
        } catch (error) {
            console.error('[ADMIN] Error deleting manual block:', error);
            return res.status(500).json({ success: false, error: 'Failed to delete manual block' });
        }
    });

// Stripe Checkout session endpoint
app.post('/api/create-checkout-session',
    validate([
        body('bookingDetails.carName').notEmpty(),
        body('bookingDetails.partialAmount').isFloat({ min: MIN_CHARGE_AMOUNT }),
        body('bookingDetails.startDate').optional().isISO8601(),
        body('bookingDetails.endDate').optional().isISO8601(),
        body('bookingDetails.bookingReference').optional().isString()
    ]),
    async (req, res) => {
  try {
    const { bookingDetails } = req.body;
    if (!bookingDetails || !bookingDetails.carName || !bookingDetails.partialAmount) {
      return res.status(400).json({ error: 'Missing required booking details' });
    }

    const { carName, partialAmount, startDate, endDate, bookingReference } = bookingDetails;

    if (partialAmount < MIN_CHARGE_AMOUNT) {
      return res.status(400).json({ error: `Amount must be at least €${MIN_CHARGE_AMOUNT.toFixed(2)}` });
    }
    const description = startDate && endDate ? `Rental: ${startDate} to ${endDate}` : undefined;

    const origin = req.get('origin');
    const redirectBase = process.env.FRONTEND_URL || origin || `http://localhost:${port}`;

    const session = await stripe.checkout.sessions.create({
      payment_method_types: ['card'],
      mode: 'payment',
      line_items: [
        {
          price_data: {
            currency: 'eur',
            product_data: {
              name: carName,
              description: description || '',
            },
            unit_amount: Math.round(partialAmount * 100),
          },
          quantity: 1,
        },
      ],
      metadata: bookingReference ? { booking_reference: bookingReference } : undefined,
      success_url: `${redirectBase}/booking-confirmation?reference=${bookingReference}&session_id={CHECKOUT_SESSION_ID}`,
      cancel_url: `${redirectBase}/payment.html?cancelled=true`,
    });

    res.json({ url: session.url });
  } catch (error) {
    console.error('Stripe Checkout error:', error);
    res.status(500).json({ error: 'Failed to create Stripe Checkout session' });
  }
});

// Start server
async function startServerWithMigrations() {
    console.log('🚀 Starting server...');
    if (global.dbConnected) {
        await createTables();
        await migrateAddCarIdToBookings();
        await migrateAddBoosterSeatToBookings();
        await migrateAddConfirmationEmailSent();
    }

    // Register all routes only after migrations are complete

    // --- API Routes ---
    // (Paste all app.get, app.post, etc. route definitions here)

    // ... (all route definitions from above) ...

    // Start Express server only after routes are registered
    app.listen(port, () => {
        console.log(`📡 Server running on port ${port}`);
        console.log(`🌐 Visit: http://localhost:${port}`);
        console.log(`📊 Database connected: ${global.dbConnected ? 'Yes ✅' : 'No ❌'}`);
        if (!global.dbConnected) {
            console.warn('⚠️ Server running without database connection. Some features will be limited.');
        }
    });
}

startServerWithMigrations().catch(err => {
    console.error('❌ Failed to start server:', err);
}); <|MERGE_RESOLUTION|>--- conflicted
+++ resolved
@@ -562,10 +562,6 @@
             carModel,
             dailyRate,
             booking.total_price,
-<<<<<<< HEAD
-=======
-            booking.stripe_session_id || null,
->>>>>>> d9ccc363
             'pending',
             booking.additional_driver || false,
             booking.full_insurance || false,
@@ -699,28 +695,6 @@
         }
 
         let booking = fetchResult.rows[0];
-<<<<<<< HEAD
-=======
-
-        if (sessionId) {
-            const dupe = await pool.query('SELECT * FROM bookings WHERE stripe_session_id = $1', [sessionId]);
-            if (dupe.rows.length > 0 && dupe.rows[0].booking_reference !== reference) {
-                return res.json({ success: true, booking: dupe.rows[0] });
-            }
-
-            if (!booking.stripe_session_id) {
-                try {
-                    await pool.query(
-                        'UPDATE bookings SET stripe_session_id = $1 WHERE booking_reference = $2',
-                        [sessionId, reference]
-                    );
-                    booking.stripe_session_id = sessionId;
-                } catch (err) {
-                    console.error('Error saving stripe session ID during confirmation:', err);
-                }
-            }
-        }
->>>>>>> d9ccc363
 
         if (booking.status !== 'confirmed') {
             const updateResult = await pool.query(
