--- conflicted
+++ resolved
@@ -426,10 +426,6 @@
         console.error('❌ Migration error (ensure base car columns):', err);
     }
 }
-<<<<<<< HEAD
-
-=======
->>>>>>> 77980965
 // Insert a default admin if none exist
 async function ensureDefaultAdmin() {
     try {
