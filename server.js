--- conflicted
+++ resolved
@@ -426,10 +426,6 @@
         console.error('❌ Migration error (ensure base car columns):', err);
     }
 }
-<<<<<<< HEAD
-
-=======
->>>>>>> e9430830
 // Insert a default admin if none exist
 async function ensureDefaultAdmin() {
     try {
