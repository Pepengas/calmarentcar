/**
 * Calma Car Rental - Server
 * Clean Express.js backend with PostgreSQL integration
 */

// Import required packages
const express = require('express');
const path = require('path');
const fs = require('fs');
const cors = require('cors');
const cookieParser = require('cookie-parser');
const session = require('express-session');
const { v4: uuidv4 } = require('uuid');
const bcrypt = require('bcrypt');
const { body, param, query, validationResult } = require('express-validator');
const xss = require('xss');
require('dotenv').config();

const { Resend } = require('resend');
const resendApiKey = process.env.RESEND_API_KEY;
const resend = resendApiKey ? new Resend(resendApiKey) : null;

// Register JSX support for React email templates
const { register: esbuildRegister } = require('esbuild-register/dist/node');
esbuildRegister({ extensions: ['.jsx'] });

const React = require('react');
const { render } = require('@react-email/render');
const BookingConfirmationEmail = require('./emails/BookingConfirmation.jsx').default;
const multer = require('multer');

// Ensure the Stripe secret key is provided
if (!process.env.STRIPE_SECRET_KEY) {
  throw new Error('Missing STRIPE_SECRET_KEY environment variable');
}

// Initialize Stripe with error handling
let stripe;
try {
    stripe = require('stripe')(process.env.STRIPE_SECRET_KEY);
} catch (error) {
    console.error('Failed to initialize Stripe:', error.message);
    process.exit(1);
}

// Import database pool
const { pool, registerCreateTables } = require('./database');

// Initialize Express app
const app = express();
app.set('view engine', 'ejs');
app.set('views', path.join(__dirname, 'views'));
const port = process.env.PORT || 3000;
// Fallback frontend URL used if the environment variable is not provided
const FRONTEND_URL = process.env.FRONTEND_URL || `http://localhost:${port}`;

console.log(`FRONTEND_URL set to: ${FRONTEND_URL}`);

// Stripe requires a minimum amount of 0.50 EUR
const MIN_CHARGE_AMOUNT = 0.5;

// CORS configuration
const ALLOWED_ORIGIN = 'https://calmarental.com';
const corsOptions = {
    origin: ALLOWED_ORIGIN,
    credentials: true,
};

// Middleware
app.use(cors(corsOptions));
// Trust the first proxy when behind load balancers or reverse proxies
app.set('trust proxy', 1);
app.use(express.json());
app.use(express.urlencoded({ extended: true }));
app.use(cookieParser());
app.use(session({
  secret: process.env.SESSION_SECRET || "supersecret",
  resave: false,
  saveUninitialized: false,
  cookie: {
    httpOnly: true,
    secure: process.env.NODE_ENV === "production",
    maxAge: 24 * 60 * 60 * 1000
  }
}));

// Simple recursive sanitizer for all incoming values
function sanitizeObject(obj) {
    if (!obj) return;
    Object.keys(obj).forEach(key => {
        const value = obj[key];
        if (typeof value === 'string') {
            obj[key] = xss(value.trim());
        } else if (typeof value === 'object') {
            sanitizeObject(value);
        }
    });
}

const sanitizeMiddleware = (req, res, next) => {
    sanitizeObject(req.body);
    sanitizeObject(req.params);
    sanitizeObject(req.query);
    next();
};

// Apply sanitizer to all incoming requests
app.use(sanitizeMiddleware);

// Helper to run express-validator checks
const validate = (validations) => async (req, res, next) => {
    await Promise.all(validations.map(v => v.run(req)));
    const errors = validationResult(req);
    if (!errors.isEmpty()) {
        return res.status(400).json({ success: false, errors: errors.array() });
    }
    next();
};

function slugify(text) {
    return (text || '')
        .toString()
        .toLowerCase()
        .replace(/[^a-z0-9]+/g, '-')
        .replace(/^-|-$/g, '');
}

function getDefaultMonthlyPricing(basePrice) {
    const p = Math.round(parseFloat(basePrice) || 0);
    return {
        January: p,
        February: p,
        March: p,
        April: p,
        May: Math.round(p * 1.1),
        June: Math.round(p * 1.2),
        July: Math.round(p * 1.3),
        August: Math.round(p * 1.4),
        September: Math.round(p * 1.2),
        October: p,
        November: p,
        December: p
    };
}

<<<<<<< HEAD
const uploadDir = path.join(__dirname, 'public', 'images');
=======
const uploadDir = path.join(__dirname, 'public', 'uploads');
>>>>>>> 7cd59de8
if (!fs.existsSync(uploadDir)) {
    fs.mkdirSync(uploadDir, { recursive: true });
}
const storage = multer.diskStorage({
    destination: uploadDir,
    filename: (req, file, cb) => {
        const unique = Date.now() + '-' + Math.round(Math.random() * 1e9);
        cb(null, unique + path.extname(file.originalname));
    }
});
const upload = multer({ storage });
app.get("/admin.html", requireAdminAuth, (req, res) =>
  res.sendFile(path.join(__dirname, "admin.html"))
);
// Serve the login page when requesting /admin-login.html for consistency
app.get("/admin-login.html", (req, res) =>
  res.sendFile(path.join(__dirname, "admin-login.html"))
);

// Serve static files with proper MIME types
app.use(express.static(path.join(__dirname, 'public')));
app.use('/assets', express.static(path.join(__dirname, 'assets'), {
  setHeaders: (res, path) => {
    if (path.endsWith('.css')) {
      res.setHeader('Content-Type', 'text/css');
    }
  }
}));
app.use('/public', express.static(path.join(__dirname, 'public'), {
  setHeaders: (res, path) => {
    if (path.endsWith('.css')) {
      res.setHeader('Content-Type', 'text/css');
    }
  }
}));
app.use('/images', express.static(path.join(__dirname, 'public', 'images')));
// Serve the favicon for browsers and search engines
app.get('/favicon.ico', (req, res) => {
  res.sendFile(path.join(__dirname, 'public', 'favicon.ico'));
});

// Serve main HTML files
app.get('/', (req, res) => {
    res.sendFile(path.join(__dirname, 'index.html'));
});

app.get('/index.html', (req, res) => {
    res.sendFile(path.join(__dirname, 'index.html'));
});

app.get('/car-selection.html', (req, res) => {
    res.sendFile(path.join(__dirname, 'car-selection.html'));
});

app.get('/personal-info.html', (req, res) => {
    res.sendFile(path.join(__dirname, 'personal-info.html'));
});

app.get('/payment.html', (req, res) => {
    res.sendFile(path.join(__dirname, 'payment.html'));
});

app.get('/booking-confirmation.html', (req, res) => {
    res.sendFile(path.join(__dirname, 'booking-confirmation.html'));
});

app.get('/booking-details.html', (req, res) => {
    res.sendFile(path.join(__dirname, 'booking-details.html'));
});

// Create database tables if they don't exist
async function createTables() {
    try {
        if (!global.dbConnected) {
            console.warn('⚠️ Cannot create tables: database not connected');
            return;
        }
        
        await pool.query(`
            CREATE TABLE IF NOT EXISTS bookings (
                id SERIAL PRIMARY KEY,
                booking_reference TEXT UNIQUE,
                car_id TEXT REFERENCES cars(car_id),
                customer_first_name TEXT,
                customer_last_name TEXT,
                customer_email TEXT,
                customer_phone TEXT,
                driver_license TEXT,
                license_expiration DATE,
                customer_age INT,
                country TEXT,
                pickup_date DATE,
                return_date DATE,
                pickup_location TEXT,
                dropoff_location TEXT,
                car_make TEXT,
                car_model TEXT,
                daily_rate NUMERIC,
                total_price NUMERIC,
                additional_driver BOOLEAN,
                full_insurance BOOLEAN,
                gps_navigation BOOLEAN,
                child_seat BOOLEAN,
                booster_seat BOOLEAN,
                confirmation_email_sent BOOLEAN DEFAULT false,
                special_requests TEXT,
                stripe_session_id TEXT UNIQUE,
                status TEXT DEFAULT 'pending',
                date_submitted TIMESTAMP DEFAULT NOW()
            )
        `);
        console.log('✅ Bookings table created successfully.');

        await pool.query(`
            CREATE TABLE IF NOT EXISTS manual_blocks (
                id SERIAL PRIMARY KEY,
                car_id TEXT REFERENCES cars(car_id),
                start_date DATE,
                end_date DATE,
                UNIQUE(car_id, start_date, end_date)
            )
        `);
        console.log('✅ Manual blocks table created successfully.');

        await pool.query(`
            CREATE TABLE IF NOT EXISTS admins (
                id SERIAL PRIMARY KEY,
                email TEXT UNIQUE NOT NULL,
                password TEXT NOT NULL,
                created_at TIMESTAMP DEFAULT NOW()
            )
        `);
        console.log('✅ Admins table created successfully.');
    } catch (error) {
        console.error('❌ Error creating tables:', error);
    }
}

// Register the createTables function with the database module
registerCreateTables(createTables);

// Migration: Add car_id to bookings and backfill
async function migrateAddCarIdToBookings() {
    try {
        if (!global.dbConnected) {
            console.warn('⚠️ Cannot run migration: database not connected');
            return;
        }
        // Add car_id column if it doesn't exist
        await pool.query(`ALTER TABLE bookings ADD COLUMN IF NOT EXISTS car_id TEXT`);
        console.log('✅ Migration: car_id column ensured in bookings table.');
        // Backfill car_id for existing bookings
        const bookings = (await pool.query('SELECT id, car_make, car_model FROM bookings WHERE car_id IS NULL'))?.rows || [];
        if (bookings.length === 0) {
            console.log('✅ Migration: All bookings already have car_id.');
            return;
        }
        for (const booking of bookings) {
            // Try to find car_id by matching car_make and car_model to cars table
            const carRes = await pool.query(
                `SELECT car_id FROM cars WHERE LOWER(make) = LOWER($1) AND LOWER(model) = LOWER($2) LIMIT 1`,
                [booking.car_make, booking.car_model]
            );
            if (carRes.rows.length > 0) {
                const car_id = carRes.rows[0].car_id;
                await pool.query('UPDATE bookings SET car_id = $1 WHERE id = $2', [car_id, booking.id]);
                console.log(`✅ Backfilled car_id for booking id=${booking.id}: ${car_id}`);
            } else {
                console.warn(`⚠️ Could not find car_id for booking id=${booking.id} (${booking.car_make} ${booking.car_model})`);
            }
        }
        console.log('✅ Migration: car_id backfill complete.');
    } catch (err) {
        console.error('❌ Migration error (add car_id to bookings):', err);
    }
}

// Migration: Add booster_seat column
async function migrateAddBoosterSeatToBookings() {
    try {
        if (!global.dbConnected) {
            console.warn('⚠️ Cannot run migration: database not connected');
            return;
        }
        await pool.query(`ALTER TABLE bookings ADD COLUMN IF NOT EXISTS booster_seat BOOLEAN DEFAULT false`);
        console.log('✅ Migration: booster_seat column ensured in bookings table.');
    } catch (err) {
        console.error('❌ Migration error (add booster_seat to bookings):', err);
    }
}

// Migration: Add confirmation_email_sent column
async function migrateAddConfirmationEmailSent() {
    try {
        if (!global.dbConnected) {
            console.warn('⚠️ Cannot run migration: database not connected');
            return;
        }
        await pool.query(`ALTER TABLE bookings ADD COLUMN IF NOT EXISTS confirmation_email_sent BOOLEAN DEFAULT false`);
        console.log('✅ Migration: confirmation_email_sent column ensured in bookings table.');
    } catch (err) {
        console.error('❌ Migration error (add confirmation_email_sent to bookings):', err);
    }
}

// Insert a default admin if none exist
async function ensureDefaultAdmin() {
    try {
        if (!global.dbConnected) return;
        const countRes = await pool.query('SELECT COUNT(*) FROM admins');
        if (parseInt(countRes.rows[0].count, 10) === 0) {
            const email = process.env.DEFAULT_ADMIN_EMAIL || 'admin@example.com';
            const pass = process.env.DEFAULT_ADMIN_PASSWORD || 'admin123';
            const hashed = await bcrypt.hash(pass, 10);
            await pool.query('INSERT INTO admins (email, password) VALUES ($1, $2)', [email, hashed]);
            console.log('✅ Default admin created');
        }
    } catch (err) {
        console.error('❌ Error ensuring default admin:', err);
    }
}

// Create tables when database is connected
if (global.dbConnected) {
    createTables();
    migrateAddCarIdToBookings();
    migrateAddBoosterSeatToBookings();
    migrateAddConfirmationEmailSent();
    ensureDefaultAdmin();
}

// Ensure a manual block exists for confirmed bookings and remove it otherwise
async function syncManualBlockWithBooking(booking) {
    if (!booking || !booking.car_id || !booking.pickup_date || !booking.return_date) return;
    try {
        if (booking.status === 'confirmed') {
            await pool.query(
                `INSERT INTO manual_blocks (car_id, start_date, end_date)
                 VALUES ($1, $2, $3)
                 ON CONFLICT (car_id, start_date, end_date) DO NOTHING`,
                [booking.car_id, booking.pickup_date, booking.return_date]
            );
        } else {
            await pool.query(
                'DELETE FROM manual_blocks WHERE car_id = $1 AND start_date = $2 AND end_date = $3',
                [booking.car_id, booking.pickup_date, booking.return_date]
            );
        }
    } catch (err) {
        console.error('[ManualBlock] sync error:', err.message);
    }
}

// Admin authentication middleware
function requireAdminAuth(req, res, next) {
    if (req.session && req.session.adminAuthenticated) {
        return next();
    }
    if (req.accepts("html")) {
        return res.redirect("/admin-login.html");
    }
    return res.status(401).json({ success: false, error: "Authentication required" });
}


// --- Addons In-Memory Store and API ---
let addons = [
  { id: 'child-seat', name: 'Child Seat', price: 5 },
  { id: 'booster-seat', name: 'Booster Seat', price: 3 }
];

// Get all addons
app.get('/api/admin/addons', (req, res) => {
  res.json({ success: true, addons });
});

// Public endpoint to fetch addon prices
app.get('/api/addons', (req, res) => {
  res.json({ success: true, addons });
});

// Update an addon by ID
app.patch('/api/admin/addons/:id', (req, res) => {
  const { id } = req.params;
  const { name, price } = req.body;
  const addon = addons.find(a => a.id === id);
  if (!addon) return res.status(404).json({ success: false, error: 'Addon not found' });
  if (name !== undefined) addon.name = name;
  if (price !== undefined && !isNaN(price)) addon.price = parseFloat(price);
  res.json({ success: true });
});

/**
 * API Routes
 */

// Create a new booking (POST /api/bookings)
app.post('/api/bookings',
    validate([
        body('car_id').isString().notEmpty(),
        body('customer_first_name').isString().notEmpty(),
        body('customer_last_name').isString().notEmpty(),
        body('customer_email').isEmail(),
        body('pickup_date').isISO8601(),
        body('return_date').isISO8601(),
        body('total_price').optional().isFloat({ min: 0 }),
        body('daily_rate').optional().isFloat({ min: 0 })
    ]),
    async (req, res) => {
    try {
        const booking = req.body;
        console.log('--- Incoming booking request ---');
        console.log('Payload:', JSON.stringify(booking, null, 2));
        
        // Use provided total price or calculate if missing
        let total_price = booking.total_price;
        if (!total_price) {
            try {
                total_price = await calculateTotalPrice(
                    booking.car_id,
                    booking.pickup_date,
                    booking.return_date
                );
                console.log(`[Booking] Calculated total_price: ${total_price} for car_id=${booking.car_id}`);
            } catch (err) {
                console.error(`[Booking] Error in calculateTotalPrice:`, err.message);
            }
        } else {
            console.log(`[Booking] Using provided total_price: ${total_price}`);
        }

        // Get the daily rate for the pickup month
        let daily_rate = booking.daily_rate;
        let pickup_month = null;
        if (!daily_rate) {
            try {
                pickup_month = new Date(booking.pickup_date).toISOString().slice(0, 7);
                const rateResult = await pool.query(
                    'SELECT monthly_pricing FROM cars WHERE car_id = $1',
                    [booking.car_id]
                );
                if (rateResult.rows.length === 0) {
                    console.error(`[Booking] No car found for car_id=${booking.car_id}`);
                } else {
                    daily_rate = rateResult.rows[0].monthly_pricing[pickup_month];
                    console.log(`[Booking] Fetched daily_rate for month ${pickup_month}:`, daily_rate);
                }
            } catch (err) {
                console.error(`[Booking] Error fetching daily_rate:`, err.message);
            }
        }

        // Add prices to booking object
        booking.total_price = total_price;
        booking.daily_rate = daily_rate;

        // Validate required fields
        const requiredFields = [
            'customer_first_name', 'customer_last_name', 'customer_email',
            'pickup_date', 'return_date', 'pickup_location'
        ];
        
        const carDataFields = ['car_make', 'car_model', 'total_price'];
        
        // Check basic required fields
        const missingFields = requiredFields.filter(field => !booking[field]);
        
        if (missingFields.length > 0) {
            console.error('❌ Missing required fields:', missingFields);
            return res.status(400).json({
                success: false,
                error: `Missing required fields: ${missingFields.join(', ')}`
            });
        }
        
        // Validate car data more strictly to prevent "Unknown Unknown" issues
        const missingCarData = carDataFields.filter(field => !booking[field]);
        
        if (missingCarData.length > 0) {
            console.error('❌ Missing car data fields:', missingCarData);
            return res.status(400).json({
                success: false,
                error: `Missing car data fields: ${missingCarData.join(', ')}. Please select a car before booking.`
            });
        }
        
        // If a booking was already saved in this session, return the same reference
        if (req.session.bookingSaved && req.session.bookingReference) {
            try {
                const existing = await pool.query(
                    'SELECT booking_reference FROM bookings WHERE booking_reference = $1',
                    [req.session.bookingReference]
                );
                if (existing.rows.length > 0) {
                    console.log('🔄 Booking already saved in this session');
                    return res.status(200).json({
                        success: true,
                        booking_reference: req.session.bookingReference,
                        redirect_url: `/booking-confirmation?reference=${req.session.bookingReference}`
                    });
                }
            } catch (err) {
                console.error('Error checking existing booking:', err);
            }
        }

        // Generate unique booking reference
        const bookingRef = `BK-${uuidv4().substring(0, 8).toUpperCase()}`;

        // Check for an existing booking for the same details
        const dupCheck = await pool.query(
            `SELECT booking_reference FROM bookings
             WHERE car_id = $1 AND pickup_date = $2 AND return_date = $3
             AND customer_email = $4`,
            [booking.car_id, booking.pickup_date, booking.return_date, booking.customer_email]
        );
        if (dupCheck.rows.length > 0) {
            console.log('⚠️ Duplicate booking detected, returning existing record');
            return res.status(200).json({
                success: true,
                booking_reference: dupCheck.rows[0].booking_reference,
                redirect_url: `/booking-confirmation?reference=${dupCheck.rows[0].booking_reference}`
            });
        }
        
        if (!global.dbConnected) {
            console.warn('🚨 Skipping DB call: no connection');
            return res.status(503).json({
                success: false,
                error: 'Database not connected'
            });
        }
        
        // Ensure car_make and car_model are properly formatted
        const carMake = (booking.car_make || '').trim();
        const carModel = (booking.car_model || '').trim();
        
        // Block bookings with empty car data
        if (!carMake || !carModel) {
            console.error('❌ Empty car make or model:', { carMake, carModel });
            return res.status(400).json({
                success: false,
                error: 'Car make and model cannot be empty. Please select a car before booking.'
            });
        }
        
        // Ensure daily_rate is a number
        let dailyRate = parseFloat(booking.daily_rate);
        if (isNaN(dailyRate) && booking.total_price) {
            // Calculate daily rate from total price if missing
            const pickupDate = new Date(booking.pickup_date);
            const returnDate = new Date(booking.return_date);
            const diffTime = Math.abs(returnDate - pickupDate);
            const diffDays = Math.ceil(diffTime / (1000 * 60 * 60 * 24)) || 1;
            dailyRate = parseFloat(booking.total_price) / diffDays;
        }
        
        // If we still don't have a valid daily rate, reject the booking
        if (isNaN(dailyRate) || dailyRate <= 0) {
            console.error('❌ Invalid daily rate:', dailyRate);
            return res.status(400).json({
                success: false,
                error: 'Invalid daily rate. Please select a car with a valid price.'
            });
        }
        
        console.log('✅ Validated car data:', {
            carMake,
            carModel,
            dailyRate,
            totalPrice: booking.total_price
        });
        
        // Insert booking into database
        const insertResult = await pool.query(`
            INSERT INTO bookings (
                booking_reference,
                car_id,
                customer_first_name, customer_last_name, customer_email,
                customer_phone, customer_age, driver_license, license_expiration, country,
                pickup_date, return_date, pickup_location, dropoff_location,
                car_make, car_model, daily_rate, total_price, status,
                additional_driver, full_insurance, gps_navigation, child_seat,
                booster_seat, special_requests
            )
            VALUES ($1, $2, $3, $4, $5, $6, $7, $8, $9, $10, $11, $12, $13, $14, $15, $16, $17, $18, $19, $20, $21, $22, $23, $24, $25)
            RETURNING *
        `, [
            bookingRef,
            booking.car_id,
            booking.customer_first_name,
            booking.customer_last_name,
            booking.customer_email,
            booking.customer_phone || null,
            booking.customer_age || null,
            booking.driver_license || null,
            booking.license_expiration || null,
            booking.country || null,
            booking.pickup_date,
            booking.return_date,
            booking.pickup_location,
            booking.dropoff_location || booking.pickup_location,
            carMake,
            carModel,
            dailyRate,
            booking.total_price,
            'pending',
            booking.additional_driver || false,
            booking.full_insurance || false,
            booking.gps_navigation || false,
            booking.child_seat || false,
            booking.booster_seat || false,
            booking.special_requests || null
        ]);

        console.log('✅ Booking saved to database successfully, reference:', bookingRef);

        if (insertResult.rows && insertResult.rows.length > 0) {
            req.session.bookingSaved = true;
            req.session.bookingReference = bookingRef;
            await syncManualBlockWithBooking(insertResult.rows[0]);
            // Confirmation email will be sent once payment is confirmed
        }

        return res.status(200).json({
            success: true,
            booking_reference: bookingRef,
            redirect_url: `/booking-confirmation?reference=${bookingRef}`
        });
    } catch (error) {
        console.error('❌ Error creating booking:', error);
        return res.status(500).json({
            success: false,
            error: error.message
        });
    }
});

// Get booking by reference (GET /api/bookings/:reference)
app.get('/api/bookings/:reference',
    validate([param('reference').trim().notEmpty()]),
    async (req, res) => {
    try {
        const { reference } = req.params;
        
        if (!reference) {
            return res.status(400).json({
                success: false,
                error: 'Booking reference is required'
            });
        }
        
        if (!global.dbConnected) {
            console.warn('🚨 Skipping DB call: no connection');
            return res.status(503).json({
                success: false,
                error: 'Database not connected'
            });
        }
        
        const result = await pool.query('SELECT * FROM bookings WHERE booking_reference = $1', [reference]);
        
        if (result.rows.length === 0) {
            return res.status(404).json({
                success: false,
                error: 'Booking not found'
            });
        }
        
        const booking = result.rows[0];
        
        // Format the booking data for client consumption
        const formattedBooking = {
            booking_reference: booking.booking_reference,
            status: booking.status,
            customer: {
                first_name: booking.customer_first_name,
                last_name: booking.customer_last_name,
                email: booking.customer_email,
                phone: booking.customer_phone,
                age: booking.customer_age,
                driver_license: booking.driver_license,
                license_expiration: booking.license_expiration,
                country: booking.country
            },
            rental: {
                pickup_date: booking.pickup_date,
                return_date: booking.return_date,
                pickup_location: booking.pickup_location,
                dropoff_location: booking.dropoff_location,
                car_make: booking.car_make,
                car_model: booking.car_model,
                daily_rate: booking.daily_rate,
                total_price: booking.total_price
            },
            addons: {
                additional_driver: booking.additional_driver,
                full_insurance: booking.full_insurance,
                gps_navigation: booking.gps_navigation,
                child_seat: booking.child_seat,
                booster_seat: booking.booster_seat
            },
            special_requests: booking.special_requests,
            created_at: booking.created_at
        };
        
        return res.json({
            success: true,
            booking: formattedBooking
        });
    } catch (error) {
        console.error('Error fetching booking:', error);
        return res.status(500).json({
            success: false,
            error: error.message
        });
    }
});

// Confirm payment and send booking email
app.post('/api/bookings/:reference/confirm-payment',
    validate([param('reference').trim().notEmpty()]),
    async (req, res) => {
    try {
        const { reference } = req.params;

        if (!global.dbConnected) {
            console.warn('🚨 Skipping DB call: no connection');
            return res.status(503).json({ success: false, error: 'Database not connected' });
        }

        // Fetch booking to check current status
        const fetchResult = await pool.query('SELECT * FROM bookings WHERE booking_reference = $1', [reference]);

        if (fetchResult.rows.length === 0) {
            return res.status(404).json({ success: false, error: 'Booking not found' });
        }

        let booking = fetchResult.rows[0];

        if (booking.status !== 'confirmed') {
            const updateResult = await pool.query(
                `UPDATE bookings SET status = 'confirmed' WHERE booking_reference = $1 RETURNING *`,
                [reference]
            );
            booking = updateResult.rows[0];
            await syncManualBlockWithBooking(booking);
        }

        if (!booking.confirmation_email_sent) {
            await sendBookingConfirmationEmail(booking);
            await pool.query(
                `UPDATE bookings SET confirmation_email_sent = true WHERE booking_reference = $1`,
                [reference]
            );
        }

        // Clear session flag so new bookings can be created in the same session
        req.session.bookingSaved = false;
        req.session.bookingReference = null;

        return res.json({ success: true, booking });
    } catch (error) {
        console.error('Error confirming booking payment:', error);
        return res.status(500).json({ success: false, error: error.message });
    }
});

// Get all bookings (admin only) (GET /api/admin/bookings)
app.get('/api/admin/bookings', requireAdminAuth, async (req, res) => {
    console.log('📊 Admin API - Get all bookings route accessed', new Date().toISOString());
    console.log('🔑 Auth headers:', req.headers.authorization ? 'Present' : 'Missing');
    console.log('🍪 Admin cookie:', req.cookies?.adminToken ? 'Present' : 'Missing');
    
    try {
        if (!global.dbConnected) {
            console.warn('🚨 Skipping DB call: no connection');
            return res.status(503).json({
                success: false,
                error: 'Database not connected',
                bookings: []
            });
        }
        
        // Fetch all bookings from database with proper JOIN if cars table exists
        console.log('💾 Database connected, fetching bookings...');
        let result;
        
        try {
            // First check if the cars table exists
            const tablesResult = await pool.query(`
                SELECT EXISTS (
                    SELECT FROM information_schema.tables 
                    WHERE table_name = 'cars'
                );
            `);
            
            const carsTableExists = tablesResult.rows[0].exists;
            
            if (carsTableExists) {
                // Join with cars table to get car information if missing in bookings
                result = await pool.query(`
                    SELECT b.*, c.name AS car_name_lookup
                    FROM bookings b
                    LEFT JOIN cars c ON LOWER(CONCAT(b.car_make, ' ', b.car_model)) = LOWER(c.name)
                    ORDER BY b.date_submitted DESC
                `);
            } else {
                // If cars table doesn't exist, just fetch from bookings
                result = await pool.query(`
                    SELECT * FROM bookings 
                    ORDER BY date_submitted DESC
                `);
            }
        } catch (dbError) {
            // If the JOIN fails, fall back to just selecting from bookings
            console.warn('⚠️ Failed to join with cars table, falling back to bookings table only:', dbError.message);
            result = await pool.query(`
                SELECT * FROM bookings 
                ORDER BY date_submitted DESC
            `);
        }
        
        console.log(`📋 Found ${result.rows.length} bookings in database`);
        
        // Format bookings for the admin dashboard
        const bookings = result.rows.map(booking => {
            // Use car_make/car_model from the cars table if available and booking fields are empty
            const carMake = booking.car_make || booking.car_name_lookup || '';
            const carModel = booking.car_model || booking.car_name_lookup || '';
            const dailyRate = booking.daily_rate;
            
            return {
                id: booking.id,
                booking_reference: booking.booking_reference,
                customer: {
                    firstName: booking.customer_first_name,
                    lastName: booking.customer_last_name,
                    email: booking.customer_email,
                    phone: booking.customer_phone,
                    age: booking.customer_age,
                    driverLicense: booking.driver_license,
                    licenseExpiry: booking.license_expiration,
                    country: booking.country
                },
                car_make: carMake,
                car_model: carModel,
                pickup_date: booking.pickup_date,
                return_date: booking.return_date,
                pickup_location: booking.pickup_location,
                dropoff_location: booking.dropoff_location,
                daily_rate: dailyRate,
                total_price: booking.total_price,
                status: booking.status,
                payment_date: booking.payment_date,
                date_submitted: booking.date_submitted,
                additional_driver: booking.additional_driver,
                full_insurance: booking.full_insurance,
                gps_navigation: booking.gps_navigation,
                child_seat: booking.child_seat,
                booster_seat: booking.booster_seat,
                special_requests: booking.special_requests
            };
        });
        
        return res.json({
            success: true,
            bookings,
            dbConnected: global.dbConnected
        });
    } catch (error) {
        console.error('Error fetching bookings:', error);
        
        return res.status(500).json({
            success: false,
            error: error.message,
            bookings: []
        });
    }
});

// Update booking status (admin only) (PUT /api/admin/bookings/:id/status)
app.put('/api/admin/bookings/:id/status',
    requireAdminAuth,
    validate([
        param('id').isInt(),
        body('status').isString().notEmpty()
    ]),
    async (req, res) => {
    try {
        const { id } = req.params;
        const { status } = req.body;
        
        if (!status) {
            return res.status(400).json({
                success: false,
                error: 'Status is required'
            });
        }
        
        if (!global.dbConnected) {
            console.warn('🚨 Skipping DB call: no connection');
            return res.status(503).json({
                success: false,
                error: 'Database not connected'
            });
        }
        
        // Valid statuses
        const validStatuses = ['pending', 'confirmed', 'completed', 'cancelled'];
        if (!validStatuses.includes(status)) {
            return res.status(400).json({
                success: false,
                error: `Invalid status. Must be one of: ${validStatuses.join(', ')}`
            });
        }
        
        // Update booking status
        const result = await pool.query(`
            UPDATE bookings
            SET status = $1
            WHERE id = $2
            RETURNING *
        `, [status, id]);

        if (result.rows.length > 0) {
            await syncManualBlockWithBooking(result.rows[0]);
            if (status === 'completed') {
                await sendBookingConfirmationEmail(result.rows[0]);
            }
        }
        
        if (result.rows.length === 0) {
            return res.status(404).json({
                success: false,
                error: 'Booking not found'
            });
        }
        
        return res.json({
            success: true,
            booking: result.rows[0]
        });
    } catch (error) {
        console.error('Error updating booking status:', error);
        return res.status(500).json({
            success: false,
            error: error.message
        });
    }
});

// Update booking details (admin only)
app.patch('/api/admin/bookings/:id',
    requireAdminAuth,
    validate([param('id').isInt()]),
    async (req, res) => {
    try {
        const { id } = req.params;
        const allowed = [
            'customer_first_name','customer_last_name','customer_email','customer_phone',
            'pickup_date','return_date','pickup_location','dropoff_location',
            'car_make','car_model','car_id','status','child_seat','booster_seat','special_requests'
        ];
        const fields = [];
        const values = [];
        let idx = 1;
        for (const key of allowed) {
            if (req.body[key] !== undefined) {
                fields.push(`${key} = $${idx++}`);
                values.push(req.body[key]);
            }
        }
        if (fields.length === 0) {
            return res.status(400).json({ success: false, error: 'No fields to update' });
        }
        values.push(id);
        const query = `UPDATE bookings SET ${fields.join(', ')} WHERE id = $${idx} RETURNING *`;
        const result = await pool.query(query, values);
        if (result.rows.length === 0) {
            return res.status(404).json({ success: false, error: 'Booking not found' });
        }

        await syncManualBlockWithBooking(result.rows[0]);

        return res.json({ success: true, booking: result.rows[0] });
    } catch (error) {
        console.error('Error updating booking:', error);
        return res.status(500).json({ success: false, error: error.message });
    }
});

// Delete booking (admin only) (DELETE /api/admin/bookings/:id)
app.delete('/api/admin/bookings/:id',
    requireAdminAuth,
    validate([param('id').isInt()]),
    async (req, res) => {
    try {
        const { id } = req.params;
        
        if (!global.dbConnected) {
            console.warn('🚨 Skipping DB call: no connection');
            return res.status(503).json({
                success: false,
                error: 'Database not connected'
            });
        }
        
        // Get booking data before deletion (for logging purposes)
        const bookingResult = await pool.query('SELECT * FROM bookings WHERE id = $1', [id]);
        
        if (bookingResult.rows.length === 0) {
            return res.status(404).json({
                success: false,
                error: 'Booking not found'
            });
        }
        
        const bookingRow = bookingResult.rows[0];
        const bookingRef = bookingRow.booking_reference;
        
        // Delete the booking
        await pool.query('DELETE FROM bookings WHERE id = $1', [id]);

        await syncManualBlockWithBooking({ ...bookingRow, status: 'deleted' });
        
        console.log(`🗑️ Admin deleted booking ID ${id}, reference ${bookingRef}`);
        
        return res.json({
            success: true,
            message: `Booking ${bookingRef} deleted successfully`
        });
    } catch (error) {
        console.error('Error deleting booking:', error);
        return res.status(500).json({
            success: false,
            error: error.message
        });
    }
});

// Get booking statistics (admin only) (GET /api/admin/statistics)
app.get('/api/admin/statistics', requireAdminAuth, async (req, res) => {
    try {
        if (!global.dbConnected) {
            console.warn('🚨 Skipping DB call: no connection');
            return res.status(503).json({
                success: false,
                error: 'Database not connected'
            });
        }
        
        // Get count of all bookings
        const totalBookingsResult = await pool.query('SELECT COUNT(*) FROM bookings');
        const totalBookings = parseInt(totalBookingsResult.rows[0].count);
        
        // Get sum of all booking prices
        const revenueResult = await pool.query('SELECT SUM(total_price) FROM bookings');
        const totalRevenue = parseFloat(revenueResult.rows[0].sum || 0);
        
        // Get bookings by status
        const statusCountsResult = await pool.query(`
            SELECT status, COUNT(*) 
            FROM bookings 
            GROUP BY status
        `);
        
        // Get bookings created today
        const todayBookingsResult = await pool.query(`
            SELECT COUNT(*) 
            FROM bookings 
            WHERE date_submitted::date = CURRENT_DATE
        `);
        const todayBookings = parseInt(todayBookingsResult.rows[0].count);
        
        // Get popular car models
        const popularCarsResult = await pool.query(`
            SELECT car_make, car_model, COUNT(*) as count
            FROM bookings
            GROUP BY car_make, car_model
            ORDER BY count DESC
            LIMIT 5
        `);
        
        // Convert status counts to an object
        const statusCounts = {};
        statusCountsResult.rows.forEach(row => {
            statusCounts[row.status] = parseInt(row.count);
        });
        
        return res.json({
            success: true,
            statistics: {
                totalBookings,
                totalRevenue,
                todayBookings,
                statusCounts,
                popularCars: popularCarsResult.rows
            }
        });
    } catch (error) {
        console.error('Error fetching statistics:', error);
        return res.status(500).json({
            success: false,
            error: error.message
        });
    }
});

// Admin login handler used for both API and legacy routes
async function handleAdminLogin(req, res) {
    try {
        const { email, password } = req.body;
        
        if (!global.dbConnected) {
            return res.status(503).json({
                success: false,
                message: 'Database not connected'
            });
        }

        const result = await pool.query('SELECT id, password FROM admins WHERE email = $1', [email]);
        if (result.rows.length === 0) {
            return res.status(401).json({
                success: false,
                message: 'Invalid email or password'
            });
        }

        const admin = result.rows[0];
        const match = await bcrypt.compare(password, admin.password);
        
        if (!match) {
            return res.status(401).json({
                success: false,
                message: 'Invalid email or password'
            });
        }

        req.session.adminAuthenticated = true;
        req.session.adminId = admin.id;
        
        return res.json({ 
            success: true, 
            message: "Login successful" 
        });
    } catch (error) {
        console.error('Error during login:', error);
        return res.status(500).json({
            success: false,
            message: 'Server error'
        });
    }
}

// API login route
app.post('/api/admin/login',
    validate([
        body('email').isEmail(),
        body('password').isString().notEmpty()
    ]),
    handleAdminLogin);

// Legacy login route used by older frontends
app.post('/admin/login', handleAdminLogin);

app.get("/api/admin/session", (req, res) => {
    res.json({ authenticated: !!req.session.adminAuthenticated });
});

app.post("/api/admin/logout", (req, res) => {
    req.session.destroy(() => {
        res.clearCookie("connect.sid");
        res.json({ success: true });
    });
});

// Get all admins (protected)
app.get('/api/admin/admins', requireAdminAuth, async (req, res) => {
    try {
        const result = await pool.query('SELECT id, email, created_at FROM admins ORDER BY id');
        res.json({ success: true, admins: result.rows });
    } catch (err) {
        console.error('Error fetching admins:', err);
        res.status(500).json({ success: false, error: 'Failed to fetch admins' });
    }
});

// Change admin password
app.post('/api/admin/change-password',
    requireAdminAuth,
    validate([
        body('currentPassword').isString().notEmpty(),
        body('newPassword').isString().notEmpty()
    ]),
    async (req, res) => {
    try {
        const { currentPassword, newPassword } = req.body;
        if (!currentPassword || !newPassword) {
            return res.status(400).json({ success: false, error: 'Missing fields' });
        }
        const adminRes = await pool.query('SELECT id, password FROM admins ORDER BY id LIMIT 1');
        if (adminRes.rows.length === 0) {
            return res.status(404).json({ success: false, error: 'Admin not found' });
        }
        const admin = adminRes.rows[0];
        const match = await bcrypt.compare(currentPassword, admin.password);
        if (!match) {
            return res.status(400).json({ success: false, error: 'Current password incorrect' });
        }
        const hashed = await bcrypt.hash(newPassword, 10);
        await pool.query('UPDATE admins SET password=$1 WHERE id=$2', [hashed, admin.id]);
        res.json({ success: true });
    } catch (err) {
        console.error('Error changing password:', err);
        res.status(500).json({ success: false, error: 'Server error' });
    }
});

// Add new admin
app.post('/api/admin/add',
    requireAdminAuth,
    validate([
        body('email').isEmail(),
        body('password').isString().notEmpty()
    ]),
    async (req, res) => {
    try {
        const { email, password } = req.body;
        if (!email || !password) {
            return res.status(400).json({ success: false, error: 'Missing fields' });
        }
        const hashed = await bcrypt.hash(password, 10);
        await pool.query('INSERT INTO admins (email, password) VALUES ($1, $2)', [email, hashed]);
        res.json({ success: true });
    } catch (err) {
        console.error('Error adding admin:', err);
        let msg = 'Server error';
        if (err.code === '23505') msg = 'Email already exists';
        res.status(500).json({ success: false, error: msg });
    }
});

// Delete admin
app.delete('/api/admin/:id',
    requireAdminAuth,
    validate([param('id').isInt()]),
    async (req, res) => {
    try {
        const { id } = req.params;
        await pool.query('DELETE FROM admins WHERE id=$1', [id]);
        res.json({ success: true });
    } catch (err) {
        console.error('Error deleting admin:', err);
        res.status(500).json({ success: false, error: 'Server error' });
    }
});

// Create database tables (admin only)
app.post('/api/admin/setup-database', requireAdminAuth, async (req, res) => {
    try {
        if (!global.dbConnected) {
            return res.status(503).json({
                success: false,
                error: 'Database not connected'
            });
        }
        
        // Create tables
        await createTables();
        
        return res.json({
            success: true,
            message: 'Database tables created successfully'
        });
    } catch (error) {
        console.error('Error setting up database:', error);
        return res.status(500).json({
            success: false,
            error: error.message
        });
    }
});

// Get available cars (GET /api/cars)
app.get('/api/cars', async (req, res) => {
    try {
        if (!global.dbConnected) {
            return res.status(503).json({
                success: false,
                error: 'Database not connected',
                cars: []
            });
        }
        const result = await pool.query('SELECT * FROM cars');
        // Map DB fields to frontend fields
        const cars = result.rows.map(car => {
            // Parse unavailable_dates if present
            let unavailable_dates = car.unavailable_dates;
            if (unavailable_dates && typeof unavailable_dates === 'string') {
                try { unavailable_dates = JSON.parse(unavailable_dates); } catch {}
            }
            return {
                id: car.car_id, // map car_id to id
                name: car.name,
                description: car.description,
                image: car.image,
                category: car.category,
                features: car.features,
                monthly_pricing: car.monthly_pricing,
                available: car.available,
                specs: car.specs,
                manual_status: car.manual_status,
                unavailable_dates: unavailable_dates || []
            };
        });
        return res.json({
            success: true,
            cars
        });
    } catch (error) {
        console.error('❌ Error fetching cars:', error);
        return res.status(500).json({
            success: false,
            error: error.message,
            cars: []
        });
    }
});

// Car availability check (GET /api/cars/availability)
app.get('/api/cars/availability',
    validate([
        query('carId').isString().notEmpty(),
        query('pickupDate').isISO8601(),
        query('dropoffDate').isISO8601()
    ]),
    async (req, res) => {
    try {
        const { carId, pickupDate, dropoffDate } = req.query;
        
        if (!carId || !pickupDate || !dropoffDate) {
            return res.status(400).json({
                success: false,
                error: "Missing required parameters: carId, pickupDate, or dropoffDate"
            });
        }

        // Get car data from database
        const result = await pool.query(
            'SELECT manual_status, unavailable_dates FROM cars WHERE car_id = $1',
            [carId]
        );

        if (result.rows.length === 0) {
            return res.status(404).json({
                success: false,
                error: "Car not found"
            });
        }

        const car = result.rows[0];
        
        // Check manual status first
        if (car.manual_status === 'unavailable') {
            return res.json({
                success: true,
                available: false,
                message: "This car is currently unavailable"
            });
        }

        // If manual status is 'available', skip date checks
        if (car.manual_status === 'available') {
            return res.json({
                success: true,
                available: true,
                message: "Car is available for the selected dates"
            });
        }

        const userPickup = new Date(pickupDate);
        const userDropoff = new Date(dropoffDate);

        // Check unavailable dates if they exist
        if (car.unavailable_dates && Array.isArray(car.unavailable_dates)) {
            for (const range of car.unavailable_dates) {
                const rangeStart = new Date(range.start);
                const rangeEnd = new Date(range.end);

                if (userDropoff >= rangeStart && userPickup <= rangeEnd) {
                    return res.json({
                        success: true,
                        available: false,
                        message: "Car is unavailable for the selected dates"
                    });
                }
            }
        }

        // Check manual blocks
        const blocksRes = await pool.query(
            'SELECT start_date, end_date FROM manual_blocks WHERE car_id = $1',
            [carId]
        );
        for (const b of blocksRes.rows) {
            const rangeStart = new Date(b.start_date);
            const rangeEnd = new Date(b.end_date);
            if (userDropoff >= rangeStart && userPickup <= rangeEnd) {
                return res.json({
                    success: true,
                    available: false,
                    message: 'Car is unavailable for the selected dates'
                });
            }
        }

        // Check existing bookings
        const bookingsRes = await pool.query(
            "SELECT pickup_date, return_date FROM bookings WHERE car_id = $1 AND status IN ('pending','confirmed','completed')",
            [carId]
        );
        for (const b of bookingsRes.rows) {
            const rangeStart = new Date(b.pickup_date);
            const rangeEnd = new Date(b.return_date);
            if (userDropoff >= rangeStart && userPickup <= rangeEnd) {
                return res.json({
                    success: true,
                    available: false,
                    message: 'Car is unavailable for the selected dates'
                });
            }
        }

        // If we get here, the car is available
        return res.json({
            success: true,
            available: true,
            message: "Car is available for the selected dates"
        });

    } catch (error) {
        console.error('❌ Error checking car availability:', error);
        return res.status(500).json({
            success: false,
            error: error.message
        });
    }
});

// Get price for a specific car, month, and duration
app.get('/api/get-price', async (req, res) => {
    try {
        const { car_id, month, days } = req.query;
        if (!car_id || !month) {
            return res.status(400).json({
                success: false,
                error: 'Missing required parameters: car_id and month'
            });
        }
        const result = await pool.query(
            'SELECT monthly_pricing FROM cars WHERE car_id = $1',
            [car_id]
        );
        if (result.rows.length === 0) {
            return res.status(404).json({
                success: false,
                error: 'Car not found'
            });
        }
        const monthlyPricing = result.rows[0].monthly_pricing;
        const monthPricing = monthlyPricing[month];
        if (!monthPricing) {
            return res.status(404).json({
                success: false,
                error: 'Price not found for specified month'
            });
        }
        let total = null;
        let nDays = parseInt(days);
        if (!nDays || nDays < 1) nDays = 1;
        if (nDays <= 7) {
            // Use 'day_N' keys for 1-7 days
            total = monthPricing[`day_${nDays}`] || monthPricing[totalDays] || monthPricing['day_1'] || monthPricing['1'];
        } else {
            // Use 'day_7' + (nDays-7)*extra_day for longer rentals
            if (monthPricing['day_7'] && monthPricing['extra_day']) {
                total = monthPricing['day_7'] + (nDays - 7) * monthPricing['extra_day'];
            } else {
                total = null;
            }
        }
        if (total === null) {
            console.error(`[get-price] No price for car_id=${car_id}, month=${month}, days=${nDays}`);
            return res.status(404).json({
                success: false,
                error: 'Price not found for specified duration'
            });
        }
        res.json({
            success: true,
            total_price: total
        });
    } catch (error) {
        console.error('Error fetching price:', error);
        res.status(500).json({
            success: false,
            error: 'Failed to fetch price'
        });
    }
});

// Update car prices
app.post('/api/update-prices', requireAdminAuth, async (req, res) => {
    try {
        const { car_id, prices } = req.body;

        if (!car_id || !prices) {
            return res.status(400).json({
                success: false,
                error: 'Missing required parameters: car_id and prices'
            });
        }

        // Update the monthly_pricing JSONB column
        await pool.query(
            'UPDATE cars SET monthly_pricing = $1 WHERE car_id = $2',
            [JSON.stringify(prices), car_id]
        );

        res.json({
            success: true,
            message: 'Prices updated successfully'
        });
    } catch (error) {
        console.error('Error updating prices:', error);
        res.status(500).json({
            success: false,
            error: 'Failed to update prices'
        });
    }
});

// Helper function to calculate total price for a booking
async function calculateTotalPrice(car_id, pickup_date, return_date) {
    // Fetch monthly_pricing once for the car
    const carResult = await pool.query(
        'SELECT monthly_pricing FROM cars WHERE car_id = $1',
        [car_id]
    );
    if (carResult.rows.length === 0) {
        console.error(`[calculateTotalPrice] Car not found: car_id=${car_id}`);
        throw new Error('Car not found');
    }
    const monthlyPricing = carResult.rows[0].monthly_pricing;

    const pickup = new Date(pickup_date);
    const return_date_obj = new Date(return_date);
    let totalDays = Math.ceil((return_date_obj - pickup) / (1000 * 60 * 60 * 24));
    if (totalDays <= 0) totalDays = 1;
    let total_price = 0;
    // If rental is 1-7 days, use package price
    if (totalDays <= 7) {
        const month = pickup.toISOString().slice(0, 7);
        const monthPricing = monthlyPricing[month];
        if (!monthPricing) {
            console.error(`[calculateTotalPrice] No pricing for month: ${month}`);
            throw new Error(`No price found for month ${month}`);
        }
        let packagePrice = monthPricing[`day_${totalDays}`] || monthPricing[totalDays] || monthPricing['day_1'] || monthPricing['1'];
        if (!packagePrice) {
            console.error(`[calculateTotalPrice] No package price for ${totalDays} days in month ${month}`);
            throw new Error(`No package price for ${totalDays} days in month ${month}`);
        }
        total_price = packagePrice;
    } else {
        // For rentals >7 days, use day_7 + (N-7)*extra_day
        const month = pickup.toISOString().slice(0, 7);
        const monthPricing = monthlyPricing[month];
        if (!monthPricing) {
            console.error(`[calculateTotalPrice] No pricing for month: ${month}`);
            throw new Error(`No price found for month ${month}`);
        }
        let basePrice = monthPricing['day_7'] || monthPricing[7] || monthPricing['day_1'] || monthPricing['1'];
        let extraDayPrice = monthPricing['extra_day'] || monthPricing['extraDay'];
        if (!basePrice || !extraDayPrice) {
            console.error(`[calculateTotalPrice] No base or extra day price for month: ${month}`);
            throw new Error(`No base or extra day price for month ${month}`);
        }
        total_price = basePrice + (totalDays - 7) * extraDayPrice;
    }
    // Log calculation for debugging
    console.log(`[calculateTotalPrice] car_id=${car_id}, pickup=${pickup_date}, return=${return_date}, total_price=${total_price}`);
    return total_price;
}

// Send booking confirmation email using Resend
async function sendBookingConfirmationEmail(booking) {
    if (!resend) {
        console.warn('RESEND_API_KEY not configured; skipping email');
        return;
    }
    console.log(`Sending confirmation email for booking ${booking.booking_reference}`);
    if (!booking || !booking.customer_email) return;
    try {
        const total = parseFloat(booking.total_price || 0).toFixed(2);
        const paid = (total * 0.45).toFixed(2);
        const due = (total - paid).toFixed(2);

        const addons = [];
        if (booking.child_seat) addons.push('Child Seat');
        if (booking.booster_seat) addons.push('Booster Seat');
        const addonsText = addons.length ? addons.join(', ') : 'None';

        // Convert date objects to ISO strings for email template
        const pickupDate = booking.pickup_date instanceof Date
            ? booking.pickup_date.toISOString().split('T')[0]
            : booking.pickup_date;
        const returnDate = booking.return_date instanceof Date
            ? booking.return_date.toISOString().split('T')[0]
            : booking.return_date;

        const html = await render(
            React.createElement(BookingConfirmationEmail, {
                data: {
                    reference: booking.booking_reference,
                    car: `${booking.car_make} ${booking.car_model}`,
                    pickup: pickupDate,
                    return: returnDate,
                    total,
                    paid,
                    due,
                    addons: addonsText
                }
            })
        );

        await resend.emails.send({
            from: 'Calma Car Rental <booking@calmarental.com>',
            to: booking.customer_email,
            subject: 'Your Booking Confirmation – Calma Car Rental',
            html
        });
        if (process.env.ADMIN_NOTIFICATION_EMAIL) {
            await resend.emails.send({
                from: 'Calma Car Rental <booking@calmarental.com>',
                to: process.env.ADMIN_NOTIFICATION_EMAIL,
                subject: `New Booking ${booking.booking_reference}`,
                html
            });
        }
        console.log('📧 Confirmation emails sent');
    } catch (err) {
        console.error('❌ Failed to send confirmation email:', err);
    }
}

/**
 * HTML Routes
 */

// Admin pages
app.get('/admin', requireAdminAuth, (req, res) => {
    res.sendFile(path.join(__dirname, 'admin.html'));
});

app.get('/admin-login', (req, res) => {
    res.sendFile(path.join(__dirname, 'admin-login.html'));
});

// Home page
app.get('/', (req, res) => {
    res.sendFile(path.join(__dirname, 'index.html'));
});

// Booking flow pages
app.get('/car-selection.html', (req, res) => {
    res.sendFile(path.join(__dirname, 'car-selection.html'));
});

app.get('/choose-car.html', (req, res) => {
    res.sendFile(path.join(__dirname, 'choose-car.html'));
});

app.get('/personal-info.html', (req, res) => {
    res.sendFile(path.join(__dirname, 'personal-info.html'));
});

app.get('/booking-details.html', (req, res) => {
    res.sendFile(path.join(__dirname, 'booking-details.html'));
});

app.get('/payment.html', (req, res) => {
    res.sendFile(path.join(__dirname, 'payment.html'));
});

// Booking confirmation page
app.get('/booking-confirmation', (req, res) => {
    res.render('booking-confirmation');
});

// Admin: Upload car image
app.post('/api/admin/upload-image', requireAdminAuth, upload.single('image'), (req, res) => {
    if (!req.file) {
        return res.status(400).json({ success: false, error: 'No file uploaded' });
    }
<<<<<<< HEAD
    const url = `/images/${req.file.filename}`;
=======
    const url = `/uploads/${req.file.filename}`;
>>>>>>> 7cd59de8
    res.json({ success: true, url });
});

// Admin: Add a new car
app.post('/api/admin/car', requireAdminAuth, async (req, res) => {
    const { name, description, pricePerDay, image, features } = req.body;
    if (!name) {
        return res.status(400).json({ success: false, error: 'Name is required' });
    }
    const car_id = slugify(name);
    try {
        const exists = await pool.query('SELECT 1 FROM cars WHERE car_id = $1', [car_id]);
        if (exists.rows.length > 0) {
            return res.status(409).json({ success: false, error: 'Car already exists' });
        }
        const monthly_pricing = getDefaultMonthlyPricing(pricePerDay);
        await pool.query(
            `INSERT INTO cars (car_id, name, description, image, features, monthly_pricing, available, manual_status)
             VALUES ($1, $2, $3, $4, $5, $6, $7, $8)`,
            [car_id, name, description || null, image || null, JSON.stringify(features || []), JSON.stringify(monthly_pricing), true, 'automatic']
        );
        res.json({ success: true, car_id });
    } catch (err) {
        console.error('Error inserting car:', err);
        res.status(500).json({ success: false, error: 'Failed to add car' });
    }
});

// Admin: Get a single car by ID (with specs)
app.get('/api/admin/car/:id',
    requireAdminAuth,
    validate([param('id').notEmpty()]),
    async (req, res) => {
    const carId = req.params.id;
    try {
        const result = await pool.query('SELECT * FROM cars WHERE car_id = $1', [carId]);
        if (result.rows.length === 0) {
            return res.status(404).json({ success: false, error: 'Car not found' });
        }
        const car = result.rows[0];
        // Parse JSON fields
        if (car.unavailable_dates && typeof car.unavailable_dates === 'string') {
            try { car.unavailable_dates = JSON.parse(car.unavailable_dates); } catch {}
        }
        if (car.specs && typeof car.specs === 'string') {
            try { car.specs = JSON.parse(car.specs); } catch {}
        }
        return res.json({ success: true, car });
    } catch (error) {
        console.error(`[ADMIN] Error fetching car ${carId}:`, error);
        return res.status(500).json({ success: false, error: 'Failed to fetch car' });
    }
});

// Admin: Update a single car (specs and other fields)
app.patch('/api/admin/car/:id',
    requireAdminAuth,
    validate([param('id').notEmpty()]),
    async (req, res) => {
    const carId = req.params.id;
    const { name, description, image, category, features, specs, available } = req.body;
    try {
        // Build dynamic update query
        const fields = [];
        const values = [];
        let idx = 1;
        if (name !== undefined) { fields.push(`name = $${idx++}`); values.push(name); }
        if (description !== undefined) { fields.push(`description = $${idx++}`); values.push(description); }
        if (image !== undefined) { fields.push(`image = $${idx++}`); values.push(image); }
        if (category !== undefined) { fields.push(`category = $${idx++}`); values.push(category); }
        if (features !== undefined) { fields.push(`features = $${idx++}`); values.push(JSON.stringify(features)); }
        if (specs !== undefined) { fields.push(`specs = $${idx++}`); values.push(JSON.stringify(specs)); }
        if (available !== undefined) { fields.push(`available = $${idx++}`); values.push(available); }
        if (fields.length === 0) {
            return res.status(400).json({ success: false, error: 'No fields to update' });
        }
        values.push(carId);
        const query = `UPDATE cars SET ${fields.join(', ')}, updated_at = NOW() WHERE car_id = $${idx}`;
        await pool.query(query, values);
        console.log(`[ADMIN] Updated car ${carId}:`, fields.join(', '));
        return res.json({ success: true });
    } catch (error) {
        console.error(`[ADMIN] Error updating car ${carId}:`, error);
        return res.status(500).json({ success: false, error: 'Failed to update car' });
    }
});

// Admin: Delete a car
app.delete('/api/admin/car/:id',
    requireAdminAuth,
    validate([param('id').notEmpty()]),
    async (req, res) => {
    const carId = req.params.id;
    try {
        await pool.query('DELETE FROM cars WHERE car_id = $1', [carId]);
        await pool.query('DELETE FROM manual_blocks WHERE car_id = $1', [carId]);
        return res.json({ success: true });
    } catch (err) {
        console.error('Error deleting car:', err);
        return res.status(500).json({ success: false, error: 'Failed to delete car' });
    }
});

// Admin: Set manual status for a car
app.post('/api/admin/car/:id/manual-status',
    requireAdminAuth,
    validate([
        param('id').notEmpty(),
        body('manual_status').isIn(['automatic','available','unavailable'])
    ]),
    async (req, res) => {
    const carId = req.params.id;
    const { manual_status, unavailable_dates } = req.body;
    const validStatuses = ['automatic', 'available', 'unavailable'];

    if (!validStatuses.includes(manual_status)) {
        return res.status(400).json({ success: false, error: 'Invalid manual_status value' });
    }

    try {
        await pool.query(
            'UPDATE cars SET manual_status = $1, unavailable_dates = $2 WHERE car_id = $3',
            [manual_status, JSON.stringify(unavailable_dates || []), carId]
        );
        return res.json({ success: true });
    } catch (error) {
        console.error(`[ADMIN] Error updating manual_status/unavailable_dates for car ${carId}:`, error);
        return res.status(500).json({ success: false, error: 'Failed to update manual status/unavailable dates' });
    }
});

// Admin: Update car pricing (monthly_pricing JSONB)
app.patch('/api/admin/car/:carId/pricing',
    requireAdminAuth,
    validate([
        param('carId').notEmpty(),
        body('monthly_pricing').isObject()
    ]),
    async (req, res) => {
    const { carId } = req.params;
    const { monthly_pricing } = req.body;

    if (!monthly_pricing) {
        return res.status(400).json({ success: false, error: 'Missing monthly_pricing data' });
    }

    try {
        const result = await pool.query(
            'UPDATE cars SET monthly_pricing = $1, updated_at = NOW() WHERE car_id = $2 RETURNING *',
            [monthly_pricing, carId]
        );
        if (result.rowCount === 0) {
            return res.status(404).json({ success: false, error: 'Car not found' });
        }
        res.json({ success: true, car: result.rows[0] });
    } catch (err) {
        console.error('Error updating car pricing:', err);
        res.status(500).json({ success: false, error: 'Database error' });
    }
});

// Admin: Get car availability with booked and manual blocks
app.get('/api/admin/cars/availability', requireAdminAuth, async (req, res) => {
    try {
        if (!global.dbConnected) {
            return res.status(503).json({
                success: false,
                error: 'Database not connected',
                cars: []
            });
        }
        // Get all cars
        const carsResult = await pool.query('SELECT * FROM cars');
        const cars = carsResult.rows;
        console.log('[DEBUG] Cars from database:', cars.map(c => ({ id: c.id, car_id: c.car_id, name: c.name })));
        
        // Get all bookings with relevant statuses
        const bookingsResult = await pool.query(
            `SELECT id, car_id, pickup_date, return_date, status FROM bookings WHERE status IN ('pending', 'confirmed', 'completed')`
        );
        const bookings = bookingsResult.rows;
        // Get all manual blocks
        const manualBlocksResult = await pool.query('SELECT * FROM manual_blocks');
        const manualBlocks = manualBlocksResult.rows;
        console.log('[DEBUG] Manual blocks from database:', manualBlocks);
        
        // Build availability info for each car
        const carsWithAvailability = cars.map(car => {
            // Merge manual blocks from manual_blocks table
            const carManualBlocks = manualBlocks.filter(b => b.car_id === car.car_id).map(b => ({ id: b.id, start: b.start_date, end: b.end_date }));
            console.log(`[DEBUG] Car ${car.name} (${car.car_id}) has ${carManualBlocks.length} manual blocks:`, carManualBlocks);
            
            // Get bookings for this car by matching car_id
            const carBookings = bookings.filter(b =>
                b.car_id && car.car_id && b.car_id === car.car_id
            );
            const bookedRanges = carBookings.map(b => ({ id: b.id, start: b.pickup_date, end: b.return_date, status: b.status }));
            let specs = car.specs;
            if (specs && typeof specs === 'string') {
                try { specs = JSON.parse(specs); } catch {}
            }
            return {
                id: car.car_id,
                name: car.name,
                manual_status: car.manual_status,
                manual_blocks: carManualBlocks,
                booked_ranges: bookedRanges,
                category: car.category,
                specs,
                available: car.available
            };
        });
        return res.json({
            success: true,
            cars: carsWithAvailability
        });
    } catch (error) {
        console.error('[ADMIN] Error fetching car availability:', error);
        return res.status(500).json({
            success: false,
            error: error.message,
            cars: []
        });
    }
});

// Public: Get car availability for all cars (for car selection page)
app.get('/api/cars/availability/all', async (req, res) => {
    try {
        if (!global.dbConnected) {
            return res.status(503).json({
                success: false,
                error: 'Database not connected',
                cars: []
            });
        }
        // Get all cars
        const carsResult = await pool.query('SELECT * FROM cars');
        const cars = carsResult.rows;
        // Get all bookings with relevant statuses (by car_id)
        let bookingsResult;
        try {
            bookingsResult = await pool.query(
                `SELECT car_id, car_make, car_model, pickup_date, return_date, status FROM bookings WHERE status IN ('pending', 'confirmed')`
            );
        } catch (err) {
            console.error('[PUBLIC] Error fetching bookings:', err);
            return res.status(500).json({
                success: false,
                error: 'Failed to fetch bookings.',
                cars: []
            });
        }
        const bookings = bookingsResult.rows;
        // Get all manual blocks
        const manualBlocksResult = await pool.query('SELECT * FROM manual_blocks');
        const manualBlocks = manualBlocksResult.rows;
        // Build availability info for each car
        const carsWithAvailability = cars.map(car => {
            // Merge manual blocks from manual_blocks table
            const carManualBlocks = manualBlocks.filter(b => b.car_id === car.car_id).map(b => ({ id: b.id, start: b.start_date, end: b.end_date }));
            // Match bookings by car_id
            const carBookings = bookings.filter(b => b.car_id && car.car_id && b.car_id === car.car_id);
            const bookedRanges = carBookings.map(b => ({ start: b.pickup_date, end: b.return_date, status: b.status }));
            let specs = car.specs;
            if (specs && typeof specs === 'string') {
                try { specs = JSON.parse(specs); } catch {}
            }
            return {
                id: car.car_id,
                name: car.name,
                manual_status: car.manual_status,
                manual_blocks: carManualBlocks,
                booked_ranges: bookedRanges,
                category: car.category,
                specs,
                available: car.available,
                image: car.image,
                features: car.features
            };
        });
        return res.json({
            success: true,
            cars: carsWithAvailability
        });
    } catch (error) {
        console.error('[PUBLIC] Error fetching car availability:', error);
        return res.status(500).json({
            success: false,
            error: error.message,
            cars: []
        });
    }
});

// Add manual block for a car (admin only)
app.post('/api/admin/manual-block',
    requireAdminAuth,
    validate([
        body('car_id').notEmpty(),
        body('start_date').isISO8601(),
        body('end_date').isISO8601()
    ]),
    async (req, res) => {
    const { car_id, start_date, end_date } = req.body;
    console.log('[DEBUG] /api/admin/manual-block received request');
    console.log('[DEBUG] Request body:', JSON.stringify(req.body, null, 2));
    console.log('[DEBUG] Headers:', JSON.stringify(req.headers, null, 2));
    
    if (!car_id || !start_date || !end_date) {
        console.error('[DEBUG] Missing required fields:', { car_id, start_date, end_date });
        return res.status(400).json({ success: false, error: 'Missing required fields' });
    }

    try {
        // Verify the car exists to satisfy the foreign key constraint
        const carCheck = await pool.query('SELECT car_id FROM cars WHERE car_id = $1', [car_id]);
        if (carCheck.rows.length === 0) {
            console.error('[DEBUG] Car not found:', car_id);
            return res.status(404).json({ success: false, error: 'Car not found' });
        }

        // Insert the manual block
        const result = await pool.query(
            `INSERT INTO manual_blocks (car_id, start_date, end_date)
             VALUES ($1, $2, $3)
             ON CONFLICT (car_id, start_date, end_date) DO NOTHING
             RETURNING *`,
            [car_id, start_date, end_date]
        );

        if (result.rows.length > 0) {
            console.log('[DEBUG] Manual block created successfully:', result.rows[0]);
            return res.json({ success: true, block: result.rows[0] });
        }

        return res.json({ success: true, message: 'Block already exists' });
    } catch (error) {
        console.error('[DEBUG] Error adding manual block:', error);
        console.error('[DEBUG] Error details:', {
            message: error.message,
            code: error.code,
            detail: error.detail
        });
        return res.status(500).json({ success: false, error: 'Failed to add manual block' });
    }
});

// Get all manual blocks (public)
app.get('/api/manual-blocks', async (req, res) => {
    try {
        const result = await pool.query('SELECT * FROM manual_blocks');
        return res.json({ success: true, blocks: result.rows });
    } catch (error) {
        console.error('[PUBLIC] Error fetching manual blocks:', error);
        return res.status(500).json({ success: false, error: 'Failed to fetch manual blocks' });
    }
});

// Delete a manual block by ID (admin only)
app.delete('/api/admin/manual-block/:id',
    requireAdminAuth,
    validate([param('id').isInt()]),
    async (req, res) => {
        const { id } = req.params;
        try {
            await pool.query('DELETE FROM manual_blocks WHERE id = $1', [id]);
            return res.json({ success: true });
        } catch (error) {
            console.error('[ADMIN] Error deleting manual block:', error);
            return res.status(500).json({ success: false, error: 'Failed to delete manual block' });
        }
    });

// Stripe checkout session endpoint
app.post('/api/create-checkout-session', async (req, res) => {
  try {
    const { bookingDetails } = req.body;
    
    if (!bookingDetails || !bookingDetails.partialAmount) {
      return res.status(400).json({ error: 'Missing booking details or amount' });
    }

    // Validate minimum amount
    const MIN_AMOUNT = 0.50; // Minimum amount in EUR
    if (bookingDetails.partialAmount < MIN_AMOUNT) {
      return res.status(400).json({ 
        error: `Payment amount must be at least €${MIN_AMOUNT.toFixed(2)}`,
        code: 'amount_too_small'
      });
    }

    // Create a Stripe checkout session
    const session = await stripe.checkout.sessions.create({
      payment_method_types: ['card'],
      line_items: [
        {
          price_data: {
            currency: 'eur',
            product_data: {
              name: `Car Rental Booking - ${bookingDetails.carName}`,
              description: `Booking Reference: ${bookingDetails.bookingReference}\nPeriod: ${bookingDetails.startDate} to ${bookingDetails.endDate}`,
            },
            unit_amount: Math.round(bookingDetails.partialAmount * 100), // Convert to cents
          },
          quantity: 1,
        },
      ],
      mode: 'payment',
      success_url: `${FRONTEND_URL}/booking-confirmation.html?session_id={CHECKOUT_SESSION_ID}&reference=${bookingDetails.bookingReference}`,
      cancel_url: `${FRONTEND_URL}/payment.html`,
      metadata: {
        bookingReference: bookingDetails.bookingReference,
        totalPrice: bookingDetails.totalPrice,
        partialAmount: bookingDetails.partialAmount
      }
    });

    res.json({ url: session.url });
  } catch (error) {
    console.error('Stripe session creation error:', error);
    
    // Handle specific Stripe errors
    if (error.type === 'StripeInvalidRequestError') {
      if (error.code === 'amount_too_small') {
        return res.status(400).json({ 
          error: 'Payment amount is too small. Minimum amount is €0.50',
          code: 'amount_too_small'
        });
      }
    }
    
    res.status(500).json({ 
      error: 'Failed to create checkout session',
      details: error.message
    });
  }
});

// Start server
async function startServerWithMigrations() {
    console.log('🚀 Starting server...');
    if (global.dbConnected) {
        await createTables();
        await migrateAddCarIdToBookings();
        await migrateAddBoosterSeatToBookings();
        await migrateAddConfirmationEmailSent();
    }

    // Register all routes only after migrations are complete

    // --- API Routes ---
    // (Paste all app.get, app.post, etc. route definitions here)

    // ... (all route definitions from above) ...

    // Start Express server only after routes are registered
    app.listen(port, () => {
        console.log(`📡 Server running on port ${port}`);
        console.log(`🌐 Visit: http://localhost:${port}`);
        console.log(`📊 Database connected: ${global.dbConnected ? 'Yes ✅' : 'No ❌'}`);
        if (!global.dbConnected) {
            console.warn('⚠️ Server running without database connection. Some features will be limited.');
        }
    });
}

startServerWithMigrations().catch(err => {
    console.error('❌ Failed to start server:', err);
}); <|MERGE_RESOLUTION|>--- conflicted
+++ resolved
@@ -143,11 +143,7 @@
     };
 }
 
-<<<<<<< HEAD
 const uploadDir = path.join(__dirname, 'public', 'images');
-=======
-const uploadDir = path.join(__dirname, 'public', 'uploads');
->>>>>>> 7cd59de8
 if (!fs.existsSync(uploadDir)) {
     fs.mkdirSync(uploadDir, { recursive: true });
 }
@@ -1754,11 +1750,7 @@
     if (!req.file) {
         return res.status(400).json({ success: false, error: 'No file uploaded' });
     }
-<<<<<<< HEAD
-    const url = `/images/${req.file.filename}`;
-=======
-    const url = `/uploads/${req.file.filename}`;
->>>>>>> 7cd59de8
+ const url = `/images/${req.file.filename}`;
     res.json({ success: true, url });
 });
 
