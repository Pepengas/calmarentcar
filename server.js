/**
 * Calma Car Rental - Server
 * Clean Express.js backend with PostgreSQL integration
 */

// Import required packages
const express = require('express');
const path = require('path');
const fs = require('fs');
const cors = require('cors');
const cookieParser = require('cookie-parser');
const session = require('express-session');
const { v4: uuidv4 } = require('uuid');
const bcrypt = require('bcrypt');
const { body, param, query, validationResult } = require('express-validator');
const xss = require('xss');
require('dotenv').config();

const { Resend } = require('resend');
const resendApiKey = process.env.RESEND_API_KEY;
const resend = resendApiKey ? new Resend(resendApiKey) : null;

// Register JSX support for React email templates
const { register: esbuildRegister } = require('esbuild-register/dist/node');
esbuildRegister({ extensions: ['.jsx'] });

const React = require('react');
const { render } = require('@react-email/render');
const BookingConfirmationEmail = require('./emails/BookingConfirmation.jsx').default;
const multer = require('multer');

// Ensure the Stripe secret key is provided
if (!process.env.STRIPE_SECRET_KEY) {
  throw new Error('Missing STRIPE_SECRET_KEY environment variable');
}

// Initialize Stripe with error handling
let stripe;
try {
    stripe = require('stripe')(process.env.STRIPE_SECRET_KEY);
} catch (error) {
    console.error('Failed to initialize Stripe:', error.message);
    process.exit(1);
}

// Import database pool
const { pool, registerCreateTables } = require('./database');

// Initialize Express app
const app = express();
app.set('view engine', 'ejs');
app.set('views', path.join(__dirname, 'views'));
const port = process.env.PORT || 3000;
// Fallback frontend URL used if the environment variable is not provided
const FRONTEND_URL = process.env.FRONTEND_URL || `http://localhost:${port}`;

console.log(`FRONTEND_URL set to: ${FRONTEND_URL}`);

// Stripe requires a minimum amount of 0.50 EUR
const MIN_CHARGE_AMOUNT = 0.5;

// CORS configuration
const ALLOWED_ORIGIN = 'https://calmarental.com';
const corsOptions = {
    origin: ALLOWED_ORIGIN,
    credentials: true,
};

// Middleware
app.use(cors(corsOptions));
// Trust the first proxy when behind load balancers or reverse proxies
app.set('trust proxy', 1);
app.use(express.json());
app.use(express.urlencoded({ extended: true }));
app.use(cookieParser());
app.use(session({
  secret: process.env.SESSION_SECRET || "supersecret",
  resave: false,
  saveUninitialized: false,
  cookie: {
    httpOnly: true,
    secure: process.env.NODE_ENV === "production",
    maxAge: 24 * 60 * 60 * 1000
  }
}));

// Simple recursive sanitizer for all incoming values
function sanitizeObject(obj) {
    if (!obj) return;
    Object.keys(obj).forEach(key => {
        const value = obj[key];
        if (typeof value === 'string') {
            obj[key] = xss(value.trim());
        } else if (typeof value === 'object') {
            sanitizeObject(value);
        }
    });
}

const sanitizeMiddleware = (req, res, next) => {
    sanitizeObject(req.body);
    sanitizeObject(req.params);
    sanitizeObject(req.query);
    next();
};

// Apply sanitizer to all incoming requests
app.use(sanitizeMiddleware);

// Helper to run express-validator checks
const validate = (validations) => async (req, res, next) => {
    await Promise.all(validations.map(v => v.run(req)));
    const errors = validationResult(req);
    if (!errors.isEmpty()) {
        return res.status(400).json({ success: false, errors: errors.array() });
    }
    next();
};

function slugify(text) {
    return (text || '')
        .toString()
        .toLowerCase()
        .replace(/[^a-z0-9]+/g, '-')
        .replace(/^-|-$/g, '');
}

function getDefaultMonthlyPricing(basePrice) {
    const p = Math.round(parseFloat(basePrice) || 0);
    const year = new Date().getFullYear();
    const multipliers = [1,1,1,1,1.1,1.2,1.3,1.4,1.2,1,1,1];
    const pricing = {};
    for (let i = 0; i < 12; i++) {
        const month = `${year}-${String(i + 1).padStart(2, '0')}`;
        const price = Math.round(p * multipliers[i]);
        pricing[month] = {
            day_1: price,
            day_2: price,
            day_3: price,
            day_4: price,
            day_5: price,
            day_6: price,
            day_7: price,
            extra_day: price
        };
    }
    return pricing;
}

function getMonthNumber(key) {
    if (!key) return NaN;
    if (key.includes('-')) {
        const n = parseInt(key.split('-')[1], 10);
        if (!isNaN(n)) return n;
    }
    const months = ['January','February','March','April','May','June','July','August','September','October','November','December'];
    const idx = months.indexOf(key);
    return idx >= 0 ? idx + 1 : NaN;
}

function getMonthPricing(pricing, monthKey) {
    if (!pricing) return null;
    if (pricing[monthKey]) return pricing[monthKey];
    const target = getMonthNumber(monthKey);
    if (isNaN(target)) return null;
    for (const key of Object.keys(pricing)) {
        if (getMonthNumber(key) === target) {
            return pricing[key];
        }
    }
    return null;
}
const uploadDir = path.join(__dirname, 'public', 'images');
if (!fs.existsSync(uploadDir)) {
    fs.mkdirSync(uploadDir, { recursive: true });
}
const storage = multer.diskStorage({
    destination: uploadDir,
    filename: (req, file, cb) => {
        const unique = Date.now() + '-' + Math.round(Math.random() * 1e9);
        cb(null, unique + path.extname(file.originalname));
    }
});
const upload = multer({ storage });
app.get("/admin.html", requireAdminAuth, (req, res) =>
  res.sendFile(path.join(__dirname, "admin.html"))
);
// Serve the login page when requesting /admin-login.html for consistency
app.get("/admin-login.html", (req, res) =>
  res.sendFile(path.join(__dirname, "admin-login.html"))
);

// Serve static files with proper MIME types
app.use(express.static(path.join(__dirname, 'public')));
app.use('/assets', express.static(path.join(__dirname, 'assets'), {
  setHeaders: (res, path) => {
    if (path.endsWith('.css')) {
      res.setHeader('Content-Type', 'text/css');
    }
  }
}));
app.use('/public', express.static(path.join(__dirname, 'public'), {
  setHeaders: (res, path) => {
    if (path.endsWith('.css')) {
      res.setHeader('Content-Type', 'text/css');
    }
  }
}));
app.use('/images', express.static(path.join(__dirname, 'public', 'images')));
// Serve the favicon for browsers and search engines
app.get('/favicon.ico', (req, res) => {
  res.sendFile(path.join(__dirname, 'public', 'favicon.ico'));
});

// Serve main HTML files
app.get('/', (req, res) => {
    res.sendFile(path.join(__dirname, 'index.html'));
});

app.get('/index.html', (req, res) => {
    res.sendFile(path.join(__dirname, 'index.html'));
});

app.get('/car-selection.html', (req, res) => {
    res.sendFile(path.join(__dirname, 'car-selection.html'));
});

app.get('/personal-info.html', (req, res) => {
    res.sendFile(path.join(__dirname, 'personal-info.html'));
});

app.get('/payment.html', (req, res) => {
    res.sendFile(path.join(__dirname, 'payment.html'));
});

app.get('/booking-confirmation.html', (req, res) => {
    res.sendFile(path.join(__dirname, 'booking-confirmation.html'));
});

app.get('/booking-details.html', (req, res) => {
    res.sendFile(path.join(__dirname, 'booking-details.html'));
});

// Create database tables if they don't exist
async function createTables() {
    try {
        if (!global.dbConnected) {
            console.warn('⚠️ Cannot create tables: database not connected');
            return;
        }
        
        await pool.query(`
            CREATE TABLE IF NOT EXISTS bookings (
                id SERIAL PRIMARY KEY,
                booking_reference TEXT UNIQUE,
                car_id TEXT REFERENCES cars(car_id),
                customer_first_name TEXT,
                customer_last_name TEXT,
                customer_email TEXT,
                customer_phone TEXT,
                driver_license TEXT,
                license_expiration DATE,
                customer_age INT,
                country TEXT,
                pickup_date DATE,
                return_date DATE,
                pickup_location TEXT,
                dropoff_location TEXT,
                car_make TEXT,
                car_model TEXT,
                daily_rate NUMERIC,
                total_price NUMERIC,
                additional_driver BOOLEAN,
                full_insurance BOOLEAN,
                gps_navigation BOOLEAN,
                child_seat BOOLEAN,
                booster_seat BOOLEAN,
                confirmation_email_sent BOOLEAN DEFAULT false,
                special_requests TEXT,
                stripe_session_id TEXT UNIQUE,
                status TEXT DEFAULT 'pending',
                date_submitted TIMESTAMP DEFAULT NOW()
            )
        `);
        console.log('✅ Bookings table created successfully.');

        await pool.query(`
            CREATE TABLE IF NOT EXISTS manual_blocks (
                id SERIAL PRIMARY KEY,
                car_id TEXT REFERENCES cars(car_id),
                start_date DATE,
                end_date DATE,
                UNIQUE(car_id, start_date, end_date)
            )
        `);
        console.log('✅ Manual blocks table created successfully.');

        await pool.query(`
            CREATE TABLE IF NOT EXISTS admins (
                id SERIAL PRIMARY KEY,
                email TEXT UNIQUE NOT NULL,
                password TEXT NOT NULL,
                created_at TIMESTAMP DEFAULT NOW()
            )
        `);
        console.log('✅ Admins table created successfully.');
    } catch (error) {
        console.error('❌ Error creating tables:', error);
    }
}

// Register the createTables function with the database module
registerCreateTables(createTables);

// Migration: Add car_id to bookings and backfill
async function migrateAddCarIdToBookings() {
    try {
        if (!global.dbConnected) {
            console.warn('⚠️ Cannot run migration: database not connected');
            return;
        }
        // Add car_id column if it doesn't exist
        await pool.query(`ALTER TABLE bookings ADD COLUMN IF NOT EXISTS car_id TEXT`);
        console.log('✅ Migration: car_id column ensured in bookings table.');
        // Backfill car_id for existing bookings
        const bookings = (await pool.query('SELECT id, car_make, car_model FROM bookings WHERE car_id IS NULL'))?.rows || [];
        if (bookings.length === 0) {
            console.log('✅ Migration: All bookings already have car_id.');
            return;
        }
        for (const booking of bookings) {
            // Try to find car_id by matching car_make and car_model to cars table
            const carRes = await pool.query(
                `SELECT car_id FROM cars WHERE LOWER(make) = LOWER($1) AND LOWER(model) = LOWER($2) LIMIT 1`,
                [booking.car_make, booking.car_model]
            );
            if (carRes.rows.length > 0) {
                const car_id = carRes.rows[0].car_id;
                await pool.query('UPDATE bookings SET car_id = $1 WHERE id = $2', [car_id, booking.id]);
                console.log(`✅ Backfilled car_id for booking id=${booking.id}: ${car_id}`);
            } else {
                console.warn(`⚠️ Could not find car_id for booking id=${booking.id} (${booking.car_make} ${booking.car_model})`);
            }
        }
        console.log('✅ Migration: car_id backfill complete.');
    } catch (err) {
        console.error('❌ Migration error (add car_id to bookings):', err);
    }
}

// Migration: Add booster_seat column
async function migrateAddBoosterSeatToBookings() {
    try {
        if (!global.dbConnected) {
            console.warn('⚠️ Cannot run migration: database not connected');
            return;
        }
        await pool.query(`ALTER TABLE bookings ADD COLUMN IF NOT EXISTS booster_seat BOOLEAN DEFAULT false`);
        console.log('✅ Migration: booster_seat column ensured in bookings table.');
    } catch (err) {
        console.error('❌ Migration error (add booster_seat to bookings):', err);
    }
}

// Migration: Add confirmation_email_sent column
async function migrateAddConfirmationEmailSent() {
    try {
        if (!global.dbConnected) {
            console.warn('⚠️ Cannot run migration: database not connected');
            return;
        }
        await pool.query(`ALTER TABLE bookings ADD COLUMN IF NOT EXISTS confirmation_email_sent BOOLEAN DEFAULT false`);
        console.log('✅ Migration: confirmation_email_sent column ensured in bookings table.');
    } catch (err) {
        console.error('❌ Migration error (add confirmation_email_sent to bookings):', err);
    }
}

// Migration: Add show_on_homepage column
async function migrateAddShowOnHomepageToCars() {
    try {
        if (!global.dbConnected) {
            console.warn('⚠️ Cannot run migration: database not connected');
            return;
        }
        await pool.query(`ALTER TABLE cars ADD COLUMN IF NOT EXISTS show_on_homepage BOOLEAN DEFAULT false`);
        console.log('✅ Migration: show_on_homepage column ensured in cars table.');
    } catch (err) {
        console.error('❌ Migration error (add show_on_homepage to cars):', err);
    }
}

// Migration: Add availability_status and homepage_note columns
async function migrateAddHomepageFieldsToCars() {
    try {
        if (!global.dbConnected) {
            console.warn('⚠️ Cannot run migration: database not connected');
            return;
        }
        await pool.query(`ALTER TABLE cars ADD COLUMN IF NOT EXISTS availability_status TEXT DEFAULT 'Available'`);
        await pool.query(`ALTER TABLE cars ADD COLUMN IF NOT EXISTS homepage_note TEXT`);
        console.log('✅ Migration: availability_status and homepage_note columns ensured in cars table.');
    } catch (err) {
        console.error('❌ Migration error (add homepage fields to cars):', err);
    }
}

<<<<<<< HEAD
// Migration: Ensure base car columns (name, description, etc)
async function migrateEnsureBaseCarColumns() {
    try {
        if (!global.dbConnected) {
            console.warn('⚠️ Cannot run migration: database not connected');
            return;
        }
        await pool.query(`ALTER TABLE cars ADD COLUMN IF NOT EXISTS name TEXT`);
        await pool.query(`ALTER TABLE cars ADD COLUMN IF NOT EXISTS description TEXT`);
        await pool.query(`ALTER TABLE cars ADD COLUMN IF NOT EXISTS image TEXT`);
        await pool.query(`ALTER TABLE cars ADD COLUMN IF NOT EXISTS category TEXT`);
        await pool.query(`ALTER TABLE cars ADD COLUMN IF NOT EXISTS features JSONB`);
        await pool.query(`ALTER TABLE cars ADD COLUMN IF NOT EXISTS specs JSONB`);
        await pool.query(`ALTER TABLE cars ADD COLUMN IF NOT EXISTS monthly_pricing JSONB DEFAULT '{}'`);
        await pool.query(`ALTER TABLE cars ADD COLUMN IF NOT EXISTS available BOOLEAN DEFAULT true`);
        await pool.query(`ALTER TABLE cars ADD COLUMN IF NOT EXISTS manual_status TEXT DEFAULT 'automatic'`);
        console.log('✅ Migration: base car columns ensured in cars table.');
    } catch (err) {
        console.error('❌ Migration error (ensure base car columns):', err);
    }
}

=======
>>>>>>> 545c92e9
// Insert a default admin if none exist
async function ensureDefaultAdmin() {
    try {
        if (!global.dbConnected) return;
        const countRes = await pool.query('SELECT COUNT(*) FROM admins');
        if (parseInt(countRes.rows[0].count, 10) === 0) {
            const email = process.env.DEFAULT_ADMIN_EMAIL || 'admin@example.com';
            const pass = process.env.DEFAULT_ADMIN_PASSWORD || 'admin123';
            const hashed = await bcrypt.hash(pass, 10);
            await pool.query('INSERT INTO admins (email, password) VALUES ($1, $2)', [email, hashed]);
            console.log('✅ Default admin created');
        }
    } catch (err) {
        console.error('❌ Error ensuring default admin:', err);
    }
}

// Create tables when database is connected
if (global.dbConnected) {
    createTables();
    migrateAddCarIdToBookings();
    migrateAddBoosterSeatToBookings();
    migrateAddConfirmationEmailSent();
    migrateEnsureBaseCarColumns();
    migrateAddShowOnHomepageToCars();
    migrateAddHomepageFieldsToCars();
    ensureDefaultAdmin();
}

// Ensure a manual block exists for confirmed bookings and remove it otherwise
async function syncManualBlockWithBooking(booking) {
    if (!booking || !booking.car_id || !booking.pickup_date || !booking.return_date) return;
    try {
        if (booking.status === 'confirmed') {
            await pool.query(
                `INSERT INTO manual_blocks (car_id, start_date, end_date)
                 VALUES ($1, $2, $3)
                 ON CONFLICT (car_id, start_date, end_date) DO NOTHING`,
                [booking.car_id, booking.pickup_date, booking.return_date]
            );
        } else {
            await pool.query(
                'DELETE FROM manual_blocks WHERE car_id = $1 AND start_date = $2 AND end_date = $3',
                [booking.car_id, booking.pickup_date, booking.return_date]
            );
        }
    } catch (err) {
        console.error('[ManualBlock] sync error:', err.message);
    }
}

// Admin authentication middleware
function requireAdminAuth(req, res, next) {
    if (req.session && req.session.adminAuthenticated) {
        return next();
    }
    if (req.accepts("html")) {
        return res.redirect("/admin-login.html");
    }
    return res.status(401).json({ success: false, error: "Authentication required" });
}


// --- Addons In-Memory Store and API ---
let addons = [
  { id: 'child-seat', name: 'Child Seat', price: 5 },
  { id: 'booster-seat', name: 'Booster Seat', price: 3 }
];

// Get all addons
app.get('/api/admin/addons', (req, res) => {
  res.json({ success: true, addons });
});

// Public endpoint to fetch addon prices
app.get('/api/addons', (req, res) => {
  res.json({ success: true, addons });
});

// Update an addon by ID
app.patch('/api/admin/addons/:id', (req, res) => {
  const { id } = req.params;
  const { name, price } = req.body;
  const addon = addons.find(a => a.id === id);
  if (!addon) return res.status(404).json({ success: false, error: 'Addon not found' });
  if (name !== undefined) addon.name = name;
  if (price !== undefined && !isNaN(price)) addon.price = parseFloat(price);
  res.json({ success: true });
});

/**
 * API Routes
 */

// Create a new booking (POST /api/bookings)
app.post('/api/bookings',
    validate([
        body('car_id').isString().notEmpty(),
        body('customer_first_name').isString().notEmpty(),
        body('customer_last_name').isString().notEmpty(),
        body('customer_email').isEmail(),
        body('pickup_date').isISO8601(),
        body('return_date').isISO8601(),
        body('total_price').optional().isFloat({ min: 0 }),
        body('daily_rate').optional().isFloat({ min: 0 })
    ]),
    async (req, res) => {
    try {
        const booking = req.body;
        console.log('--- Incoming booking request ---');
        console.log('Payload:', JSON.stringify(booking, null, 2));
        
        // Use provided total price or calculate if missing
        let total_price = booking.total_price;
        if (!total_price) {
            try {
                total_price = await calculateTotalPrice(
                    booking.car_id,
                    booking.pickup_date,
                    booking.return_date
                );
                console.log(`[Booking] Calculated total_price: ${total_price} for car_id=${booking.car_id}`);
            } catch (err) {
                console.error(`[Booking] Error in calculateTotalPrice:`, err.message);
            }
        } else {
            console.log(`[Booking] Using provided total_price: ${total_price}`);
        }

        // Get the daily rate for the pickup month
        let daily_rate = booking.daily_rate;
        let pickup_month = null;
        if (!daily_rate) {
            try {
                pickup_month = new Date(booking.pickup_date).toISOString().slice(0, 7);
                const rateResult = await pool.query(
                    'SELECT monthly_pricing FROM cars WHERE car_id = $1',
                    [booking.car_id]
                );
                if (rateResult.rows.length === 0) {
                    console.error(`[Booking] No car found for car_id=${booking.car_id}`);
                } else {
                    daily_rate = getMonthPricing(rateResult.rows[0].monthly_pricing, pickup_month);
                    console.log(`[Booking] Fetched daily_rate for month ${pickup_month}:`, daily_rate);
                }
            } catch (err) {
                console.error(`[Booking] Error fetching daily_rate:`, err.message);
            }
        }

        // Add prices to booking object
        booking.total_price = total_price;
        booking.daily_rate = daily_rate;

        // Validate required fields
        const requiredFields = [
            'customer_first_name', 'customer_last_name', 'customer_email',
            'pickup_date', 'return_date', 'pickup_location'
        ];
        
        const carDataFields = ['car_make', 'car_model', 'total_price'];
        
        // Check basic required fields
        const missingFields = requiredFields.filter(field => !booking[field]);
        
        if (missingFields.length > 0) {
            console.error('❌ Missing required fields:', missingFields);
            return res.status(400).json({
                success: false,
                error: `Missing required fields: ${missingFields.join(', ')}`
            });
        }
        
        // Validate car data more strictly to prevent "Unknown Unknown" issues
        const missingCarData = carDataFields.filter(field => !booking[field]);
        
        if (missingCarData.length > 0) {
            console.error('❌ Missing car data fields:', missingCarData);
            return res.status(400).json({
                success: false,
                error: `Missing car data fields: ${missingCarData.join(', ')}. Please select a car before booking.`
            });
        }
        
        // If a booking was already saved in this session, return the same reference
        if (req.session.bookingSaved && req.session.bookingReference) {
            try {
                const existing = await pool.query(
                    'SELECT booking_reference FROM bookings WHERE booking_reference = $1',
                    [req.session.bookingReference]
                );
                if (existing.rows.length > 0) {
                    console.log('🔄 Booking already saved in this session');
                    return res.status(200).json({
                        success: true,
                        booking_reference: req.session.bookingReference,
                        redirect_url: `/booking-confirmation?reference=${req.session.bookingReference}`
                    });
                }
            } catch (err) {
                console.error('Error checking existing booking:', err);
            }
        }

        // Generate unique booking reference
        const bookingRef = `BK-${uuidv4().substring(0, 8).toUpperCase()}`;

        // Check for an existing booking for the same details
        const dupCheck = await pool.query(
            `SELECT booking_reference FROM bookings
             WHERE car_id = $1 AND pickup_date = $2 AND return_date = $3
             AND customer_email = $4`,
            [booking.car_id, booking.pickup_date, booking.return_date, booking.customer_email]
        );
        if (dupCheck.rows.length > 0) {
            console.log('⚠️ Duplicate booking detected, returning existing record');
            return res.status(200).json({
                success: true,
                booking_reference: dupCheck.rows[0].booking_reference,
                redirect_url: `/booking-confirmation?reference=${dupCheck.rows[0].booking_reference}`
            });
        }
        
        if (!global.dbConnected) {
            console.warn('🚨 Skipping DB call: no connection');
            return res.status(503).json({
                success: false,
                error: 'Database not connected'
            });
        }
        
        // Ensure car_make and car_model are properly formatted
        const carMake = (booking.car_make || '').trim();
        const carModel = (booking.car_model || '').trim();
        
        // Block bookings with empty car data
        if (!carMake || !carModel) {
            console.error('❌ Empty car make or model:', { carMake, carModel });
            return res.status(400).json({
                success: false,
                error: 'Car make and model cannot be empty. Please select a car before booking.'
            });
        }
        
        // Ensure daily_rate is a number
        let dailyRate = parseFloat(booking.daily_rate);
        if (isNaN(dailyRate) && booking.total_price) {
            // Calculate daily rate from total price if missing
            const pickupDate = new Date(booking.pickup_date);
            const returnDate = new Date(booking.return_date);
            const diffTime = Math.abs(returnDate - pickupDate);
            const diffDays = Math.ceil(diffTime / (1000 * 60 * 60 * 24)) || 1;
            dailyRate = parseFloat(booking.total_price) / diffDays;
        }
        
        // If we still don't have a valid daily rate, reject the booking
        if (isNaN(dailyRate) || dailyRate <= 0) {
            console.error('❌ Invalid daily rate:', dailyRate);
            return res.status(400).json({
                success: false,
                error: 'Invalid daily rate. Please select a car with a valid price.'
            });
        }
        
        console.log('✅ Validated car data:', {
            carMake,
            carModel,
            dailyRate,
            totalPrice: booking.total_price
        });
        
        // Insert booking into database
        const insertResult = await pool.query(`
            INSERT INTO bookings (
                booking_reference,
                car_id,
                customer_first_name, customer_last_name, customer_email,
                customer_phone, customer_age, driver_license, license_expiration, country,
                pickup_date, return_date, pickup_location, dropoff_location,
                car_make, car_model, daily_rate, total_price, status,
                additional_driver, full_insurance, gps_navigation, child_seat,
                booster_seat, special_requests
            )
            VALUES ($1, $2, $3, $4, $5, $6, $7, $8, $9, $10, $11, $12, $13, $14, $15, $16, $17, $18, $19, $20, $21, $22, $23, $24, $25)
            RETURNING *
        `, [
            bookingRef,
            booking.car_id,
            booking.customer_first_name,
            booking.customer_last_name,
            booking.customer_email,
            booking.customer_phone || null,
            booking.customer_age || null,
            booking.driver_license || null,
            booking.license_expiration || null,
            booking.country || null,
            booking.pickup_date,
            booking.return_date,
            booking.pickup_location,
            booking.dropoff_location || booking.pickup_location,
            carMake,
            carModel,
            dailyRate,
            booking.total_price,
            'pending',
            booking.additional_driver || false,
            booking.full_insurance || false,
            booking.gps_navigation || false,
            booking.child_seat || false,
            booking.booster_seat || false,
            booking.special_requests || null
        ]);

        console.log('✅ Booking saved to database successfully, reference:', bookingRef);

        if (insertResult.rows && insertResult.rows.length > 0) {
            req.session.bookingSaved = true;
            req.session.bookingReference = bookingRef;
            await syncManualBlockWithBooking(insertResult.rows[0]);
            // Confirmation email will be sent once payment is confirmed
        }

        return res.status(200).json({
            success: true,
            booking_reference: bookingRef,
            redirect_url: `/booking-confirmation?reference=${bookingRef}`
        });
    } catch (error) {
        console.error('❌ Error creating booking:', error);
        return res.status(500).json({
            success: false,
            error: error.message
        });
    }
});

// Get booking by reference (GET /api/bookings/:reference)
app.get('/api/bookings/:reference',
    validate([param('reference').trim().notEmpty()]),
    async (req, res) => {
    try {
        const { reference } = req.params;
        
        if (!reference) {
            return res.status(400).json({
                success: false,
                error: 'Booking reference is required'
            });
        }
        
        if (!global.dbConnected) {
            console.warn('🚨 Skipping DB call: no connection');
            return res.status(503).json({
                success: false,
                error: 'Database not connected'
            });
        }
        
        const result = await pool.query('SELECT * FROM bookings WHERE booking_reference = $1', [reference]);
        
        if (result.rows.length === 0) {
            return res.status(404).json({
                success: false,
                error: 'Booking not found'
            });
        }
        
        const booking = result.rows[0];
        
        // Format the booking data for client consumption
        const formattedBooking = {
            booking_reference: booking.booking_reference,
            status: booking.status,
            customer: {
                first_name: booking.customer_first_name,
                last_name: booking.customer_last_name,
                email: booking.customer_email,
                phone: booking.customer_phone,
                age: booking.customer_age,
                driver_license: booking.driver_license,
                license_expiration: booking.license_expiration,
                country: booking.country
            },
            rental: {
                pickup_date: booking.pickup_date,
                return_date: booking.return_date,
                pickup_location: booking.pickup_location,
                dropoff_location: booking.dropoff_location,
                car_make: booking.car_make,
                car_model: booking.car_model,
                daily_rate: booking.daily_rate,
                total_price: booking.total_price
            },
            addons: {
                additional_driver: booking.additional_driver,
                full_insurance: booking.full_insurance,
                gps_navigation: booking.gps_navigation,
                child_seat: booking.child_seat,
                booster_seat: booking.booster_seat
            },
            special_requests: booking.special_requests,
            created_at: booking.created_at
        };
        
        return res.json({
            success: true,
            booking: formattedBooking
        });
    } catch (error) {
        console.error('Error fetching booking:', error);
        return res.status(500).json({
            success: false,
            error: error.message
        });
    }
});

// Confirm payment and send booking email
app.post('/api/bookings/:reference/confirm-payment',
    validate([param('reference').trim().notEmpty()]),
    async (req, res) => {
    try {
        const { reference } = req.params;

        if (!global.dbConnected) {
            console.warn('🚨 Skipping DB call: no connection');
            return res.status(503).json({ success: false, error: 'Database not connected' });
        }

        // Fetch booking to check current status
        const fetchResult = await pool.query('SELECT * FROM bookings WHERE booking_reference = $1', [reference]);

        if (fetchResult.rows.length === 0) {
            return res.status(404).json({ success: false, error: 'Booking not found' });
        }

        let booking = fetchResult.rows[0];

        if (booking.status !== 'confirmed') {
            const updateResult = await pool.query(
                `UPDATE bookings SET status = 'confirmed' WHERE booking_reference = $1 RETURNING *`,
                [reference]
            );
            booking = updateResult.rows[0];
            await syncManualBlockWithBooking(booking);
        }

        if (!booking.confirmation_email_sent) {
            await sendBookingConfirmationEmail(booking);
            await pool.query(
                `UPDATE bookings SET confirmation_email_sent = true WHERE booking_reference = $1`,
                [reference]
            );
        }

        // Clear session flag so new bookings can be created in the same session
        req.session.bookingSaved = false;
        req.session.bookingReference = null;

        return res.json({ success: true, booking });
    } catch (error) {
        console.error('Error confirming booking payment:', error);
        return res.status(500).json({ success: false, error: error.message });
    }
});

// Get all bookings (admin only) (GET /api/admin/bookings)
app.get('/api/admin/bookings', requireAdminAuth, async (req, res) => {
    console.log('📊 Admin API - Get all bookings route accessed', new Date().toISOString());
    console.log('🔑 Auth headers:', req.headers.authorization ? 'Present' : 'Missing');
    console.log('🍪 Admin cookie:', req.cookies?.adminToken ? 'Present' : 'Missing');
    
    try {
        if (!global.dbConnected) {
            console.warn('🚨 Skipping DB call: no connection');
            return res.status(503).json({
                success: false,
                error: 'Database not connected',
                bookings: []
            });
        }
        
        // Fetch all bookings from database with proper JOIN if cars table exists
        console.log('💾 Database connected, fetching bookings...');
        let result;
        
        try {
            // First check if the cars table exists
            const tablesResult = await pool.query(`
                SELECT EXISTS (
                    SELECT FROM information_schema.tables 
                    WHERE table_name = 'cars'
                );
            `);
            
            const carsTableExists = tablesResult.rows[0].exists;
            
            if (carsTableExists) {
                // Join with cars table to get car information if missing in bookings
                result = await pool.query(`
                    SELECT b.*, c.name AS car_name_lookup
                    FROM bookings b
                    LEFT JOIN cars c ON LOWER(CONCAT(b.car_make, ' ', b.car_model)) = LOWER(c.name)
                    ORDER BY b.date_submitted DESC
                `);
            } else {
                // If cars table doesn't exist, just fetch from bookings
                result = await pool.query(`
                    SELECT * FROM bookings 
                    ORDER BY date_submitted DESC
                `);
            }
        } catch (dbError) {
            // If the JOIN fails, fall back to just selecting from bookings
            console.warn('⚠️ Failed to join with cars table, falling back to bookings table only:', dbError.message);
            result = await pool.query(`
                SELECT * FROM bookings 
                ORDER BY date_submitted DESC
            `);
        }
        
        console.log(`📋 Found ${result.rows.length} bookings in database`);
        
        // Format bookings for the admin dashboard
        const bookings = result.rows.map(booking => {
            // Use car_make/car_model from the cars table if available and booking fields are empty
            const carMake = booking.car_make || booking.car_name_lookup || '';
            const carModel = booking.car_model || booking.car_name_lookup || '';
            const dailyRate = booking.daily_rate;
            
            return {
                id: booking.id,
                booking_reference: booking.booking_reference,
                customer: {
                    firstName: booking.customer_first_name,
                    lastName: booking.customer_last_name,
                    email: booking.customer_email,
                    phone: booking.customer_phone,
                    age: booking.customer_age,
                    driverLicense: booking.driver_license,
                    licenseExpiry: booking.license_expiration,
                    country: booking.country
                },
                car_make: carMake,
                car_model: carModel,
                pickup_date: booking.pickup_date,
                return_date: booking.return_date,
                pickup_location: booking.pickup_location,
                dropoff_location: booking.dropoff_location,
                daily_rate: dailyRate,
                total_price: booking.total_price,
                status: booking.status,
                payment_date: booking.payment_date,
                date_submitted: booking.date_submitted,
                additional_driver: booking.additional_driver,
                full_insurance: booking.full_insurance,
                gps_navigation: booking.gps_navigation,
                child_seat: booking.child_seat,
                booster_seat: booking.booster_seat,
                special_requests: booking.special_requests
            };
        });
        
        return res.json({
            success: true,
            bookings,
            dbConnected: global.dbConnected
        });
    } catch (error) {
        console.error('Error fetching bookings:', error);
        
        return res.status(500).json({
            success: false,
            error: error.message,
            bookings: []
        });
    }
});

// Update booking status (admin only) (PUT /api/admin/bookings/:id/status)
app.put('/api/admin/bookings/:id/status',
    requireAdminAuth,
    validate([
        param('id').isInt(),
        body('status').isString().notEmpty()
    ]),
    async (req, res) => {
    try {
        const { id } = req.params;
        const { status } = req.body;
        
        if (!status) {
            return res.status(400).json({
                success: false,
                error: 'Status is required'
            });
        }
        
        if (!global.dbConnected) {
            console.warn('🚨 Skipping DB call: no connection');
            return res.status(503).json({
                success: false,
                error: 'Database not connected'
            });
        }
        
        // Valid statuses
        const validStatuses = ['pending', 'confirmed', 'completed', 'cancelled'];
        if (!validStatuses.includes(status)) {
            return res.status(400).json({
                success: false,
                error: `Invalid status. Must be one of: ${validStatuses.join(', ')}`
            });
        }
        
        // Update booking status
        const result = await pool.query(`
            UPDATE bookings
            SET status = $1
            WHERE id = $2
            RETURNING *
        `, [status, id]);

        if (result.rows.length > 0) {
            await syncManualBlockWithBooking(result.rows[0]);
            if (status === 'completed') {
                await sendBookingConfirmationEmail(result.rows[0]);
            }
        }
        
        if (result.rows.length === 0) {
            return res.status(404).json({
                success: false,
                error: 'Booking not found'
            });
        }
        
        return res.json({
            success: true,
            booking: result.rows[0]
        });
    } catch (error) {
        console.error('Error updating booking status:', error);
        return res.status(500).json({
            success: false,
            error: error.message
        });
    }
});

// Update booking details (admin only)
app.patch('/api/admin/bookings/:id',
    requireAdminAuth,
    validate([param('id').isInt()]),
    async (req, res) => {
    try {
        const { id } = req.params;
        const allowed = [
            'customer_first_name','customer_last_name','customer_email','customer_phone',
            'pickup_date','return_date','pickup_location','dropoff_location',
            'car_make','car_model','car_id','status','child_seat','booster_seat','special_requests'
        ];
        const fields = [];
        const values = [];
        let idx = 1;
        for (const key of allowed) {
            if (req.body[key] !== undefined) {
                fields.push(`${key} = $${idx++}`);
                values.push(req.body[key]);
            }
        }
        if (fields.length === 0) {
            return res.status(400).json({ success: false, error: 'No fields to update' });
        }
        values.push(id);
        const query = `UPDATE bookings SET ${fields.join(', ')} WHERE id = $${idx} RETURNING *`;
        const result = await pool.query(query, values);
        if (result.rows.length === 0) {
            return res.status(404).json({ success: false, error: 'Booking not found' });
        }

        await syncManualBlockWithBooking(result.rows[0]);

        return res.json({ success: true, booking: result.rows[0] });
    } catch (error) {
        console.error('Error updating booking:', error);
        return res.status(500).json({ success: false, error: error.message });
    }
});

// Delete booking (admin only) (DELETE /api/admin/bookings/:id)
app.delete('/api/admin/bookings/:id',
    requireAdminAuth,
    validate([param('id').isInt()]),
    async (req, res) => {
    try {
        const { id } = req.params;
        
        if (!global.dbConnected) {
            console.warn('🚨 Skipping DB call: no connection');
            return res.status(503).json({
                success: false,
                error: 'Database not connected'
            });
        }
        
        // Get booking data before deletion (for logging purposes)
        const bookingResult = await pool.query('SELECT * FROM bookings WHERE id = $1', [id]);
        
        if (bookingResult.rows.length === 0) {
            return res.status(404).json({
                success: false,
                error: 'Booking not found'
            });
        }
        
        const bookingRow = bookingResult.rows[0];
        const bookingRef = bookingRow.booking_reference;
        
        // Delete the booking
        await pool.query('DELETE FROM bookings WHERE id = $1', [id]);

        await syncManualBlockWithBooking({ ...bookingRow, status: 'deleted' });
        
        console.log(`🗑️ Admin deleted booking ID ${id}, reference ${bookingRef}`);
        
        return res.json({
            success: true,
            message: `Booking ${bookingRef} deleted successfully`
        });
    } catch (error) {
        console.error('Error deleting booking:', error);
        return res.status(500).json({
            success: false,
            error: error.message
        });
    }
});

// Get booking statistics (admin only) (GET /api/admin/statistics)
app.get('/api/admin/statistics', requireAdminAuth, async (req, res) => {
    try {
        if (!global.dbConnected) {
            console.warn('🚨 Skipping DB call: no connection');
            return res.status(503).json({
                success: false,
                error: 'Database not connected'
            });
        }
        
        // Get count of all bookings
        const totalBookingsResult = await pool.query('SELECT COUNT(*) FROM bookings');
        const totalBookings = parseInt(totalBookingsResult.rows[0].count);
        
        // Get sum of all booking prices
        const revenueResult = await pool.query('SELECT SUM(total_price) FROM bookings');
        const totalRevenue = parseFloat(revenueResult.rows[0].sum || 0);
        
        // Get bookings by status
        const statusCountsResult = await pool.query(`
            SELECT status, COUNT(*) 
            FROM bookings 
            GROUP BY status
        `);
        
        // Get bookings created today
        const todayBookingsResult = await pool.query(`
            SELECT COUNT(*) 
            FROM bookings 
            WHERE date_submitted::date = CURRENT_DATE
        `);
        const todayBookings = parseInt(todayBookingsResult.rows[0].count);
        
        // Get popular car models
        const popularCarsResult = await pool.query(`
            SELECT car_make, car_model, COUNT(*) as count
            FROM bookings
            GROUP BY car_make, car_model
            ORDER BY count DESC
            LIMIT 5
        `);
        
        // Convert status counts to an object
        const statusCounts = {};
        statusCountsResult.rows.forEach(row => {
            statusCounts[row.status] = parseInt(row.count);
        });
        
        return res.json({
            success: true,
            statistics: {
                totalBookings,
                totalRevenue,
                todayBookings,
                statusCounts,
                popularCars: popularCarsResult.rows
            }
        });
    } catch (error) {
        console.error('Error fetching statistics:', error);
        return res.status(500).json({
            success: false,
            error: error.message
        });
    }
});

// Admin login handler used for both API and legacy routes
async function handleAdminLogin(req, res) {
    try {
        const { email, password } = req.body;
        
        if (!global.dbConnected) {
            return res.status(503).json({
                success: false,
                message: 'Database not connected'
            });
        }

        const result = await pool.query('SELECT id, password FROM admins WHERE email = $1', [email]);
        if (result.rows.length === 0) {
            return res.status(401).json({
                success: false,
                message: 'Invalid email or password'
            });
        }

        const admin = result.rows[0];
        const match = await bcrypt.compare(password, admin.password);
        
        if (!match) {
            return res.status(401).json({
                success: false,
                message: 'Invalid email or password'
            });
        }

        req.session.adminAuthenticated = true;
        req.session.adminId = admin.id;
        
        return res.json({ 
            success: true, 
            message: "Login successful" 
        });
    } catch (error) {
        console.error('Error during login:', error);
        return res.status(500).json({
            success: false,
            message: 'Server error'
        });
    }
}

// API login route
app.post('/api/admin/login',
    validate([
        body('email').isEmail(),
        body('password').isString().notEmpty()
    ]),
    handleAdminLogin);

// Legacy login route used by older frontends
app.post('/admin/login', handleAdminLogin);

app.get("/api/admin/session", (req, res) => {
    res.json({ authenticated: !!req.session.adminAuthenticated });
});

app.post("/api/admin/logout", (req, res) => {
    req.session.destroy(() => {
        res.clearCookie("connect.sid");
        res.json({ success: true });
    });
});

// Get all admins (protected)
app.get('/api/admin/admins', requireAdminAuth, async (req, res) => {
    try {
        const result = await pool.query('SELECT id, email, created_at FROM admins ORDER BY id');
        res.json({ success: true, admins: result.rows });
    } catch (err) {
        console.error('Error fetching admins:', err);
        res.status(500).json({ success: false, error: 'Failed to fetch admins' });
    }
});

// Change admin password
app.post('/api/admin/change-password',
    requireAdminAuth,
    validate([
        body('currentPassword').isString().notEmpty(),
        body('newPassword').isString().notEmpty()
    ]),
    async (req, res) => {
    try {
        const { currentPassword, newPassword } = req.body;
        if (!currentPassword || !newPassword) {
            return res.status(400).json({ success: false, error: 'Missing fields' });
        }
        const adminRes = await pool.query('SELECT id, password FROM admins ORDER BY id LIMIT 1');
        if (adminRes.rows.length === 0) {
            return res.status(404).json({ success: false, error: 'Admin not found' });
        }
        const admin = adminRes.rows[0];
        const match = await bcrypt.compare(currentPassword, admin.password);
        if (!match) {
            return res.status(400).json({ success: false, error: 'Current password incorrect' });
        }
        const hashed = await bcrypt.hash(newPassword, 10);
        await pool.query('UPDATE admins SET password=$1 WHERE id=$2', [hashed, admin.id]);
        res.json({ success: true });
    } catch (err) {
        console.error('Error changing password:', err);
        res.status(500).json({ success: false, error: 'Server error' });
    }
});

// Add new admin
app.post('/api/admin/add',
    requireAdminAuth,
    validate([
        body('email').isEmail(),
        body('password').isString().notEmpty()
    ]),
    async (req, res) => {
    try {
        const { email, password } = req.body;
        if (!email || !password) {
            return res.status(400).json({ success: false, error: 'Missing fields' });
        }
        const hashed = await bcrypt.hash(password, 10);
        await pool.query('INSERT INTO admins (email, password) VALUES ($1, $2)', [email, hashed]);
        res.json({ success: true });
    } catch (err) {
        console.error('Error adding admin:', err);
        let msg = 'Server error';
        if (err.code === '23505') msg = 'Email already exists';
        res.status(500).json({ success: false, error: msg });
    }
});

// Delete admin
app.delete('/api/admin/:id',
    requireAdminAuth,
    validate([param('id').isInt()]),
    async (req, res) => {
    try {
        const { id } = req.params;
        await pool.query('DELETE FROM admins WHERE id=$1', [id]);
        res.json({ success: true });
    } catch (err) {
        console.error('Error deleting admin:', err);
        res.status(500).json({ success: false, error: 'Server error' });
    }
});

// Create database tables (admin only)
app.post('/api/admin/setup-database', requireAdminAuth, async (req, res) => {
    try {
        if (!global.dbConnected) {
            return res.status(503).json({
                success: false,
                error: 'Database not connected'
            });
        }
        
        // Create tables
        await createTables();
        
        return res.json({
            success: true,
            message: 'Database tables created successfully'
        });
    } catch (error) {
        console.error('Error setting up database:', error);
        return res.status(500).json({
            success: false,
            error: error.message
        });
    }
});

// Get available cars (GET /api/cars)
app.get('/api/cars', async (req, res) => {
    try {
        if (!global.dbConnected) {
            return res.status(503).json({
                success: false,
                error: 'Database not connected',
                cars: []
            });
        }
        const result = await pool.query('SELECT * FROM cars');
        // Map DB fields to frontend fields
        const cars = result.rows.map(car => {
            // Parse unavailable_dates if present
            let unavailable_dates = car.unavailable_dates;
            if (unavailable_dates && typeof unavailable_dates === 'string') {
                try { unavailable_dates = JSON.parse(unavailable_dates); } catch {}
            }
            return {
                id: car.car_id, // map car_id to id
                name: car.name,
                description: car.description,
                image: car.image,
                category: car.category,
                features: car.features,
                monthly_pricing: car.monthly_pricing,
                available: car.available,
                availability_status: car.availability_status,
                homepage_note: car.homepage_note,
                specs: car.specs,
                manual_status: car.manual_status,
                unavailable_dates: unavailable_dates || []
            };
        });
        return res.json({
            success: true,
            cars
        });
    } catch (error) {
        console.error('❌ Error fetching cars:', error);
        return res.status(500).json({
            success: false,
            error: error.message,
            cars: []
        });
    }
});

// Car availability check (GET /api/cars/availability)
app.get('/api/cars/availability',
    validate([
        query('carId').isString().notEmpty(),
        query('pickupDate').isISO8601(),
        query('dropoffDate').isISO8601()
    ]),
    async (req, res) => {
    try {
        const { carId, pickupDate, dropoffDate } = req.query;
        
        if (!carId || !pickupDate || !dropoffDate) {
            return res.status(400).json({
                success: false,
                error: "Missing required parameters: carId, pickupDate, or dropoffDate"
            });
        }

        // Get car data from database
        const result = await pool.query(
            'SELECT manual_status, unavailable_dates FROM cars WHERE car_id = $1',
            [carId]
        );

        if (result.rows.length === 0) {
            return res.status(404).json({
                success: false,
                error: "Car not found"
            });
        }

        const car = result.rows[0];
        
        // Check manual status first
        if (car.manual_status === 'unavailable') {
            return res.json({
                success: true,
                available: false,
                message: "This car is currently unavailable"
            });
        }

        // If manual status is 'available', skip date checks
        if (car.manual_status === 'available') {
            return res.json({
                success: true,
                available: true,
                message: "Car is available for the selected dates"
            });
        }

        const userPickup = new Date(pickupDate);
        const userDropoff = new Date(dropoffDate);

        // Check unavailable dates if they exist
        if (car.unavailable_dates && Array.isArray(car.unavailable_dates)) {
            for (const range of car.unavailable_dates) {
                const rangeStart = new Date(range.start);
                const rangeEnd = new Date(range.end);

                if (userDropoff >= rangeStart && userPickup <= rangeEnd) {
                    return res.json({
                        success: true,
                        available: false,
                        message: "Car is unavailable for the selected dates"
                    });
                }
            }
        }

        // Check manual blocks
        const blocksRes = await pool.query(
            'SELECT start_date, end_date FROM manual_blocks WHERE car_id = $1',
            [carId]
        );
        for (const b of blocksRes.rows) {
            const rangeStart = new Date(b.start_date);
            const rangeEnd = new Date(b.end_date);
            if (userDropoff >= rangeStart && userPickup <= rangeEnd) {
                return res.json({
                    success: true,
                    available: false,
                    message: 'Car is unavailable for the selected dates'
                });
            }
        }

        // Check existing bookings
        const bookingsRes = await pool.query(
            "SELECT pickup_date, return_date FROM bookings WHERE car_id = $1 AND status IN ('pending','confirmed','completed')",
            [carId]
        );
        for (const b of bookingsRes.rows) {
            const rangeStart = new Date(b.pickup_date);
            const rangeEnd = new Date(b.return_date);
            if (userDropoff >= rangeStart && userPickup <= rangeEnd) {
                return res.json({
                    success: true,
                    available: false,
                    message: 'Car is unavailable for the selected dates'
                });
            }
        }

        // If we get here, the car is available
        return res.json({
            success: true,
            available: true,
            message: "Car is available for the selected dates"
        });

    } catch (error) {
        console.error('❌ Error checking car availability:', error);
        return res.status(500).json({
            success: false,
            error: error.message
        });
    }
});

// Get price for a specific car, month, and duration
app.get('/api/get-price', async (req, res) => {
    try {
        const { car_id, month, days } = req.query;
        if (!car_id || !month) {
            return res.status(400).json({
                success: false,
                error: 'Missing required parameters: car_id and month'
            });
        }
        const result = await pool.query(
            'SELECT monthly_pricing FROM cars WHERE car_id = $1',
            [car_id]
        );
        if (result.rows.length === 0) {
            return res.status(404).json({
                success: false,
                error: 'Car not found'
            });
        }
        const monthlyPricing = result.rows[0].monthly_pricing;
        const monthPricing = getMonthPricing(monthlyPricing, month);
        if (!monthPricing) {
            return res.status(404).json({
                success: false,
                error: 'Price not found for specified month'
            });
        }
        let total = null;
        let nDays = parseInt(days);
        if (!nDays || nDays < 1) nDays = 1;
        if (nDays <= 7) {
            // Use 'day_N' keys for 1-7 days
            total = monthPricing[`day_${nDays}`] || monthPricing[totalDays] || monthPricing['day_1'] || monthPricing['1'];
        } else {
            // Use 'day_7' + (nDays-7)*extra_day for longer rentals
            if (monthPricing['day_7'] && monthPricing['extra_day']) {
                total = monthPricing['day_7'] + (nDays - 7) * monthPricing['extra_day'];
            } else {
                total = null;
            }
        }
        if (total === null) {
            console.error(`[get-price] No price for car_id=${car_id}, month=${month}, days=${nDays}`);
            return res.status(404).json({
                success: false,
                error: 'Price not found for specified duration'
            });
        }
        res.json({
            success: true,
            total_price: total
        });
    } catch (error) {
        console.error('Error fetching price:', error);
        res.status(500).json({
            success: false,
            error: 'Failed to fetch price'
        });
    }
});

// Update car prices
app.post('/api/update-prices', requireAdminAuth, async (req, res) => {
    try {
        const { car_id, prices } = req.body;

        if (!car_id || !prices) {
            return res.status(400).json({
                success: false,
                error: 'Missing required parameters: car_id and prices'
            });
        }

        // Update the monthly_pricing JSONB column
        await pool.query(
            'UPDATE cars SET monthly_pricing = $1 WHERE car_id = $2',
            [JSON.stringify(prices), car_id]
        );

        res.json({
            success: true,
            message: 'Prices updated successfully'
        });
    } catch (error) {
        console.error('Error updating prices:', error);
        res.status(500).json({
            success: false,
            error: 'Failed to update prices'
        });
    }
});

// Helper function to calculate total price for a booking
async function calculateTotalPrice(car_id, pickup_date, return_date) {
    // Fetch monthly_pricing once for the car
    const carResult = await pool.query(
        'SELECT monthly_pricing FROM cars WHERE car_id = $1',
        [car_id]
    );
    if (carResult.rows.length === 0) {
        console.error(`[calculateTotalPrice] Car not found: car_id=${car_id}`);
        throw new Error('Car not found');
    }
    const monthlyPricing = carResult.rows[0].monthly_pricing;

    const pickup = new Date(pickup_date);
    const return_date_obj = new Date(return_date);
    let totalDays = Math.ceil((return_date_obj - pickup) / (1000 * 60 * 60 * 24));
    if (totalDays <= 0) totalDays = 1;
    let total_price = 0;
    // If rental is 1-7 days, use package price
    if (totalDays <= 7) {
        const month = pickup.toISOString().slice(0, 7);
        const monthPricing = getMonthPricing(monthlyPricing, month);
        if (!monthPricing) {
            console.error(`[calculateTotalPrice] No pricing for month: ${month}`);
            throw new Error(`No price found for month ${month}`);
        }
        let packagePrice = monthPricing[`day_${totalDays}`] || monthPricing[totalDays] || monthPricing['day_1'] || monthPricing['1'];
        if (!packagePrice) {
            console.error(`[calculateTotalPrice] No package price for ${totalDays} days in month ${month}`);
            throw new Error(`No package price for ${totalDays} days in month ${month}`);
        }
        total_price = packagePrice;
    } else {
        // For rentals >7 days, use day_7 + (N-7)*extra_day
        const month = pickup.toISOString().slice(0, 7);
        const monthPricing = getMonthPricing(monthlyPricing, month);
        if (!monthPricing) {
            console.error(`[calculateTotalPrice] No pricing for month: ${month}`);
            throw new Error(`No price found for month ${month}`);
        }
        let basePrice = monthPricing['day_7'] || monthPricing[7] || monthPricing['day_1'] || monthPricing['1'];
        let extraDayPrice = monthPricing['extra_day'] || monthPricing['extraDay'];
        if (!basePrice || !extraDayPrice) {
            console.error(`[calculateTotalPrice] No base or extra day price for month: ${month}`);
            throw new Error(`No base or extra day price for month ${month}`);
        }
        total_price = basePrice + (totalDays - 7) * extraDayPrice;
    }
    // Log calculation for debugging
    console.log(`[calculateTotalPrice] car_id=${car_id}, pickup=${pickup_date}, return=${return_date}, total_price=${total_price}`);
    return total_price;
}

// Send booking confirmation email using Resend
async function sendBookingConfirmationEmail(booking) {
    if (!resend) {
        console.warn('RESEND_API_KEY not configured; skipping email');
        return;
    }
    console.log(`Sending confirmation email for booking ${booking.booking_reference}`);
    if (!booking || !booking.customer_email) return;
    try {
        const total = parseFloat(booking.total_price || 0).toFixed(2);
        const paid = (total * 0.45).toFixed(2);
        const due = (total - paid).toFixed(2);

        const addons = [];
        if (booking.child_seat) addons.push('Child Seat');
        if (booking.booster_seat) addons.push('Booster Seat');
        const addonsText = addons.length ? addons.join(', ') : 'None';

        // Convert date objects to ISO strings for email template
        const pickupDate = booking.pickup_date instanceof Date
            ? booking.pickup_date.toISOString().split('T')[0]
            : booking.pickup_date;
        const returnDate = booking.return_date instanceof Date
            ? booking.return_date.toISOString().split('T')[0]
            : booking.return_date;

        const html = await render(
            React.createElement(BookingConfirmationEmail, {
                data: {
                    reference: booking.booking_reference,
                    car: `${booking.car_make} ${booking.car_model}`,
                    pickup: pickupDate,
                    return: returnDate,
                    total,
                    paid,
                    due,
                    addons: addonsText
                }
            })
        );

        await resend.emails.send({
            from: 'Calma Car Rental <booking@calmarental.com>',
            to: booking.customer_email,
            subject: 'Your Booking Confirmation – Calma Car Rental',
            html
        });
        if (process.env.ADMIN_NOTIFICATION_EMAIL) {
            await resend.emails.send({
                from: 'Calma Car Rental <booking@calmarental.com>',
                to: process.env.ADMIN_NOTIFICATION_EMAIL,
                subject: `New Booking ${booking.booking_reference}`,
                html
            });
        }
        console.log('📧 Confirmation emails sent');
    } catch (err) {
        console.error('❌ Failed to send confirmation email:', err);
    }
}

/**
 * HTML Routes
 */

// Admin pages
app.get('/admin', requireAdminAuth, (req, res) => {
    res.sendFile(path.join(__dirname, 'admin.html'));
});

app.get('/admin-login', (req, res) => {
    res.sendFile(path.join(__dirname, 'admin-login.html'));
});

// Home page
app.get('/', (req, res) => {
    res.sendFile(path.join(__dirname, 'index.html'));
});

// Booking flow pages
app.get('/car-selection.html', (req, res) => {
    res.sendFile(path.join(__dirname, 'car-selection.html'));
});

app.get('/choose-car.html', (req, res) => {
    res.sendFile(path.join(__dirname, 'choose-car.html'));
});

app.get('/personal-info.html', (req, res) => {
    res.sendFile(path.join(__dirname, 'personal-info.html'));
});

app.get('/booking-details.html', (req, res) => {
    res.sendFile(path.join(__dirname, 'booking-details.html'));
});

app.get('/payment.html', (req, res) => {
    res.sendFile(path.join(__dirname, 'payment.html'));
});

// Booking confirmation page
app.get('/booking-confirmation', (req, res) => {
    res.render('booking-confirmation');
});

// Admin: Upload car image
app.post('/api/admin/upload-image', requireAdminAuth, upload.single('image'), (req, res) => {
    if (!req.file) {
        return res.status(400).json({ success: false, error: 'No file uploaded' });
    }
 const url = `/images/${req.file.filename}`;
    res.json({ success: true, url });
});

// Admin: Add a new car
app.post('/api/admin/car', requireAdminAuth, async (req, res) => {
    const { name, description, pricePerDay, image, features } = req.body;
    if (!name) {
        return res.status(400).json({ success: false, error: 'Name is required' });
    }
    const car_id = slugify(name);
    try {
        const exists = await pool.query('SELECT 1 FROM cars WHERE car_id = $1', [car_id]);
        if (exists.rows.length > 0) {
            return res.status(409).json({ success: false, error: 'Car already exists' });
        }
        const monthly_pricing = getDefaultMonthlyPricing(pricePerDay);
        await pool.query(
            `INSERT INTO cars (car_id, name, description, image, features, monthly_pricing, available, manual_status, show_on_homepage)
             VALUES ($1, $2, $3, $4, $5, $6, $7, $8, $9)`,
            [car_id, name, description || null, image || null, JSON.stringify(features || []), JSON.stringify(monthly_pricing), true, 'automatic', false]
        );
        res.json({ success: true, car_id });
    } catch (err) {
        console.error('Error inserting car:', err);
        res.status(500).json({ success: false, error: 'Failed to add car' });
    }
});

// Admin: Get a single car by ID (with specs)
app.get('/api/admin/car/:id',
    requireAdminAuth,
    validate([param('id').notEmpty()]),
    async (req, res) => {
    const carId = req.params.id;
    try {
        const result = await pool.query('SELECT * FROM cars WHERE car_id = $1', [carId]);
        if (result.rows.length === 0) {
            return res.status(404).json({ success: false, error: 'Car not found' });
        }
        const car = result.rows[0];
        // Parse JSON fields
        if (car.unavailable_dates && typeof car.unavailable_dates === 'string') {
            try { car.unavailable_dates = JSON.parse(car.unavailable_dates); } catch {}
        }
        if (car.specs && typeof car.specs === 'string') {
            try { car.specs = JSON.parse(car.specs); } catch {}
        }
        return res.json({ success: true, car });
    } catch (error) {
        console.error(`[ADMIN] Error fetching car ${carId}:`, error);
        return res.status(500).json({ success: false, error: 'Failed to fetch car' });
    }
});

// Admin: Update a single car (specs and other fields)
app.patch('/api/admin/car/:id',
    requireAdminAuth,
    validate([param('id').notEmpty()]),
    async (req, res) => {
    const carId = req.params.id;
    const { name, description, image, category, features, specs, available, show_on_homepage, availability_status, homepage_note } = req.body;
    try {
        // Build dynamic update query
        const fields = [];
        const values = [];
        let idx = 1;
        if (name !== undefined) { fields.push(`name = $${idx++}`); values.push(name); }
        if (description !== undefined) { fields.push(`description = $${idx++}`); values.push(description); }
        if (image !== undefined) { fields.push(`image = $${idx++}`); values.push(image); }
        if (category !== undefined) { fields.push(`category = $${idx++}`); values.push(category); }
        if (features !== undefined) { fields.push(`features = $${idx++}`); values.push(JSON.stringify(features)); }
        if (specs !== undefined) { fields.push(`specs = $${idx++}`); values.push(JSON.stringify(specs)); }
        if (available !== undefined) { fields.push(`available = $${idx++}`); values.push(available); }
        if (show_on_homepage !== undefined) { fields.push(`show_on_homepage = $${idx++}`); values.push(show_on_homepage); }
        if (availability_status !== undefined) { fields.push(`availability_status = $${idx++}`); values.push(availability_status); }
        if (homepage_note !== undefined) { fields.push(`homepage_note = $${idx++}`); values.push(homepage_note); }
        if (fields.length === 0) {
            return res.status(400).json({ success: false, error: 'No fields to update' });
        }
        values.push(carId);
        const query = `UPDATE cars SET ${fields.join(', ')}, updated_at = NOW() WHERE car_id = $${idx}`;
        await pool.query(query, values);
        console.log(`[ADMIN] Updated car ${carId}:`, fields.join(', '));
        return res.json({ success: true });
    } catch (error) {
        if (error.code === '42703') {
            try {
                await pool.query(`ALTER TABLE cars ADD COLUMN IF NOT EXISTS show_on_homepage BOOLEAN DEFAULT false`);
                await pool.query(`ALTER TABLE cars ADD COLUMN IF NOT EXISTS availability_status TEXT DEFAULT 'Available'`);
                await pool.query(`ALTER TABLE cars ADD COLUMN IF NOT EXISTS homepage_note TEXT`);
                const query = `UPDATE cars SET ${fields.join(', ')}, updated_at = NOW() WHERE car_id = $${fields.length + 1}`;
                await pool.query(query, values);
                console.log(`[ADMIN] Updated car ${carId} after adding missing columns.`);
                return res.json({ success: true });
            } catch (innerErr) {
                console.error('[ADMIN] Error adding missing car columns:', innerErr);
            }
        }
        console.error(`[ADMIN] Error updating car ${carId}:`, error);
        return res.status(500).json({ success: false, error: 'Failed to update car' });
    }
});

// Admin: Delete a car
app.delete('/api/admin/car/:id',
    requireAdminAuth,
    validate([param('id').notEmpty()]),
    async (req, res) => {
    const carId = req.params.id;
    try {
        await pool.query('DELETE FROM cars WHERE car_id = $1', [carId]);
        await pool.query('DELETE FROM manual_blocks WHERE car_id = $1', [carId]);
        return res.json({ success: true });
    } catch (err) {
        console.error('Error deleting car:', err);
        return res.status(500).json({ success: false, error: 'Failed to delete car' });
    }
});

// Admin: Set manual status for a car
app.post('/api/admin/car/:id/manual-status',
    requireAdminAuth,
    validate([
        param('id').notEmpty(),
        body('manual_status').isIn(['automatic','available','unavailable'])
    ]),
    async (req, res) => {
    const carId = req.params.id;
    const { manual_status, unavailable_dates } = req.body;
    const validStatuses = ['automatic', 'available', 'unavailable'];

    if (!validStatuses.includes(manual_status)) {
        return res.status(400).json({ success: false, error: 'Invalid manual_status value' });
    }

    try {
        await pool.query(
            'UPDATE cars SET manual_status = $1, unavailable_dates = $2 WHERE car_id = $3',
            [manual_status, JSON.stringify(unavailable_dates || []), carId]
        );
        return res.json({ success: true });
    } catch (error) {
        console.error(`[ADMIN] Error updating manual_status/unavailable_dates for car ${carId}:`, error);
        return res.status(500).json({ success: false, error: 'Failed to update manual status/unavailable dates' });
    }
});

// Admin: Update car pricing (monthly_pricing JSONB)
app.patch('/api/admin/car/:carId/pricing',
    requireAdminAuth,
    validate([
        param('carId').notEmpty(),
        body('monthly_pricing').isObject()
    ]),
    async (req, res) => {
    const { carId } = req.params;
    const { monthly_pricing } = req.body;

    if (!monthly_pricing) {
        return res.status(400).json({ success: false, error: 'Missing monthly_pricing data' });
    }

    try {
        const result = await pool.query(
            'UPDATE cars SET monthly_pricing = $1, updated_at = NOW() WHERE car_id = $2 RETURNING *',
            [monthly_pricing, carId]
        );
        if (result.rowCount === 0) {
            return res.status(404).json({ success: false, error: 'Car not found' });
        }
        res.json({ success: true, car: result.rows[0] });
    } catch (err) {
        console.error('Error updating car pricing:', err);
        res.status(500).json({ success: false, error: 'Database error' });
    }
});

// Admin: Update homepage visibility
app.patch('/api/admin/car/:id/homepage',
    requireAdminAuth,
    validate([
        param('id').notEmpty(),
        body('show_on_homepage').isBoolean()
    ]),
    async (req, res) => {
    const carId = req.params.id;
    const { show_on_homepage } = req.body;
    try {
        await pool.query('UPDATE cars SET show_on_homepage = $1 WHERE car_id = $2', [show_on_homepage, carId]);
        return res.json({ success: true });
    } catch (err) {
        if (err.code === '42703') {
            try {
                await pool.query('ALTER TABLE cars ADD COLUMN IF NOT EXISTS show_on_homepage BOOLEAN DEFAULT false');
                await pool.query('UPDATE cars SET show_on_homepage = $1 WHERE car_id = $2', [show_on_homepage, carId]);
                return res.json({ success: true });
            } catch (innerErr) {
                console.error('Error adding show_on_homepage column:', innerErr);
            }
        }
        console.error('Error updating homepage flag:', err);
        return res.status(500).json({ success: false, error: 'Failed to update homepage flag' });
    }
});

// Admin: Get car availability with booked and manual blocks
app.get('/api/admin/cars/availability', requireAdminAuth, async (req, res) => {
    try {
        if (!global.dbConnected) {
            return res.status(503).json({
                success: false,
                error: 'Database not connected',
                cars: []
            });
        }
        // Get all cars
        const carsResult = await pool.query('SELECT * FROM cars');
        let cars = carsResult.rows;

        // Optional: filter only cars marked for homepage
        const homepageOnly = req.query.homepage === 'true' || req.query.homepage === '1';
        if (homepageOnly) {
            cars = cars.filter(c => c.show_on_homepage);
        }
        console.log('[DEBUG] Cars from database:', cars.map(c => ({ id: c.id, car_id: c.car_id, name: c.name })));
        
        // Get all bookings with relevant statuses
        const bookingsResult = await pool.query(
            `SELECT id, car_id, pickup_date, return_date, status FROM bookings WHERE status IN ('pending', 'confirmed', 'completed')`
        );
        const bookings = bookingsResult.rows;
        // Get all manual blocks
        const manualBlocksResult = await pool.query('SELECT * FROM manual_blocks');
        const manualBlocks = manualBlocksResult.rows;
        console.log('[DEBUG] Manual blocks from database:', manualBlocks);
        
        // Build availability info for each car
        const carsWithAvailability = cars.map(car => {
            // Merge manual blocks from manual_blocks table
            const carManualBlocks = manualBlocks.filter(b => b.car_id === car.car_id).map(b => ({ id: b.id, start: b.start_date, end: b.end_date }));
            console.log(`[DEBUG] Car ${car.name} (${car.car_id}) has ${carManualBlocks.length} manual blocks:`, carManualBlocks);
            
            // Get bookings for this car by matching car_id
            const carBookings = bookings.filter(b =>
                b.car_id && car.car_id && b.car_id === car.car_id
            );
            const bookedRanges = carBookings.map(b => ({ id: b.id, start: b.pickup_date, end: b.return_date, status: b.status }));
            let specs = car.specs;
            if (specs && typeof specs === 'string') {
                try { specs = JSON.parse(specs); } catch {}
            }
            return {
                id: car.car_id,
                name: car.name,
                description: car.description,
                image: car.image,
                manual_status: car.manual_status,
                manual_blocks: carManualBlocks,
                booked_ranges: bookedRanges,
                category: car.category,
                specs,
                available: car.available,
                show_on_homepage: car.show_on_homepage,
                availability_status: car.availability_status,
                homepage_note: car.homepage_note
            };
        });
        return res.json({
            success: true,
            cars: carsWithAvailability
        });
    } catch (error) {
        console.error('[ADMIN] Error fetching car availability:', error);
        return res.status(500).json({
            success: false,
            error: error.message,
            cars: []
        });
    }
});

// Public: Get car availability for all cars (for car selection page)
app.get('/api/cars/availability/all', async (req, res) => {
    try {
        if (!global.dbConnected) {
            return res.status(503).json({
                success: false,
                error: 'Database not connected',
                cars: []
            });
        }
        // Get all cars
        const carsResult = await pool.query('SELECT * FROM cars');
        let cars = carsResult.rows;

        // Optional: filter cars marked for homepage
        const homepageOnly = req.query.homepage === 'true' || req.query.homepage === '1';
        if (homepageOnly) {
            cars = cars.filter(c => c.show_on_homepage);
        }
        // Get all bookings with relevant statuses (by car_id)
        let bookingsResult;
        try {
            bookingsResult = await pool.query(
                `SELECT car_id, car_make, car_model, pickup_date, return_date, status FROM bookings WHERE status IN ('pending', 'confirmed')`
            );
        } catch (err) {
            console.error('[PUBLIC] Error fetching bookings:', err);
            return res.status(500).json({
                success: false,
                error: 'Failed to fetch bookings.',
                cars: []
            });
        }
        const bookings = bookingsResult.rows;
        // Get all manual blocks
        const manualBlocksResult = await pool.query('SELECT * FROM manual_blocks');
        const manualBlocks = manualBlocksResult.rows;
        // Build availability info for each car
        const carsWithAvailability = cars.map(car => {
            // Merge manual blocks from manual_blocks table
            const carManualBlocks = manualBlocks.filter(b => b.car_id === car.car_id).map(b => ({ id: b.id, start: b.start_date, end: b.end_date }));
            // Match bookings by car_id
            const carBookings = bookings.filter(b => b.car_id && car.car_id && b.car_id === car.car_id);
            const bookedRanges = carBookings.map(b => ({ start: b.pickup_date, end: b.return_date, status: b.status }));
            let specs = car.specs;
            if (specs && typeof specs === 'string') {
                try { specs = JSON.parse(specs); } catch {}
            }
            return {
                id: car.car_id,
                name: car.name,
                description: car.description,
                manual_status: car.manual_status,
                manual_blocks: carManualBlocks,
                booked_ranges: bookedRanges,
                category: car.category,
                specs,
                available: car.available,
                image: car.image,
                features: car.features,
                show_on_homepage: car.show_on_homepage,
                availability_status: car.availability_status,
                homepage_note: car.homepage_note
            };
        });
        return res.json({
            success: true,
            cars: carsWithAvailability
        });
    } catch (error) {
        console.error('[PUBLIC] Error fetching car availability:', error);
        return res.status(500).json({
            success: false,
            error: error.message,
            cars: []
        });
    }
});

// Add manual block for a car (admin only)
app.post('/api/admin/manual-block',
    requireAdminAuth,
    validate([
        body('car_id').notEmpty(),
        body('start_date').isISO8601(),
        body('end_date').isISO8601()
    ]),
    async (req, res) => {
    const { car_id, start_date, end_date } = req.body;
    console.log('[DEBUG] /api/admin/manual-block received request');
    console.log('[DEBUG] Request body:', JSON.stringify(req.body, null, 2));
    console.log('[DEBUG] Headers:', JSON.stringify(req.headers, null, 2));
    
    if (!car_id || !start_date || !end_date) {
        console.error('[DEBUG] Missing required fields:', { car_id, start_date, end_date });
        return res.status(400).json({ success: false, error: 'Missing required fields' });
    }

    try {
        // Verify the car exists to satisfy the foreign key constraint
        const carCheck = await pool.query('SELECT car_id FROM cars WHERE car_id = $1', [car_id]);
        if (carCheck.rows.length === 0) {
            console.error('[DEBUG] Car not found:', car_id);
            return res.status(404).json({ success: false, error: 'Car not found' });
        }

        // Insert the manual block
        const result = await pool.query(
            `INSERT INTO manual_blocks (car_id, start_date, end_date)
             VALUES ($1, $2, $3)
             ON CONFLICT (car_id, start_date, end_date) DO NOTHING
             RETURNING *`,
            [car_id, start_date, end_date]
        );

        if (result.rows.length > 0) {
            console.log('[DEBUG] Manual block created successfully:', result.rows[0]);
            return res.json({ success: true, block: result.rows[0] });
        }

        return res.json({ success: true, message: 'Block already exists' });
    } catch (error) {
        console.error('[DEBUG] Error adding manual block:', error);
        console.error('[DEBUG] Error details:', {
            message: error.message,
            code: error.code,
            detail: error.detail
        });
        return res.status(500).json({ success: false, error: 'Failed to add manual block' });
    }
});

// Get all manual blocks (public)
app.get('/api/manual-blocks', async (req, res) => {
    try {
        const result = await pool.query('SELECT * FROM manual_blocks');
        return res.json({ success: true, blocks: result.rows });
    } catch (error) {
        console.error('[PUBLIC] Error fetching manual blocks:', error);
        return res.status(500).json({ success: false, error: 'Failed to fetch manual blocks' });
    }
});

// Delete a manual block by ID (admin only)
app.delete('/api/admin/manual-block/:id',
    requireAdminAuth,
    validate([param('id').isInt()]),
    async (req, res) => {
        const { id } = req.params;
        try {
            await pool.query('DELETE FROM manual_blocks WHERE id = $1', [id]);
            return res.json({ success: true });
        } catch (error) {
            console.error('[ADMIN] Error deleting manual block:', error);
            return res.status(500).json({ success: false, error: 'Failed to delete manual block' });
        }
    });

// Stripe checkout session endpoint
app.post('/api/create-checkout-session', async (req, res) => {
  try {
    const { bookingDetails } = req.body;
    
    if (!bookingDetails || !bookingDetails.partialAmount) {
      return res.status(400).json({ error: 'Missing booking details or amount' });
    }

    // Validate minimum amount
    const MIN_AMOUNT = 0.50; // Minimum amount in EUR
    if (bookingDetails.partialAmount < MIN_AMOUNT) {
      return res.status(400).json({ 
        error: `Payment amount must be at least €${MIN_AMOUNT.toFixed(2)}`,
        code: 'amount_too_small'
      });
    }

    // Create a Stripe checkout session
    const session = await stripe.checkout.sessions.create({
      payment_method_types: ['card'],
      line_items: [
        {
          price_data: {
            currency: 'eur',
            product_data: {
              name: `Car Rental Booking - ${bookingDetails.carName}`,
              description: `Booking Reference: ${bookingDetails.bookingReference}\nPeriod: ${bookingDetails.startDate} to ${bookingDetails.endDate}`,
            },
            unit_amount: Math.round(bookingDetails.partialAmount * 100), // Convert to cents
          },
          quantity: 1,
        },
      ],
      mode: 'payment',
      success_url: `${FRONTEND_URL}/booking-confirmation.html?session_id={CHECKOUT_SESSION_ID}&reference=${bookingDetails.bookingReference}`,
      cancel_url: `${FRONTEND_URL}/payment.html`,
      metadata: {
        bookingReference: bookingDetails.bookingReference,
        totalPrice: bookingDetails.totalPrice,
        partialAmount: bookingDetails.partialAmount
      }
    });

    res.json({ url: session.url });
  } catch (error) {
    console.error('Stripe session creation error:', error);
    
    // Handle specific Stripe errors
    if (error.type === 'StripeInvalidRequestError') {
      if (error.code === 'amount_too_small') {
        return res.status(400).json({ 
          error: 'Payment amount is too small. Minimum amount is €0.50',
          code: 'amount_too_small'
        });
      }
    }
    
    res.status(500).json({ 
      error: 'Failed to create checkout session',
      details: error.message
    });
  }
});

// Start server
async function startServerWithMigrations() {
    console.log('🚀 Starting server...');
    if (global.dbConnected) {
        await createTables();
        await migrateAddCarIdToBookings();
        await migrateAddBoosterSeatToBookings();
        await migrateAddConfirmationEmailSent();
        await migrateEnsureBaseCarColumns();
        await migrateAddShowOnHomepageToCars();
        await migrateAddHomepageFieldsToCars();
    }

    // Register all routes only after migrations are complete

    // --- API Routes ---
    // (Paste all app.get, app.post, etc. route definitions here)

    // ... (all route definitions from above) ...

    // Start Express server only after routes are registered
    app.listen(port, () => {
        console.log(`📡 Server running on port ${port}`);
        console.log(`🌐 Visit: http://localhost:${port}`);
        console.log(`📊 Database connected: ${global.dbConnected ? 'Yes ✅' : 'No ❌'}`);
        if (!global.dbConnected) {
            console.warn('⚠️ Server running without database connection. Some features will be limited.');
        }
    });
}

startServerWithMigrations().catch(err => {
    console.error('❌ Failed to start server:', err);
}); <|MERGE_RESOLUTION|>--- conflicted
+++ resolved
@@ -405,7 +405,6 @@
     }
 }
 
-<<<<<<< HEAD
 // Migration: Ensure base car columns (name, description, etc)
 async function migrateEnsureBaseCarColumns() {
     try {
@@ -427,9 +426,6 @@
         console.error('❌ Migration error (ensure base car columns):', err);
     }
 }
-
-=======
->>>>>>> 545c92e9
 // Insert a default admin if none exist
 async function ensureDefaultAdmin() {
     try {
