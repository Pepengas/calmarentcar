// DOM Elements
const pageLoader = document.getElementById('pageLoader');
const bookingsTableBody = document.getElementById('bookingsTableBody');
const bookingsCount = document.getElementById('bookingsCount');
const totalBookings = document.getElementById('totalBookings');
const totalRevenue = document.getElementById('totalRevenue');
const carsBookedToday = document.getElementById('carsBookedToday');
const filterForm = document.getElementById('filterForm');
const statusFilter = document.getElementById('statusFilter');
const dateFilter = document.getElementById('dateFilter');
const carFilter = document.getElementById('carFilter');
const bookingDetailsModal = document.getElementById('bookingDetailsModal') ? new bootstrap.Modal(document.getElementById('bookingDetailsModal')) : null;
const bookingDetailsContent = document.getElementById('bookingDetailsContent');
const updateStatusBtn = document.getElementById('updateStatusBtn');

// Tab content elements
const dashboardContent = document.getElementById('dashboardContent');
const carsContent = document.getElementById('carsContent');
const customersContent = document.getElementById('customersContent');
const settingsContent = document.getElementById('settingsContent');
const editCarContent = document.getElementById('editCarContent');
const addonsContent = document.getElementById('addonsContent');
const manageCarsPanel = document.getElementById('manageCarsPanel');

// Initialize the dashboard when the DOM is loaded
document.addEventListener('DOMContentLoaded', () => {
    // Check if user is authenticated
    if (!API_TOKEN) {
        // Redirect to login page if not authenticated
        window.location.href = 'admin-login.html';
        return;
    }
    
    // Add debug info button for troubleshooting
    setupDebugTools();
    
    loadBookings();
    
    // Setup tab switching
    setupTabSwitching();
    
    // Setup event listeners
    if (filterForm) {
        filterForm.addEventListener('submit', (e) => {
            e.preventDefault();
            applyFilters();
        });
        filterForm.addEventListener('reset', () => {
            setTimeout(() => {
                resetFilters();
            }, 10);
        });
    }
    
    if (updateStatusBtn) {
        updateStatusBtn.addEventListener('click', updateBookingStatus);
    }
    
    // Add logout functionality
    const logoutBtn = document.getElementById('logoutBtn');
    if (logoutBtn) {
        logoutBtn.addEventListener('click', async () => {
            try {
                await fetch('/api/admin/logout', {
                    method: 'POST',
                    credentials: 'include'
                });
            } catch (e) {
                console.error('Logout request failed', e);
            } finally {
                localStorage.removeItem('adminToken');
                window.location.href = 'admin-login.html';
            }
        });
    }

    const changePasswordForm = document.getElementById('changePasswordForm');
    if (changePasswordForm) {
        changePasswordForm.addEventListener('submit', async (e) => {
            e.preventDefault();
            const current = e.target.current.value;
            const newPass = e.target.new.value;
            const confirm = e.target.confirm.value;
            if (newPass !== confirm) {
                document.getElementById('changePasswordMsg').textContent = "Passwords do not match.";
                return;
            }
            const res = await fetch('/api/admin/change-password', {
                method: 'POST',
                headers: {
                    'Content-Type': 'application/json',
                    'Authorization': `Bearer ${localStorage.getItem('adminToken')}`
                },
                body: JSON.stringify({ current, new: newPass })
            });
            const data = await res.json();
            document.getElementById('changePasswordMsg').textContent = data.success ? 'Password updated.' : data.error;
            console.log('[DEBUG] Change password response:', data);
        });
    }

    const addUserForm = document.getElementById('addUserForm');
    if (addUserForm) {
        addUserForm.addEventListener('submit', async (e) => {
            e.preventDefault();
            const email = e.target.email.value;
            const password = e.target.password.value;
            const confirm = e.target.confirm.value;
            if (password !== confirm) {
                document.getElementById('addUserMsg').textContent = "Passwords do not match.";
                return;
            }
            const res = await fetch('/api/admin/users', {
                method: 'POST',
                headers: {
                    'Content-Type': 'application/json',
                    'Authorization': `Bearer ${localStorage.getItem('adminToken')}`
                },
                body: JSON.stringify({ email, password })
            });
            const data = await res.json();
            document.getElementById('addUserMsg').textContent = data.success ? 'User added.' : data.error;
            console.log('[DEBUG] Add user response:', data);
        });
    }

    const manageCarsTab = document.getElementById('tab-manage-cars');
    if (manageCarsTab) {
        manageCarsTab.addEventListener('click', (e) => {
            e.preventDefault();
            showSection('manageCars');
<<<<<<< HEAD
            loadManageCars();
        });
    }

    const addCarBtn = document.getElementById('addCarBtn');
    if (addCarBtn) {
        addCarBtn.addEventListener('click', handleAddCar);
    }
=======
        });
    }
>>>>>>> f088b6ed
});

/**
 * Setup debug tools for troubleshooting
 */
function setupDebugTools() {
    // Make testApiConnection available globally for browser console access
    window.testApiConnection = testApiConnection;
    window.debugInfo = debugInfo;
    
    // Add debug button if debug info element exists
    const debugInfoElement = document.getElementById('debugInfo');
    const debugContentElement = document.getElementById('debugContent');
    
    if (debugInfoElement && debugContentElement) {
        // Create a debug button
        const testApiButton = document.createElement('button');
        testApiButton.textContent = 'Test API Connection';
        testApiButton.className = 'btn btn-sm btn-warning mt-2';
        testApiButton.onclick = async function() {
            debugInfoElement.style.display = 'block';
            debugContentElement.innerHTML = '<div class="spinner-border spinner-border-sm text-primary" role="status"></div> Testing API connection...';
            
            try {
                const result = await testApiConnection();
                debugContentElement.innerHTML = `
                    <pre>${JSON.stringify(result, null, 2)}</pre>
                `;
            } catch (error) {
                debugContentElement.innerHTML = `
                    <div class="alert alert-danger">Error: ${error.message}</div>
                `;
            }
        };
        
        // Add the button after debugContentElement
        debugContentElement.after(testApiButton);
    }
}

/**
 * Test API connection function (can be called from browser console)
 */
async function testApiConnection() {
    console.log('[Admin] testApiConnection: Testing API connection...');
    
    const currentToken = localStorage.getItem('adminToken');
    const results = {
        token: currentToken ? 'Present' : 'Missing',
        cookieToken: document.cookie.includes('adminToken=') ? 'Present' : 'Missing'
    };
    
    try {
        // Test database status API
        console.log('[Admin] testApiConnection: Testing /api/admin/db-status...');
        const statusResponse = await fetch('/api/admin/db-status', {
            headers: {
                'Authorization': `Bearer ${currentToken}`
            },
            credentials: 'include'
        });
        
        results.dbStatusCode = statusResponse.status;
        results.dbStatusOk = statusResponse.ok;
        
        if (statusResponse.ok) {
            results.dbStatus = await statusResponse.json();
        }
        
        // Test bookings API
        console.log('[Admin] testApiConnection: Testing /api/admin/bookings...');
        const bookingsResponse = await fetch('/api/admin/bookings', {
            headers: {
                'Authorization': `Bearer ${currentToken}`
            },
            credentials: 'include'
        });
        
        results.bookingsStatusCode = bookingsResponse.status;
        results.bookingsOk = bookingsResponse.ok;
        
        if (bookingsResponse.ok) {
            const bookingsData = await bookingsResponse.json();
            results.bookingsSuccess = bookingsData.success;
            results.bookingsCount = bookingsData.bookings ? bookingsData.bookings.length : 0;
            results.dbConnected = bookingsData.dbConnected;
        }
        
        console.log('[Admin] testApiConnection results:', results);
        return results;
    } catch (error) {
        console.error('[Admin] testApiConnection error:', error);
        results.error = error.message;
        return results;
    }
}

/**
 * Function to update the debug info panel
 */
function debugInfo(message) {
    const debugInfoElement = document.getElementById('debugInfo');
    const debugContentElement = document.getElementById('debugContent');
    
    if (debugInfoElement && debugContentElement) {
        debugInfoElement.style.display = 'block';
        debugContentElement.innerHTML = typeof message === 'string' 
            ? message 
            : `<pre>${JSON.stringify(message, null, 2)}</pre>`;
    }
}

/**
 * Setup tab switching functionality
 */
function setupTabSwitching() {
    // Get all tab links
    const tabLinks = document.querySelectorAll('.nav-link');
    
    // Add click event listener to each tab
    tabLinks.forEach(tab => {
        tab.addEventListener('click', (e) => {
            e.preventDefault();
            showSection(tab.getAttribute('data-section'));
        });
    });
    
    // Setup mobile navigation
    const mobileNavButtons = document.querySelectorAll('.mobile-nav .btn');
    mobileNavButtons.forEach(button => {
        button.addEventListener('click', (e) => {
            e.preventDefault();
            const section = button.getAttribute('onclick').match(/'([^']+)'/)[1];
            showSection(section);
        });
    });
    
    // Activate the dashboard tab by default
    showSection('dashboard');
}

/**
 * Show the specified section and hide others
 */
function showSection(sectionName) {
    // Hide all content sections
    const contentSections = [
        'dashboardContent',
        'carsContent',
        'customersContent',
        'settingsContent',
        'editCarContent',
        'addonsContent',
        'manageCarsPanel'
    ];
    
    contentSections.forEach(id => {
        const element = document.getElementById(id);
        if (element) {
            element.classList.add('d-none');
        }
    });
    
    // Show the selected section
    let selectedSection = document.getElementById(`${sectionName}Content`);
    if (!selectedSection) {
        selectedSection = document.getElementById(`${sectionName}Panel`);
    }
    if (selectedSection) {
        selectedSection.classList.remove('d-none');
    }
    
    // Update active states in navigation
    const allNavLinks = document.querySelectorAll('.nav-link, .mobile-nav .btn');
    allNavLinks.forEach(link => {
        link.classList.remove('active');
        if (link.getAttribute('data-section') === sectionName || 
            (link.getAttribute('onclick') && link.getAttribute('onclick').includes(sectionName))) {
            link.classList.add('active');
        }
    });
    
    // Load section-specific content
    switch(sectionName) {
        case 'dashboard':
            loadBookings();
            break;
        case 'cars':
            loadCarsForPricing();
            break;
        case 'customers':
            loadCarAvailability();
            break;
        case 'manageCars':
<<<<<<< HEAD
            loadManageCars();
=======
>>>>>>> f088b6ed
            break;
        case 'addons':
            loadAddons();
            break;
    }
}

/**
 * Load car pricing data
 */
async function loadCarsForPricing() {
    try {
        const response = await fetch('/api/admin/cars', {
            headers: {
                'Authorization': `Bearer ${localStorage.getItem('adminToken')}`
            }
        });
        const tableBody = document.querySelector('#priceEditorTable tbody');
        if (!tableBody) return;
        if (!response.ok) {
            let msg = 'Failed to load car pricing data.';
            if (response.status === 404) {
                msg = 'API endpoint /api/admin/cars not found (404). Please check your backend deployment.';
            }
            tableBody.innerHTML = `<tr><td colspan="2" class="text-danger">${msg}</td></tr>`;
            throw new Error(msg);
        }
        const data = await response.json();
        if (!data.cars || !Array.isArray(data.cars) || data.cars.length === 0) {
            tableBody.innerHTML = '<tr><td colspan="2" class="text-warning">No car data returned from API.</td></tr>';
            return;
        }
        tableBody.innerHTML = data.cars.map(car => `
            <tr>
                <td>${car.make} ${car.model}</td>
                <td>
                    <input type="number" class="form-control" value="${car.daily_rate || 0}" 
                           onchange="updateCarPrice('${car.car_id}', this.value)">
                </td>
            </tr>
        `).join('');
    } catch (error) {
        const tableBody = document.querySelector('#priceEditorTable tbody');
        if (tableBody) {
            tableBody.innerHTML = `<tr><td colspan="2" class="text-danger">Error: ${error.message}</td></tr>`;
        }
        console.error('Error loading car pricing:', error);
        showError('Failed to load car pricing data');
    }
}

/**
 * Load car availability data
 */
async function loadCarAvailability() {
    try {
        const response = await fetch('/api/admin/cars/availability', {
            headers: {
                'Authorization': `Bearer ${localStorage.getItem('adminToken')}`
            }
        });
        
        if (!response.ok) {
            throw new Error('Failed to load car availability data');
        }
        
        const data = await response.json();
        const tableBody = document.querySelector('#carAvailabilityTable tbody');
        if (!tableBody) return;
        
        tableBody.innerHTML = data.cars.map(car => `
            <tr>
                <td>${car.make} ${car.model}</td>
                <td>
                    <span class="badge ${car.is_available ? 'bg-success' : 'bg-danger'}">
                        ${car.is_available ? 'Available' : 'Not Available'}
                    </span>
                </td>
                <td>
                    <select class="form-select" onchange="updateCarStatus('${car.car_id}', this.value)">
                        <option value="available" ${car.is_available ? 'selected' : ''}>Available</option>
                        <option value="unavailable" ${!car.is_available ? 'selected' : ''}>Not Available</option>
                    </select>
                </td>
                <td>
                    <button class="btn btn-sm btn-primary" onclick="showCarCalendar('${car.car_id}')">
                        View Calendar
                    </button>
                </td>
                <td>
                    <button class="btn btn-sm btn-warning" onclick="showManualBlocks('${car.car_id}')">
                        Manage Blocks
                    </button>
                </td>
            </tr>
        `).join('');
    } catch (error) {
        console.error('Error loading car availability:', error);
        showError('Failed to load car availability data');
    }
}

/**
 * Load all cars for Manage Cars panel
 */
async function loadManageCars() {
    const container = document.getElementById('carListContainer');
    if (!container) return;
    container.innerHTML = '<div class="text-muted">Loading cars...</div>';
    try {
        const response = await fetch('/api/admin/cars/availability', {
            headers: {
                'Authorization': `Bearer ${localStorage.getItem('adminToken')}`
            }
        });
        const data = await response.json();
        if (!response.ok) throw new Error(data.error || 'Failed to fetch cars');
        if (!Array.isArray(data.cars) || data.cars.length === 0) {
            container.innerHTML = '<div class="text-muted">No cars found.</div>';
            return;
        }
        container.innerHTML = data.cars.map(car => `
            <div class="d-flex justify-content-between align-items-center border rounded p-2 mb-2">
                <span>${car.name}</span>
                <span class="badge ${car.available ? 'bg-success' : 'bg-secondary'}">${car.available ? 'Available' : 'Unavailable'}</span>
            </div>
        `).join('');
    } catch (err) {
        console.error('Error loading cars:', err);
        container.innerHTML = '<div class="text-danger">Failed to load cars</div>';
    }
}

/**

/**
 * Load addons data
 */
async function loadAddons() {
    try {
        const response = await fetch('/api/admin/addons', {
            headers: {
                'Authorization': `Bearer ${API_TOKEN}`
            }
        });
        
        if (!response.ok) {
            throw new Error('Failed to load addons');
        }
        
        const data = await response.json();
        const addonsContent = document.getElementById('addonsContent');
        
        if (addonsContent) {
            addonsContent.innerHTML = `
                <div class="card">
                    <div class="card-header">
                        <h5 class="mb-0">Manage Add-ons</h5>
                    </div>
                    <div class="card-body">
                        <div class="table-responsive">
                            <table class="table">
                                <thead>
                                    <tr>
                                        <th>Name</th>
                                        <th>Price</th>
                                        <th>Actions</th>
                                    </tr>
                                </thead>
                                <tbody>
                                    ${data.addons.map(addon => `
                                        <tr>
                                            <td>${addon.name}</td>
                                            <td>$${addon.price.toFixed(2)}</td>
                                            <td>
                                                <button class="btn btn-sm btn-primary" onclick="editAddon('${addon.id}')">
                                                    <i class="fas fa-edit"></i> Edit
                                                </button>
                                            </td>
                                        </tr>
                                    `).join('')}
                                </tbody>
                            </table>
                        </div>
                    </div>
                </div>
            `;
        }
    } catch (error) {
        console.error('Error loading addons:', error);
        showError('Failed to load addons');
    }
}

/**
 * Show error message
 */
function showError(message) {
    const errorContainer = document.getElementById('adminErrorContainer');
    if (errorContainer) {
        errorContainer.textContent = message;
        errorContainer.classList.remove('d-none');
        setTimeout(() => {
            errorContainer.classList.add('d-none');
        }, 5000);
    }
}

/**
 * Handle Add Car form submission
 */
async function handleAddCar() {
    const name = document.getElementById('carName').value.trim();
    const description = document.getElementById('carDescription').value.trim();
    const pricePerDay = parseFloat(document.getElementById('carPrice').value);
    const image = document.getElementById('carImageUrl').value.trim();
    const featuresStr = document.getElementById('carFeatures').value.trim();
    const features = featuresStr ? featuresStr.split(',').map(f => f.trim()).filter(f => f) : [];

    try {
        const res = await fetch('/api/admin/car', {
            method: 'POST',
            headers: {
                'Content-Type': 'application/json',
                'Authorization': `Bearer ${localStorage.getItem('adminToken')}`
            },
            body: JSON.stringify({ name, description, pricePerDay, image, features })
        });
        const data = await res.json();
        if (!res.ok) throw new Error(data.error || 'Failed to add car');
        document.getElementById('addCarForm').reset();
        loadManageCars();
    } catch (err) {
        console.error('Error adding car:', err);
        showError(err.message || 'Failed to add car');
    }
}

/**
 * Load bookings data for dashboard
 */
async function loadBookings() {
    try {
        const response = await fetch('/api/admin/bookings', {
            headers: {
                'Authorization': `Bearer ${localStorage.getItem('adminToken')}`
            }
        });
        
        if (!response.ok) {
            throw new Error('Failed to load bookings data');
        }
        
        const data = await response.json();
        const tableBody = document.getElementById('bookingsTableBody');
        if (!tableBody) return;
        
        // Store bookings globally for detail views
        window.allBookings = data.bookings;

        tableBody.innerHTML = data.bookings.map(booking => {
            const total = parseFloat(booking.total_price) || 0;
            const paid = total * 0.45;
            const due = total * 0.55;

            return `
            <tr>
                <td data-label="Booking Ref">${booking.booking_reference}</td>
                <td data-label="Customer">${booking.customer_first_name} ${booking.customer_last_name}</td>
                <td data-label="Car">${booking.car_make} ${booking.car_model}</td>
                <td data-label="Pickup Date">${new Date(booking.pickup_date).toLocaleDateString()}</td>
                <td data-label="Return Date">${new Date(booking.return_date).toLocaleDateString()}</td>
                <td data-label="Payment Info">
                    <div class="d-flex flex-column">
                        <span>Total: €${total.toFixed(2)}</span>
                        <span style="color: green; font-weight: bold;">Paid: €${paid.toFixed(2)}</span>
                        <span style="color: red; font-weight: bold;">Due: €${due.toFixed(2)}</span>
                    </div>
                </td>
                <td data-label="Status">
                    <span class="badge ${getStatusClass(booking.status)}">${booking.status}</span>
                </td>
                <td data-label="Submitted">${new Date(booking.date_submitted).toLocaleDateString()}</td>
                <td data-label="Actions">
                    <button class="btn btn-sm btn-primary" onclick="showBookingDetailsFromTable('${booking.booking_reference}')">
                        View
                    </button>
                </td>
            </tr>
            `;
        }).join('');
        
        // Update stats
        updateDashboardStats(data);
    } catch (error) {
        console.error('Error loading bookings:', error);
        showError('Failed to load bookings data');
    }
}

/**
 * Update dashboard statistics
 */
function updateDashboardStats(data) {
    const totalBookingsElement = document.getElementById('totalBookings');
    const totalRevenueElement = document.getElementById('totalRevenue');
    const carsBookedTodayElement = document.getElementById('carsBookedToday');
    
    if (totalBookingsElement) {
        totalBookingsElement.textContent = data.bookings.length;
    }
    
    if (totalRevenueElement) {
        const totalRevenue = data.bookings.reduce((sum, booking) => sum + (booking.total_price || 0) * 0.45, 0);
        totalRevenueElement.textContent = `€${totalRevenue.toFixed(2)}`;
    }
    
    if (carsBookedTodayElement) {
        const today = new Date().toISOString().split('T')[0];
        const todayBookings = data.bookings.filter(booking => 
            booking.pickup_date === today || booking.return_date === today
        );
        carsBookedTodayElement.textContent = todayBookings.length;
    }
}

/**
 * Get status badge class
 */
function getStatusClass(status) {
    switch(status.toLowerCase()) {
        case 'completed':
            return 'bg-success';
        case 'pending':
            return 'bg-warning';
        case 'cancelled':
            return 'bg-danger';
        default:
            return 'bg-secondary';
    }
}

/**
 * Format ISO timestamp to YYYY-MM-DD HH:mm
 * @param {string} isoString - ISO format timestamp
 * @returns {string} Formatted date string
 */
function formatTimestamp(isoString) {
    if (!isoString) return 'N/A';
    const date = new Date(isoString);
    return date.toLocaleString('en-GB', {
        year: 'numeric',
        month: '2-digit',
        day: '2-digit',
        hour: '2-digit',
        minute: '2-digit',
        hour12: false
    }).replace(',', '');
}

function showBookingDetails(booking) {
    if (!bookingDetailsContent) return;

    const statusClass = getStatusClass(booking.status);
    const formattedDate = formatTimestamp(booking.createdAt);
    const totalPrice = parseFloat(booking.total_price || booking.totalPrice);
    const formattedTotalPrice = isNaN(totalPrice) ? 'N/A' : `€${totalPrice.toFixed(2)}`;
    const paid = isNaN(totalPrice) ? 'N/A' : `€${(totalPrice * 0.45).toFixed(2)}`;
    const due = isNaN(totalPrice) ? 'N/A' : `€${(totalPrice * 0.55).toFixed(2)}`;

    bookingDetailsContent.innerHTML = `
        <div class="booking-details-header">
            <h5 class="mb-0">Booking Details</h5>
        </div>
        <div class="booking-details-body">
            <div class="detail-section">
                <h6 class="fw-bold mb-3">Booking Information</h6>
                <div class="row">
                    <div class="col-md-6">
                        <p><strong>Booking ID:</strong> ${booking.booking_reference}</p>
                        <p><strong>Created:</strong> ${formattedDate}</p>
                        <p><strong>Status:</strong> <span class="booking-status ${statusClass}">${booking.status}</span></p>
                    </div>
                    <div class="col-md-6">
                        <p><strong>Pickup Date:</strong> ${new Date(booking.pickup_date).toLocaleDateString()}</p>
                        <p><strong>Return Date:</strong> ${new Date(booking.return_date).toLocaleDateString()}</p>
                        <p><strong>Total Price:</strong> ${formattedTotalPrice}</p>
                        <p><strong style="color: green;">Paid:</strong> ${paid}</p>
                        <p><strong style="color: red;">Due:</strong> ${due}</p>
                    </div>
                </div>
            </div>
            <!-- Add-ons -->
            <div class="detail-section">
                <h5 class="mb-3"><i class="fas fa-plus-circle me-2"></i>Add-ons</h5>
                <div class="row">
                    ${booking.child_seat ? `<div class='col-md-6 mb-2'><strong>Child Seat:</strong> Yes</div>` : ''}
                    ${booking.booster_seat ? `<div class='col-md-6 mb-2'><strong>Booster Seat:</strong> Yes</div>` : ''}
                    ${!booking.child_seat && !booking.booster_seat ? `<div class='col-12 mb-2 text-muted'>No add-ons selected.</div>` : ''}
                </div>
                <div class="mt-3">
                    <strong>Special Requests:</strong>
                    <p class="mb-0 mt-2">${booking.special_requests || 'None'}</p>
                </div>
            </div>
        </div>
    `;
}

function populateCarFilter() {
    if (!carFilter) {
        console.warn('[Admin] carFilter element not found in DOM');
        return;
    }
    carFilter.innerHTML = '<option value="">All Cars</option>';
    // ... existing code ...
}

function showBookingDetailsFromTable(bookingRef) {
    if (!window.allBookings) {
        alert('Booking data not loaded!');
        return;
    }
    const booking = allBookings.find(b => b.booking_reference === bookingRef);
    if (booking) {
        showBookingDetails(booking);
    } else {
        alert('Booking not found!');
    }
} <|MERGE_RESOLUTION|>--- conflicted
+++ resolved
@@ -129,8 +129,7 @@
         manageCarsTab.addEventListener('click', (e) => {
             e.preventDefault();
             showSection('manageCars');
-<<<<<<< HEAD
-            loadManageCars();
+ loadManageCars();
         });
     }
 
@@ -138,10 +137,6 @@
     if (addCarBtn) {
         addCarBtn.addEventListener('click', handleAddCar);
     }
-=======
-        });
-    }
->>>>>>> f088b6ed
 });
 
 /**
@@ -336,10 +331,7 @@
             loadCarAvailability();
             break;
         case 'manageCars':
-<<<<<<< HEAD
             loadManageCars();
-=======
->>>>>>> f088b6ed
             break;
         case 'addons':
             loadAddons();
