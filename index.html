﻿<!-- Version: 1.0.3 - Both banners visible, force redeploy -->
<!DOCTYPE html>
<!-- Updated navbar: Removed Locations and Book Now items -->
<html lang="en">
<head>
    <meta charset="UTF-8">
    <meta name="viewport" content="width=device-width, initial-scale=1.0, maximum-scale=1.0, user-scalable=no">
    <meta name="format-detection" content="telephone=no">
    <meta name="apple-mobile-web-app-capable" content="yes">
    <meta name="apple-mobile-web-app-status-bar-style" content="black">
    <title>Calma Car Rental - Premium Car Rental Services in Chania, Crete</title>
    <meta name="description" content="Premium car rental in Chania, Crete. Explore the island with comfort and style. Wide range of well-maintained vehicles, free airport pickup, and 24/7 support.">
    
    <!-- Open Graph Tags for Social Media Sharing -->
    <meta property="og:title" content="Calma Car Rental - Premium Car Rental in Chania, Crete">
    <meta property="og:description" content="Experience reliable, affordable car rentals in Chania, Crete with Calma. Free delivery, unlimited kilometers, and 24/7 support.">
    <meta property="og:image" content="images/CalmaBackground.jpg">
    <meta property="og:url" content="https://calmarental.com">
    <meta property="og:type" content="website">
    <meta property="og:locale" content="en_US">
    
    <!-- Twitter Card Tags -->
    <meta name="twitter:card" content="summary_large_image">
    <meta name="twitter:title" content="Calma Car Rental">
    <meta name="twitter:description" content="Discover affordable car rental options in Chania. Explore Crete with our well-maintained fleet and excellent service.">
    <meta name="twitter:image" content="images/CalmaBackground.jpg">
    
    <!-- Canonical URL -->
    <meta rel="canonical" href="https://calmarental.com">
    
    <link rel="preconnect" href="https://fonts.googleapis.com">
    <link rel="preconnect" href="https://fonts.gstatic.com" crossorigin>
    <link href="https://fonts.googleapis.com/css2?family=Open+Sans:wght@400;500;600;700&display=swap" rel="stylesheet">
    <link rel="stylesheet" href="https://cdnjs.cloudflare.com/ajax/libs/font-awesome/6.4.0/css/all.min.css">
    
    <!-- Preload critical resources -->
    <link rel="preload" fetchpriority="high" as="image" href="images/CalmaLogoTrans.png" type="image/png">
    <link rel="preload" as="image" href="images/CalmaBackground.jpg" type="image/jpeg">
    
    <!-- Use original CSS file directly -->
    <link rel="stylesheet" href="assets/css/styles.css">
    <!-- Progress Steps CSS -->
    <link rel="stylesheet" href="assets/css/progress-tracker.css">
    
    <!-- Additional responsive styles -->
    <style>
        /* Disable default CSS hero background, use hero-bg div instead */
        .hero {
            background: none !important;
        }
        
        /* Fix for hero-bg positioning */
        .hero-bg {
            position: absolute;
            top: 0;
            left: 0;
            width: 100%;
            height: 100%;
            z-index: -1;
            background-size: cover;
            background-position: center;
        }
        
        /* Force car cards to be visible without animations */
        .car-card {
            opacity: 1 !important;
            transform: translateY(0) !important;
            visibility: visible !important;
        }
        
        /* Enhanced Partner Logos */
        .partners-section {
            padding: 50px 0;
            background-color: #f8f9fa;
        }
        
        .partners-header h3 {
            margin-bottom: 40px;
            text-align: center;
            font-size: 2rem;
            color: #343a40;
            position: relative;
        }
        
        .partners-header h3:after {
            content: '';
            position: absolute;
            width: 80px;
            height: 3px;
            background-color: #0066cc;
            bottom: -15px;
            left: 50%;
            transform: translateX(-50%);
        }
        
        .partners-logos {
            display: flex;
            justify-content: center;
            align-items: center;
            flex-wrap: wrap;
            gap: 60px;
            padding: 0 20px;
            max-width: 800px;
            margin: 0 auto;
        }
        
        .partner-logo {
            display: flex;
            flex-direction: column;
            align-items: center;
            transition: transform 0.3s, filter 0.3s;
            padding: 20px;
            border-radius: 10px;
            background-color: white;
            box-shadow: 0 4px 12px rgba(0,0,0,0.05);
            width: 140px;
            height: 140px;
            justify-content: center;
        }
        
        .partner-logo i {
            color: #555;
            margin-bottom: 10px;
        }
        
        .partner-logo .fa-cc-visa {
            color: #1a1f71;
        }
        
        .partner-logo .fa-cc-mastercard {
            color: #eb001b;
        }
        
        .partner-logo .fa-cc-paypal {
            color: #003087;
        }
        
        .partner-logo .fa-google {
            color: #4285F4;
        }
        
        .partner-logo .fa-tripadvisor {
            color: #00af87;
        }
        
        .partner-name {
            font-weight: 500;
            margin-top: 8px;
            font-size: 1rem;
            color: #333;
        }
        
        .partner-logo:hover {
            transform: translateY(-5px);
            box-shadow: 0 8px 15px rgba(0,0,0,0.1);
        }
        
        @media (max-width: 768px) {
            .partners-logos {
                gap: 30px;
                max-width: 500px;
            }
            
            .partner-logo {
                width: 120px;
                height: 120px;
                padding: 15px;
            }
            
            .partner-logo i {
                font-size: 2.5rem !important;
            }
            
            .partner-name {
                font-size: 0.9rem;
            }
        }
        
        @media (max-width: 768px) {
            .hero {
                padding-top: 60px !important;
                padding-bottom: 170px !important;
            }
            .hero-content {
                padding-top: 0 !important;
            }
            .booking-form {
                margin-top: 5px !important;
                padding: 12px 15px !important;
            }
            .form-row {
                margin-bottom: 6px !important;
            }
            .form-nav {
                margin-top: 8px !important;
            }
        }
        /* Offset sections for fixed header when using in-page anchor links */
        section[id] {
            scroll-margin-top: 90px;
        }
        
        /* Logo link styles */
        .logo a {
            display: block;
            transition: transform 0.3s ease;
        }
        
        .logo a:hover {
            transform: scale(1.05);
        }
        
        .logo a:active {
            transform: scale(0.98);
        }
        
        .logo img {
            display: block;
        }

        /* Hide original step titles */
        .step-titles {
            display: none;
        }

        /* FAQ Accordion styles */
        .faq-item {
            overflow: hidden;
        }
        
        .faq-question {
            display: flex;
            justify-content: space-between;
            align-items: center;
        }
        
        .faq-toggle {
            display: flex;
            justify-content: center;
            align-items: center;
            width: 24px;
            height: 24px;
            margin-left: 1rem;
        }
        
        .faq-toggle .fa-minus {
            display: none;
        }
        
        .faq-answer {
            max-height: 0;
            overflow: hidden;
            transition: max-height 0.3s ease-in-out, opacity 0.3s ease-in-out;
            opacity: 0;
        }
        
        .faq-answer.active {
            max-height: 500px;
            opacity: 1;
        }

        /* Privacy Policy Modal Styles */
        #privacy-modal.modal {
            display: none;
            position: fixed;
            top: 0;
            left: 0;
            width: 100%;
            height: 100%;
            background: rgba(0, 0, 0, 0.7);
            z-index: 1000;
        }

        #privacy-modal .modal-content {
            background: white;
            margin: 10% auto;
            padding: 2rem;
            width: 80%;
            max-width: 700px;
            border-radius: 12px;
            max-height: 80%;
            overflow-y: auto;
            box-shadow: 0 10px 30px rgba(0, 0, 0, 0.2);
            animation: modalFadeIn 0.3s ease;
        }

        @keyframes modalFadeIn {
            from { opacity: 0; transform: translateY(-30px); }
            to { opacity: 1; transform: translateY(0); }
        }

        #privacy-modal .close-modal {
            float: right;
            font-size: 28px;
            cursor: pointer;
            color: #999;
            transition: color 0.2s ease;
        }

        #privacy-modal .close-modal:hover {
            color: #333;
        }

        #privacy-modal h2 {
            color: #0066cc;
            margin-bottom: 1.5rem;
            font-size: 1.8rem;
            position: relative;
            padding-bottom: 0.5rem;
        }

        #privacy-modal h2::after {
            content: '';
            position: absolute;
            bottom: 0;
            left: 0;
            width: 60px;
            height: 3px;
            background-color: #0066cc;
            border-radius: 3px;
        }

        #privacy-modal h3 {
            color: #444;
            margin: 1.5rem 0 0.75rem;
            font-size: 1.2rem;
        }

        #privacy-modal p {
            margin-bottom: 1rem;
            line-height: 1.6;
            color: #555;
        }

        @media (max-width: 768px) {
            #privacy-modal .modal-content {
                padding: 1.5rem;
                margin: 15% auto;
                width: 90%;
            }
        }

        /* Terms & Conditions Modal Styles */
        #terms-modal.modal {
            display: none;
            position: fixed;
            top: 0;
            left: 0;
            width: 100%;
            height: 100%;
            background: rgba(0, 0, 0, 0.7);
            z-index: 1000;
        }

        #terms-modal .modal-content {
            background: white;
            margin: 10% auto;
            padding: 2rem;
            width: 80%;
            max-width: 700px;
            border-radius: 12px;
            max-height: 80%;
            overflow-y: auto;
            box-shadow: 0 10px 30px rgba(0, 0, 0, 0.2);
            animation: modalFadeIn 0.3s ease;
        }

        #terms-modal .close-modal {
            float: right;
            font-size: 28px;
            cursor: pointer;
            color: #999;
            transition: color 0.2s ease;
        }

        #terms-modal .close-modal:hover {
            color: #333;
        }

        #terms-modal h2 {
            color: #0066cc;
            margin-bottom: 1.5rem;
            font-size: 1.8rem;
            position: relative;
            padding-bottom: 0.5rem;
        }

        #terms-modal h2::after {
            content: '';
            position: absolute;
            bottom: 0;
            left: 0;
            width: 60px;
            height: 3px;
            background-color: #0066cc;
            border-radius: 3px;
        }

        #terms-modal h3 {
            color: #444;
            margin: 1.5rem 0 0.75rem;
            font-size: 1.2rem;
        }

        #terms-modal p,
        #terms-modal li {
            margin-bottom: 1rem;
            line-height: 1.6;
            color: #555;
        }

        @media (max-width: 768px) {
            #terms-modal .modal-content {
                padding: 1.5rem;
                margin: 15% auto;
                width: 90%;
            }
        }
        
        @media (max-width: 600px) {
            h1 {
                padding-top: 2.5rem;
            }
        }
    </style>
    <link rel="stylesheet" href="assets/css/booking-widget.css">
    <link rel="stylesheet" href="assets/css/time-picker.css">
    <!-- Load date and time picker scripts in head -->
    <script src="assets/js/centered-calendar.js"></script>
    <script src="assets/js/simple-time-picker.js"></script>
    <link rel="stylesheet" href="https://cdnjs.cloudflare.com/ajax/libs/animate.css/4.1.1/animate.min.css">
    <!-- Add Tailwind CSS -->
    <link href="https://cdn.jsdelivr.net/npm/tailwindcss@2.2.19/dist/tailwind.min.css" rel="stylesheet">
    <!-- Add Choices.js for searchable dropdowns -->
    <link rel="stylesheet" href="https://cdn.jsdelivr.net/npm/choices.js/public/assets/styles/choices.min.css" />
    <script src="https://cdn.jsdelivr.net/npm/choices.js/public/assets/scripts/choices.min.js"></script>
</head>
<body>
    <!-- Development Notice Banner -->
    <div id="dev-notice" class="dev-notice" role="alert">
        <div class="dev-notice-content">
            <div class="dev-notice-icon">
                <svg xmlns="http://www.w3.org/2000/svg" width="24" height="24" viewBox="0 0 24 24" fill="none" stroke="currentColor" stroke-width="2" stroke-linecap="round" stroke-linejoin="round">
                    <path d="M10.29 3.86L1.82 18a2 2 0 0 0 1.71 3h16.94a2 2 0 0 0 1.71-3L13.71 3.86a2 2 0 0 0-3.42 0z"></path>
                    <line x1="12" y1="9" x2="12" y2="13"></line>
                    <line x1="12" y1="17" x2="12.01" y2="17"></line>
                </svg>
            </div>
            <div class="dev-notice-text">
                <p>This website is currently under development. Please do not make any bookings at this time.</p>
                <p class="dev-notice-contact">To book, contact us at <a href="tel:+306942515267">+30 6942 515267</a> or <a href="mailto:calmarental@gmail.com">calmarental@gmail.com</a></p>
            </div>
            <button class="dev-notice-close" aria-label="Close notice" onclick="closeDevNotice()">
                <svg xmlns="http://www.w3.org/2000/svg" width="20" height="20" viewBox="0 0 24 24" fill="none" stroke="currentColor" stroke-width="2" stroke-linecap="round" stroke-linejoin="round">
                    <line x1="18" y1="6" x2="6" y2="18"></line>
                    <line x1="6" y1="6" x2="18" y2="18"></line>
                </svg>
            </button>
        </div>
    </div>

    <!-- Add padding to body to account for fixed banner -->
    <div style="padding-top: 100px;">
    <!-- Initialize date and time pickers immediately after body -->
    <script>
    document.addEventListener('DOMContentLoaded', function() {
      console.log('Initializing time pickers with time limits');
      
      // Create pickup time picker (24-hour time with 15-min intervals)
      var pickupPicker = new SimpleTimePicker({
        inputId: 'pickup-time',
        minHour: 0,  // 12am (midnight)
        maxHour: 23, // 11pm
        interval: 15, // 15-minute intervals
        initialValue: '09:00',
        onSelect: function(data) {
          console.log('Pickup time selected:', data.timeString);
        }
      });
      
      // Create dropoff time picker (24-hour time with 15-min intervals)
      var dropoffPicker = new SimpleTimePicker({
        inputId: 'dropoff-time',
        minHour: 0,  // 12am (midnight)
        maxHour: 23, // 11pm
        interval: 15, // 15-minute intervals
        initialValue: '17:00',
        onSelect: function(data) {
          console.log('Dropoff time selected:', data.timeString);
          // Check for late surcharge (after 8pm)
          if (data.hour >= 20) {
            var surchargeElement = document.querySelector('.late-surcharge');
            if (surchargeElement) {
              surchargeElement.style.display = 'block';
            }
          } else {
            var surchargeElement = document.querySelector('.late-surcharge');
            if (surchargeElement) {
              surchargeElement.style.display = 'none';
            }
          }
        }
      });
      
      // Initialize date pickers with CenteredCalendar
      console.log('Initializing centered calendars for date fields');
      
      // Get today's date and format it
      const today = new Date();
      const nextYear = new Date();
      nextYear.setFullYear(today.getFullYear() + 1);
      
      // Initialize dropoff date picker FIRST so it's in scope for pickupCalendar
      var dropoffCalendar = new CenteredCalendar({
        inputId: 'dropoff-date',
        minDate: today,
        maxDate: nextYear,
        onSelect: function(data) {
          console.log('Dropoff date selected:', data.formattedDate);
        }
      });

      // Initialize pickup date picker
      var pickupCalendar = new CenteredCalendar({
        inputId: 'pickup-date',
        minDate: today,
        maxDate: nextYear,
        onSelect: function(data) {
          console.log('Pickup date selected:', data.formattedDate);
          // Set minimum date for dropoff calendar
          let nextDay = new Date(data.date);
          nextDay.setDate(nextDay.getDate() + 1);
          // Update dropoff calendar if it exists and setCurrentMonth is a function
          if (dropoffCalendar) {
            dropoffCalendar.minDate = nextDay;
            if (typeof dropoffCalendar.setCurrentMonth === 'function') {
              dropoffCalendar.setCurrentMonth(data.date);
            }
            // Always set dropoff date to nextDay if not set or before nextDay
            if (!dropoffCalendar.selectedDate || dropoffCalendar.selectedDate < nextDay) {
              document.getElementById('dropoff-date').value = dropoffCalendar.formatDate(nextDay);
              dropoffCalendar.selectedDate = new Date(nextDay);
            }
          }
        }
      });

      // Ensure dropoff calendar opens to the pickup month if pickup date is set
      document.getElementById('dropoff-date').addEventListener('click', function() {
        var pickupDateStr = document.getElementById('pickup-date').value;
        if (pickupDateStr) {
          var pickupDate = new Date(pickupDateStr);
          dropoffCalendar.setCurrentMonth(pickupDate);
        }
      });

      new Choices('#pickup-location', { searchEnabled: false, itemSelectText: '' });
      new Choices('#dropoff-location', { searchEnabled: false, itemSelectText: '' });

      // Show location fee notice when Airport or Chania Center is selected
      var locationFeeEl = document.querySelector('.location-fee');
      var pickupSelect = document.getElementById('pickup-location');
      var dropoffSelect = document.getElementById('dropoff-location');

      function updateLocationFee() {
        if ((pickupSelect.value === 'airport' || pickupSelect.value === 'chania-center') ||
            (dropoffSelect.value === 'airport' || dropoffSelect.value === 'chania-center')) {
          if (locationFeeEl) locationFeeEl.style.display = 'block';
        } else {
          if (locationFeeEl) locationFeeEl.style.display = 'none';
        }
      }

      pickupSelect.addEventListener('change', updateLocationFee);
      dropoffSelect.addEventListener('change', updateLocationFee);
      updateLocationFee();
    });
    </script>

    <!-- Accessibility skip link -->
    <a href="#main-content" class="skip-link">Skip to main content</a>
    
    <!-- Header -->
    <header class="site-header">
        <div class="container">
            <nav class="navbar flex justify-between items-center w-full">
                <div class="logo flex-shrink-0">
                    <a href="index.html" title="Go to homepage" class="block">
                    <img src="images/CalmaLogoTrans.png" alt="Calma Car Rental Logo" width="160" height="50">
                    </a>
                </div>
                
                <div class="nav-container hidden md:block">
                    <ul class="nav-links flex space-x-6" id="nav-menu" aria-label="Main navigation">
                        <li><a href="index.html" class="active">Home</a></li>
                        <li><a href="index.html#cars">Our Cars</a></li>
                        <li><a href="index.html#about">About Us</a></li>
                        <li><a href="index.html#faq">FAQ</a></li>
                        <li><a href="#contact">Contact</a></li>
                    </ul>
                </div>
                
                <button class="mobile-menu md:hidden" aria-label="Open navigation menu" aria-controls="nav-container" aria-expanded="false">
                    <i class="fas fa-bars" aria-hidden="true"></i>
                </button>
            </nav>
        </div>
    </header>

    <main>
        <!-- Hero Section -->
        <section class="hero" id="main-content" style="padding-top: 80px; padding-bottom: 220px;">
            <div class="hero-bg" style="background-image: linear-gradient(rgba(0, 0, 0, 0.5), rgba(0, 0, 0, 0.5)), url('images/CalmaBackground.jpg');"></div>
            <div class="container">
                <div class="hero-content" style="padding-top: 0;">
                    <h1 style="margin-bottom: 10px;">Car Rental in Chania</h1>
                    <p class="tagline" style="margin-bottom: 15px;">"Calma.. and let your holidays begin"</p>
                    
                    <!-- Booking Form -->
                    <div class="booking-form" style="margin-top: 5px; padding: 15px 20px;">
                        <h2 style="margin-bottom: 8px; font-size: 1.4rem;">Book Your Car Now</h2>
                        
                        <!-- Form Progress Indicator -->
                        <div class="form-progress" style="margin-bottom: 20px;">
                            <div class="w-full max-w-2xl mx-auto mt-6 px-4">
                              <div class="flex justify-between items-center text-sm md:text-base">
                                <!-- Step 1 -->
                                <div class="flex flex-col items-center flex-1">
                                  <div class="w-8 h-8 md:w-10 md:h-10 flex items-center justify-center rounded-full bg-blue-600 text-white font-bold">
                                    1
                                  </div>
                                  <span class="mt-1 text-blue-600 font-semibold">Trip Details</span>
                                </div>

                                <div class="h-1 bg-gray-300 flex-1 mx-2"></div>

                                <!-- Step 2 -->
                                <div class="flex flex-col items-center flex-1">
                                  <div class="w-8 h-8 md:w-10 md:h-10 flex items-center justify-center rounded-full bg-gray-300 text-gray-700 font-bold">
                                    2
                                  </div>
                                  <span class="mt-1 text-gray-600">Vehicle Selection</span>
                                </div>

                                <div class="h-1 bg-gray-300 flex-1 mx-2"></div>

                                <!-- Step 3 -->
                                <div class="flex flex-col items-center flex-1">
                                  <div class="w-8 h-8 md:w-10 md:h-10 flex items-center justify-center rounded-full bg-gray-300 text-gray-700 font-bold">
                                    3
                                  </div>
                                  <span class="mt-1 text-gray-600">Personal Info</span>
                                </div>
                              </div>
                            </div>
                        </div>
                        
                        <form id="booking-form" novalidate aria-label="Car booking form" autocomplete="off" autocapitalize="off" autocorrect="off">
                            <!-- Form Steps -->
                            <div class="form-step active" id="step-1">
                                <!-- Pick-up Location -->
                                <div class="form-group">
                                    <label for="pickup-location">Pick-up Location <span class="required">*</span></label>
                                    <select id="pickup-location" name="pickup-location" required aria-required="true">
                                        <option value="airport">Chania Airport</option>
                                        <option value="port">Chania Port</option>
                                        <option value="hotel">Your Hotel/Villa</option>
                                        <option value="platanias">Platanias</option>
                                        <option value="agia-marina">Agia Marina</option>
                                        <option value="stalos">Stalos</option>
                                        <option value="agioi-apostoloi">Agioi Apostoloi</option>
                                        <option value="souda-bay">Souda Bay</option>
                                        <option value="gerani-chania">Gerani Chania</option>
                                        <option value="maleme">Maleme</option>
                                        <option value="chania-center">Chania Center</option>
                                    </select>
                                    <div class="validation-message" id="pickup-location-error"></div>
                                </div>
                                
                                <!-- Drop-off Location -->
                                <div class="form-group">
                                    <label for="dropoff-location">Drop-off Location <span class="required">*</span></label>
                                    <select id="dropoff-location" name="dropoff-location" required aria-required="true">
                                        <option value="airport">Chania Airport</option>
                                        <option value="port">Chania Port</option>
                                        <option value="hotel">Your Hotel/Villa</option>
                                        <option value="platanias">Platanias</option>
                                        <option value="agia-marina">Agia Marina</option>
                                        <option value="stalos">Stalos</option>
                                        <option value="agioi-apostoloi">Agioi Apostoloi</option>
                                        <option value="souda-bay">Souda Bay</option>
                                        <option value="gerani-chania">Gerani Chania</option>
                                        <option value="maleme">Maleme</option>
                                        <option value="chania-center">Chania Center</option>
                                    </select>
                                    <div class="validation-message" id="dropoff-location-error"></div>
                                </div>
                                
                                <!-- Pick-up Date -->
                                <div class="form-group">
                                    <label for="pickup-date">Pick-up Date <span class="required">*</span></label>
                                    <input type="text" id="pickup-date" name="pickup-date" required aria-required="true" 
                                           placeholder="mm/dd/yyyy" readonly
                                           style="cursor: pointer; background-image: url('data:image/svg+xml,%3Csvg xmlns=%22http://www.w3.org/2000/svg%22 viewBox=%220 0 24 24%22 fill=%22%23555555%22%3E%3Cpath d=%22M9 11H7v2h2v-2zm4 0h-2v2h2v-2zm4 0h-2v2h2v-2zm2-7h-1V2h-2v2H8V2H6v2H5c-1.1 0-2 .9-2 2v14c0 1.1.9 2 2 2h14c1.1 0 2-.9 2-2V6c0-1.1-.9-2-2-2zm0 16H5V9h14v11z%22/%3E%3C/svg%3E'); background-repeat: no-repeat; background-position: right 10px center; background-size: 20px; padding-right: 35px;">
                                    <div class="validation-message" id="pickup-date-error"></div>
                                </div>
                                
                                <!-- Pick-up Time -->
                                <div class="form-group">
                                    <label for="pickup-time">Pick-up Time <span class="required">*</span></label>
                                    <input type="text" id="pickup-time" name="pickup-time" 
                                           required aria-required="true" 
                                           value="09:00" readonly
                                           style="cursor: pointer; background-image: url('data:image/svg+xml,%3Csvg xmlns=%22http://www.w3.org/2000/svg%22 viewBox=%220 0 24 24%22 fill=%22%23555555%22%3E%3Cpath d=%22M12 2C6.5 2 2 6.5 2 12s4.5 10 10 10 10-4.5 10-10S17.5 2 12 2zm0 18c-4.4 0-8-3.6-8-8s3.6-8 8-8 8 3.6 8 8-3.6 8-8 8zm.5-13H11v6l5.2 3.2.8-1.3-4.5-2.7V7z%22/%3E%3C/svg%3E'); background-repeat: no-repeat; background-position: right 10px center; background-size: 20px; padding-right: 35px;">
                                    <div class="validation-message" id="pickup-time-error"></div>
                                </div>
                                
                                <!-- Drop-off Date -->
                                <div class="form-group">
                                    <label for="dropoff-date">Drop-off Date <span class="required">*</span></label>
                                    <input type="text" id="dropoff-date" name="dropoff-date" required aria-required="true" 
                                           placeholder="mm/dd/yyyy" readonly
                                           style="cursor: pointer; background-image: url('data:image/svg+xml,%3Csvg xmlns=%22http://www.w3.org/2000/svg%22 viewBox=%220 0 24 24%22 fill=%22%23555555%22%3E%3Cpath d=%22M9 11H7v2h2v-2zm4 0h-2v2h2v-2zm4 0h-2v2h2v-2zm2-7h-1V2h-2v2H8V2H6v2H5c-1.1 0-2 .9-2 2v14c0 1.1.9 2 2 2h14c1.1 0 2-.9 2-2V6c0-1.1-.9-2-2-2zm0 16H5V9h14v11z%22/%3E%3C/svg%3E'); background-repeat: no-repeat; background-position: right 10px center; background-size: 20px; padding-right: 35px;">
                                    <div class="validation-message" id="dropoff-date-error"></div>
                                </div>
                                
                                <!-- Drop-off Time -->
                                <div class="form-group">
                                    <label for="dropoff-time">Drop-off Time <span class="required">*</span></label>
                                    <input type="text" id="dropoff-time" name="dropoff-time" 
                                           required aria-required="true" 
                                           value="17:00" readonly
                                           style="cursor: pointer; background-image: url('data:image/svg+xml,%3Csvg xmlns=%22http://www.w3.org/2000/svg%22 viewBox=%220 0 24 24%22 fill=%22%23555555%22%3E%3Cpath d=%22M12 2C6.5 2 2 6.5 2 12s4.5 10 10 10 10-4.5 10-10S17.5 2 12 2zm0 18c-4.4 0-8-3.6-8-8s3.6-8 8-8 8 3.6 8 8-3.6 8-8 8zm.5-13H11v6l5.2 3.2.8-1.3-4.5-2.7V7z%22/%3E%3C/svg%3E'); background-repeat: no-repeat; background-position: right 10px center; background-size: 20px; padding-right: 35px;">
                                    <div class="validation-message" id="dropoff-time-error"></div>
                                </div>
                                
                                <!-- Late surcharge message - updated for 8PM -->
                                <div class="late-surcharge" style="display: none; margin-top: 5px; font-size: 0.85rem; color: #dc3545; background-color: #f8d7da; padding: 5px 10px; border-radius: 4px;">
                                    <i class="fas fa-exclamation-circle"></i> A late return surcharge of €5 per hour applies for drop-offs after 8:00 PM.
<<<<<<< HEAD
                                </div>
                                <div class="location-fee" style="display: none; margin-top: 5px; font-size: 0.85rem; color: #dc3545; background-color: #f8d7da; padding: 5px 10px; border-radius: 4px;">
                                    <i class="fas fa-exclamation-circle"></i> Pick-up or drop-off at Chania Airport or Chania Center includes an additional location fee.
=======
>>>>>>> 6e4431b5
                                </div>
                                
                                <!-- Form Navigation -->
                                <div class="form-nav">
                                    <button type="button" id="search-cars-btn" class="btn btn-primary next-step">
                                        Search Available Cars
                                    </button>
                                </div>
                            </div>
                            
                            <!-- Step 2: Personal Information -->
                            <div class="form-step" id="step-2" style="margin-bottom: 0;">
                                <div class="form-row" style="margin-bottom: 8px;">
                                    <div class="form-group">
                                        <label for="customer-name">Full Name <span class="required">*</span></label>
                                        <input type="text" id="customer-name" name="customer-name" placeholder="Enter your full name" required aria-required="true">
                                        <div class="validation-message" id="customer-name-error"></div>
                                    </div>
                                </div>
                                
                                <div class="form-row" style="margin-bottom: 8px;">
                                    <div class="form-group">
                                        <label for="customer-email">Email <span class="required">*</span></label>
                                        <input type="email" id="customer-email" name="customer-email" placeholder="your@email.com" required aria-required="true">
                                        <div class="validation-message" id="customer-email-error"></div>
                                    </div>
                                </div>
                                
                                <div class="form-row" style="margin-bottom: 8px;">
                                    <div class="form-group">
                                        <label for="customer-phone">Phone Number <span class="required">*</span></label>
                                        <input type="tel" id="customer-phone" name="customer-phone" placeholder="+30 69XXXXXXXX" required aria-required="true">
                                        <div class="validation-message" id="customer-phone-error"></div>
                                    </div>
                                </div>
                                
                                <div class="form-row" style="margin-bottom: 8px;">
                                    <div class="form-group">
                                        <label for="age">Your Age <span class="required">*</span></label>
                                        <input type="number" id="age" name="age" min="25" placeholder="Minimum age: 25" required aria-required="true">
                                        <div class="validation-message" id="age-error"></div>
                                    </div>
                                </div>
                                
                                <div class="form-nav" style="margin-top: 10px; display: flex; justify-content: space-between;">
                                    <button type="button" class="btn btn-outline prev-step" id="to-step-1">Back</button>
                                    <button type="submit" class="btn btn-primary" aria-label="Submit booking request">Complete Booking</button>
                                </div>
                            </div>
                        </form>
                    </div>
                </div>
            </div>
        </section>

        <!-- Cars Showcase Section -->
        <section id="cars" class="cars-section">
            <div class="container">
                <div class="section-header">
                    <h2>Our Fleet</h2>
                    <p>Choose from our selection of well-maintained vehicles to suit your needs</p>
                </div>
                
                <div class="cars-grid">
                    <!-- Car 1 -->
                    <div class="car-card" style="opacity: 1; transform: translateY(0);">
                        <div class="car-image">
                            <img src="images/CalmaAygo.jpg" alt="Toyota Aygo" loading="lazy" width="300" height="200">
                        </div>
                        <div class="car-details">
                            <h3>Toyota Aygo</h3>
                            <p>Compact and fuel-efficient, perfect for city driving.</p>
                            <div class="car-pricing">
                                <span class="car-feature">Available</span>
                                <span class="price-note">· Free cancellation</span>
                            </div>
                            <a href="#" class="btn btn-primary">Book Now</a>
                        </div>
                    </div>
                    
                    <!-- Car 2 -->
                    <div class="car-card" style="opacity: 1; transform: translateY(0);">
                        <div class="car-image">
                            <img src="images/CalmaTiguan.jpg" alt="Volkswagen Tiguan R line" loading="lazy" width="300" height="200">
                        </div>
                        <div class="car-details">
                            <h3>Volkswagen Tiguan R line</h3>
                            <p>Spacious SUV with advanced features for comfort.</p>
                            <div class="car-pricing">
                                <span class="car-feature">Available</span>
                                <span class="price-note">· Free cancellation</span>
                            </div>
                            <a href="#" class="btn btn-primary">Book Now</a>
                        </div>
                    </div>
                    
                    <!-- Car 3 -->
                    <div class="car-card" style="opacity: 1; transform: translateY(0);">
                        <div class="car-image">
                            <img src="images/CalmaGolf.jpg" alt="Volkswagen Golf" loading="lazy" width="300" height="200">
                        </div>
                        <div class="car-details">
                            <h3>Volkswagen Golf</h3>
                            <p>Versatile hatchback with excellent handling.</p>
                            <div class="car-pricing">
                                <span class="car-feature">Available</span>
                                <span class="price-note">· Free cancellation</span>
                            </div>
                            <a href="#" class="btn btn-primary">Book Now</a>
                        </div>
                    </div>
                    
                    <!-- Car 4 -->
                    <div class="car-card" style="opacity: 1; transform: translateY(0);">
                        <div class="car-image">
                            <img src="images/Calmai10.jpg" alt="Hyundai i10" loading="lazy" width="300" height="200">
                        </div>
                        <div class="car-details">
                            <h3>Hyundai i10</h3>
                            <p>Economical and easy to drive mini car.</p>
                            <div class="car-pricing">
                                <span class="car-feature">Available</span>
                                <span class="price-note">· Free cancellation</span>
                            </div>
                            <a href="#" class="btn btn-primary">Book Now</a>
                        </div>
                    </div>
                    
                    <!-- Car 5 -->
                    <div class="car-card" style="opacity: 1; transform: translateY(0);">
                        <div class="car-image">
                            <img src="images/CalmaCitroen.jpg" alt="Citroen C3" loading="lazy" width="300" height="200">
                        </div>
                        <div class="car-details">
                            <h3>Citroen C3</h3>
                            <p>Stylish compact car with excellent comfort.</p>
                            <div class="car-pricing">
                                <span class="car-feature">Available</span>
                                <span class="price-note">· Free cancellation</span>
                            </div>
                            <a href="#" class="btn btn-primary">Book Now</a>
                        </div>
                    </div>
                    
                    <!-- Car 6 -->
                    <div class="car-card" style="opacity: 1; transform: translateY(0);">
                        <div class="car-image">
                            <img src="images/CalmaSuzuki.jpg" alt="Suzuki Swift" loading="lazy" width="300" height="200">
                        </div>
                        <div class="car-details">
                            <h3>Suzuki Swift</h3>
                            <p>Sporty and nimble, ideal for exploring Crete.</p>
                            <div class="car-pricing">
                                <span class="car-feature">Available</span>
                                <span class="price-note">· Free cancellation</span>
                            </div>
                            <a href="#" class="btn btn-primary">Book Now</a>
                        </div>
                    </div>
                </div>
            </div>
        </section>

        <!-- About Us Section -->
        <section id="about" class="about-section">
            <div class="container">
                <div class="section-header">
                    <h2>About Calma</h2>
                    <p>Your reliable partner for exploring Crete</p>
                </div>
                
                <div class="about-content">
                    <div class="about-text">
                        <p>Calma is a locally owned and operated car rental business based in Chania, Crete. We offer a curated selection of reliable vehicles, perfect for exploring the beauty of Crete with comfort and peace of mind. With a strong focus on simplicity, service, and local expertise, Calma ensures every rental is easy, affordable, and stress-free.</p>
                        
                        <div class="about-features">
                            <div class="feature">
                                <div class="feature-icon">
                                    <i class="fas fa-car"></i>
                                </div>
                                <div class="feature-text">
                                    <h3>Well-Maintained Fleet</h3>
                                    <p>Our vehicles are regularly serviced and maintained to ensure reliability and safety.</p>
                                </div>
                            </div>
                            
                            <div class="feature">
                                <div class="feature-icon">
                                    <i class="fas fa-handshake"></i>
                                </div>
                                <div class="feature-text">
                                    <h3>Local Expertise</h3>
                                    <p>Our team offers personalized recommendations to help you discover the best of Crete.</p>
                                </div>
                            </div>
                            
                            <div class="feature">
                                <div class="feature-icon">
                                    <i class="fas fa-heart"></i>
                                </div>
                                <div class="feature-text">
                                    <h3>Customer Satisfaction</h3>
                                    <p>We're committed to providing exceptional service and creating happy customers.</p>
                                </div>
                            </div>
                        </div>
                    </div>
                </div>
            </div>
        </section>

        <!-- Additional Info Section -->
        <section id="additional" class="additional-info">
            <div class="container">
                <div class="section-header">
                    <h2>Additional Information</h2>
                    <p>Important details about our rental services</p>
                </div>
                
                <div class="info-content">
                    <div class="info-highlight">
                        <p>All rentals include unlimited kilometers, 24/7 road assistance, and free delivery/pick-up at Chania Airport, Port, or City Center. Calma also offers flexible payment methods and multilingual support.</p>
                    </div>
                    
                    <div class="info-cards">
                        <div class="info-card">
                            <div class="info-card-icon">
                                <i class="fas fa-road"></i>
                            </div>
                            <h3>Unlimited Kilometers</h3>
                            <p>Drive as much as you need without worrying about extra charges.</p>
                        </div>
                        
                        <div class="info-card">
                            <div class="info-card-icon">
                                <i class="fas fa-headset"></i>
                            </div>
                            <h3>24/7 Support</h3>
                            <p>Our team is always available to assist you with any issues or questions.</p>
                        </div>
                        
                        <div class="info-card">
                            <div class="info-card-icon">
                                <i class="fas fa-plane-arrival"></i>
                            </div>
                            <h3>Delivery</h3>
                            <p>Complimentary car delivery and pick-up at key locations around Chania.</p>
                        </div>
                        
                    </div>
                </div>
            </div>
        </section>

        <!-- Why Rent with Calma Section -->
        <section id="why-rent" class="why-rent-section">
            <div class="container">
                <div class="section-header">
                    <h2>Why Rent with Calma?</h2>
                    <p>We make car rental simple, transparent, and stress-free</p>
                </div>
                
                <div class="why-rent-content">
                    <div class="benefits-grid">
                        <div class="benefit-card">
                            <div class="benefit-icon">
                                <i class="fas fa-euro-sign"></i>
                            </div>
                            <div class="benefit-text">
                                <h3>Transparent Pricing</h3>
                                <p>No hidden fees or unexpected charges. The price you see is the price you pay.</p>
                            </div>
                        </div>
                        
                        <div class="benefit-card">
                            <div class="benefit-icon">
                                <i class="fas fa-user-friends"></i>
                            </div>
                            <div class="benefit-text">
                                <h3>Additional Driver Included</h3>
                                <p>Enjoy the convenience of a free additional driver included in your rental — perfect for long trips and shared driving.</p>
                            </div>
                        </div>
                        
                        <div class="benefit-card">
                            <div class="benefit-icon">
                                <i class="fas fa-map-marked-alt"></i>
                            </div>
                            <div class="benefit-text">
                                <h3>Local Expertise</h3>
                                <p>Get personalized travel tips and recommendations from our knowledgeable local team.</p>
                            </div>
                        </div>
                        
                        <div class="benefit-card">
                            <div class="benefit-icon">
                                <i class="fas fa-calendar-check"></i>
                            </div>
                            <div class="benefit-text">
                                <h3>Free Cancellation</h3>
                                <p>Plans change? No problem. Free cancellation up to 48 hours before pickup.</p>
                            </div>
                        </div>
                    </div>
                    
                    <div class="cta-container">
                        <a href="#" class="btn btn-outline">View Rental Terms</a>
                    </div>
                </div>
            </div>
        </section>

        <!-- FAQ Section -->
        <section id="faq" class="faq-section">
            <div class="container">
                <div class="section-header">
                    <h2>Frequently Asked Questions</h2>
                    <p>Find answers to common questions about our rental services</p>
                </div>
                
                <div class="faq-content">
                    <div class="faq-container">
                        <div class="faq-item mb-5 rounded-xl overflow-hidden shadow-md bg-white">
                            <div class="faq-question p-4 cursor-pointer hover:bg-gray-50 transition-colors duration-300 ease-in-out">
                                <h3 class="text-lg font-medium text-gray-800">What's the minimum age to rent a car?</h3>
                                <div class="faq-toggle text-blue-600">
                                    <i class="fas fa-plus"></i>
                                    <i class="fas fa-minus"></i>
                                </div>
                            </div>
                            <div class="faq-answer bg-white">
                                <div class="answer-content p-5 text-gray-700 leading-relaxed border-t border-gray-100">
                                    <p>The minimum age to rent a car with Calma is 25 years old. Drivers must have held a valid driving license for at least 12 months.</p>
                                </div>
                            </div>
                        </div>
                        
                        <div class="faq-item mb-5 rounded-xl overflow-hidden shadow-md bg-white">
                            <div class="faq-question p-4 cursor-pointer hover:bg-gray-50 transition-colors duration-300 ease-in-out">
                                <h3 class="text-lg font-medium text-gray-800">Can I pick up the car from my hotel?</h3>
                                <div class="faq-toggle text-blue-600">
                                    <i class="fas fa-plus"></i>
                                    <i class="fas fa-minus"></i>
                                </div>
                            </div>
                            <div class="faq-answer bg-white">
                                <div class="answer-content p-5 text-gray-700 leading-relaxed border-t border-gray-100">
                                    <p>Yes, we offer free delivery and pick-up service to hotels and villas in the Chania area. Please provide your accommodation details when booking, and our team will arrange a convenient time to meet you.</p>
                                </div>
                            </div>
                        </div>
                        
                        <div class="faq-item mb-5 rounded-xl overflow-hidden shadow-md bg-white">
                            <div class="faq-question p-4 cursor-pointer hover:bg-gray-50 transition-colors duration-300 ease-in-out">
                                <h3 class="text-lg font-medium text-gray-800">What payment methods do you accept?</h3>
                                <div class="faq-toggle text-blue-600">
                                    <i class="fas fa-plus"></i>
                                    <i class="fas fa-minus"></i>
                                </div>
                            </div>
                            <div class="faq-answer bg-white">
                                <div class="answer-content p-5 text-gray-700 leading-relaxed border-t border-gray-100">
                                    <p>We accept all major credit cards (Visa, MasterCard, American Express) and cash payments in Euro. For certain booking types, prepayment may be required to confirm your reservation.</p>
                                </div>
                            </div>
                        </div>
                        
                        <div class="faq-item mb-5 rounded-xl overflow-hidden shadow-md bg-white">
                            <div class="faq-question p-4 cursor-pointer hover:bg-gray-50 transition-colors duration-300 ease-in-out">
                                <h3 class="text-lg font-medium text-gray-800">Is there a mileage limit?</h3>
                                <div class="faq-toggle text-blue-600">
                                    <i class="fas fa-plus"></i>
                                    <i class="fas fa-minus"></i>
                                </div>
                            </div>
                            <div class="faq-answer bg-white">
                                <div class="answer-content p-5 text-gray-700 leading-relaxed border-t border-gray-100">
                                    <p>No, all our rentals come with unlimited kilometers, allowing you to explore Crete without worrying about additional charges for distance traveled.</p>
                                </div>
                            </div>
                        </div>
                        
                        <div class="faq-item mb-5 rounded-xl overflow-hidden shadow-md bg-white">
                            <div class="faq-question p-4 cursor-pointer hover:bg-gray-50 transition-colors duration-300 ease-in-out">
                                <h3 class="text-lg font-medium text-gray-800">What happens in case of a breakdown?</h3>
                                <div class="faq-toggle text-blue-600">
                                    <i class="fas fa-plus"></i>
                                    <i class="fas fa-minus"></i>
                                </div>
                            </div>
                            <div class="faq-answer bg-white">
                                <div class="answer-content p-5 text-gray-700 leading-relaxed border-t border-gray-100">
                                    <p>All our vehicles include 24/7 roadside assistance. In the unlikely event of a breakdown, simply call our emergency number (provided with your rental documents), and we'll arrange immediate assistance or a replacement vehicle at no extra cost.</p>
                                </div>
                            </div>
                        </div>
                    </div>
                </div>
            </div>
        </section>

        <!-- Contact Section -->
        <section id="contact" class="contact-section">
            <div class="container">
                <div class="section-header">
                    <h2>Contact Us</h2>
                    <p>Get in touch with our team</p>
                </div>
                
                <div class="contact-content">
                    <div class="contact-info-map">
                        <div class="contact-info">
                            <div class="contact-item">
                                <div class="contact-icon">
                                    <i class="fas fa-map-marker-alt"></i>
                                </div>
                                <div class="contact-text">
                                    <h3>Location</h3>
                                    <p>Chania, Crete</p>
                                </div>
                            </div>
                            
                            <div class="contact-item">
                                <div class="contact-icon">
                                    <i class="fas fa-mobile-alt"></i>
                                </div>
                                <div class="contact-text">
                                    <h3>Mobile</h3>
                                    <p><a href="tel:+306942515267">+30 6942 515267</a></p>
                                </div>
                            </div>
                            
                            <div class="contact-item">
                                <div class="contact-icon">
                                    <i class="fas fa-envelope"></i>
                                </div>
                                <div class="contact-text">
                                    <h3>Email</h3>
                                    <p><a href="mailto:calmarental@gmail.com">calmarental@gmail.com</a></p>
                                </div>
                            </div>
                            
                            <div class="contact-social">
                                <h3>Connect With Us</h3>
                                <div class="social-icons">
                                    <a href="#" class="social-icon"><i class="fab fa-facebook-f"></i></a>
                                    <a href="https://www.instagram.com/calmarental/" class="social-icon" target="_blank" rel="noopener noreferrer"><i class="fab fa-instagram"></i></a>
                                    <a href="#" class="social-icon"><i class="fab fa-twitter"></i></a>
                                </div>
                            </div>
                        </div>
                        
                        <div class="contact-map">
                            <div class="map-container">
                                <iframe 
                                    src="https://www.google.com/maps/embed?pb=!1m18!1m12!1m3!1d3254.230333436072!2d23.95956761204698!3d35.50279022376307!2m3!1f0!2f0!3f0!3m2!1i1024!2i768!4f13.1!3m3!1m2!1s0x0%3A0x0!2zMzXCsDMwJzEwLjAiTiAyM8KwNTcnNDIuMyJF!5e0!3m2!1sen!2sus!4v1623345678901!5m2!1sen!2sus" 
                                    width="100%" 
                                    height="450" 
                                    style="border:0;" 
                                    allowfullscreen="" 
                                    loading="lazy">
                                </iframe>
                            </div>
                        </div>
                    </div>
                </div>
            </div>
        </section>

        <!-- Partners Section -->
        <section id="partners" class="partners-section">
            <div class="container">
                <div class="partners-header">
                    <h3>Trusted Payment Methods & Partners</h3>
                </div>
                <div class="partners-logos">
                    <div class="partner-logo">
                        <i class="fab fa-cc-visa fa-3x"></i>
                        <span class="partner-name">Visa</span>
                    </div>
                    <div class="partner-logo">
                        <i class="fab fa-cc-mastercard fa-3x"></i>
                        <span class="partner-name">Mastercard</span>
                    </div>
                    <div class="partner-logo">
                        <i class="fab fa-cc-paypal fa-3x"></i>
                        <span class="partner-name">PayPal</span>
                    </div>
                    <div class="partner-logo">
                        <i class="fab fa-google fa-3x"></i>
                        <span class="partner-name">Google</span>
                    </div>
                </div>
            </div>
        </section>
    </main>

    <!-- Footer -->
    <footer>
        <div class="container">
            <div class="footer-content">
                <div class="footer-column">
                    <h3>Calma Car Rental</h3>
                    <ul>
                        <li><a href="#about">About Us</a></li>
                        <li><a href="#cars">Our Fleet</a></li>
                        <li><a href="#" id="terms-link">Terms & Conditions</a></li>
                    </ul>
                </div>
                
                <div class="footer-column">
                    <h3>Support</h3>
                    <ul>
                        <li><a href="#faq">FAQ</a></li>
                        <li><a href="#contact">Contact Us</a></li>
                        <li><a href="#" id="privacy-policy-link">Privacy Policy</a></li>
                    </ul>
                </div>
                
                <div class="footer-column">
                    <h3>Connect with Us</h3>
                    <ul>
                        <li><a href="#"><i class="fab fa-facebook"></i> Facebook</a></li>
                        <li><a href="https://www.instagram.com/calmarental/" target="_blank" rel="noopener noreferrer"><i class="fab fa-instagram"></i> Instagram</a></li>
                        <li><a href="#"><i class="fab fa-twitter"></i> Twitter</a></li>
                    </ul>
                </div>
            </div>
            
            <div class="copyright">
                <p>&copy; 2023 Calma Car Rental. All rights reserved.</p>
                <p class="developer-credit">Website developed by Petros Manelidis</p>
            </div>
        </div>
    </footer>

    <!-- Privacy Policy Modal -->
    <div id="privacy-modal" class="modal">
        <div class="modal-content">
            <span class="close-modal">&times;</span>
            <h2>Privacy Policy</h2>
            <div class="privacy-content">
                <h3>1. Introduction</h3>
                <p>At Calma Car Rental, we are committed to protecting your personal information. This Privacy Policy explains how we collect, use, disclose, and safeguard your data when you use our services.</p>

                <h3>2. Information We Collect</h3>
                <p>We may collect the following types of personal data:</p>
                <ul>
                    <li>Full name</li>
                    <li>Email address</li>
                    <li>Phone number</li>
                    <li>Home address</li>
                    <li>Driver&rsquo;s license information</li>
                    <li>Payment details (via third-party processors)</li>
                    <li>Booking details (car, dates, pickup/dropoff)</li>
                    <li>IP address and device/browser info</li>
                </ul>

                <h3>3. How We Use Your Information</h3>
                <p>We use your data to:</p>
                <ul>
                    <li>Process and manage bookings</li>
                    <li>Communicate with you (confirmations, changes, promotions)</li>
                    <li>Ensure legal and regulatory compliance</li>
                    <li>Improve user experience</li>
                    <li>Prevent fraud</li>
                </ul>

                <h3>4. Data Sharing and Disclosure</h3>
                <p>We may share your data with:</p>
                <ul>
                    <li>Payment processors</li>
                    <li>Email services</li>
                    <li>Legal authorities when required</li>
                    <li>Hosting/IT providers</li>
                </ul>

                <h3>5. Cookies and Tracking</h3>
                <p>We use cookies to enhance functionality and gather usage analytics.</p>

                <h3>6. Data Protection</h3>
                <p>Your data is stored securely using encryption, secure databases, and access controls.</p>

                <h3>7. User Rights</h3>
                <p>You have the right to:</p>
                <ul>
                    <li>Access, correct, or delete your data</li>
                    <li>Withdraw consent</li>
                    <li>File a complaint under GDPR or other regulations</li>
                </ul>

                <h3>8. Data Retention</h3>
                <p>We retain data only as long as necessary for legal and business purposes.</p>

                <h3>9. Third-Party Links</h3>
                <p>We are not responsible for the privacy practices of external websites linked from our site.</p>

                <h3>10. Changes to This Policy</h3>
                <p>We may update this policy. Changes will be posted on this page.</p>

                <h3>11. Contact</h3>
                <p>For privacy inquiries, contact us at <strong>calmarental@gmail.com</strong>.</p>
            </div>
        </div>
    </div>

    <!-- Terms & Conditions Modal -->
    <div id="terms-modal" class="modal">
        <div class="modal-content">
            <span class="close-modal">&times;</span>
            <h2>Terms & Conditions</h2>
            <div class="terms-content">
                <h3>1. Introduction</h3>
                <p>These Terms &amp; Conditions govern the rental agreement between Calma Car Rental ("we," "us," or "our") and the customer ("you" or "your"). By booking a vehicle with us, you agree to comply with these terms.</p>

                <h3>2. Rental Requirements</h3>
                <ul>
                    <li>Minimum age: Renters must be at least 25 years old.</li>
                    <li>Driver's license: A valid driver's license held for at least 12 months is required.</li>
                    <li>Additional drivers: Only drivers listed in the rental agreement may operate the vehicle.</li>
                </ul>

                <h3>3. Booking &amp; Payment</h3>
                <ul>
                    <li>We accept major credit cards and cash in Euro.</li>
                    <li>Prepayment may be required for some bookings.</li>
                    <li>Free cancellation is allowed up to 48 hours before pickup.</li>
                </ul>

                <h3>4. Pickup and Return</h3>
                <ul>
                    <li>Free delivery/pickup at Chania Airport, Port, City Center, and nearby hotels/villas.</li>
                    <li>Late drop-offs after 8:00 PM incur a &euro;5 per hour surcharge.</li>
                    <li>Vehicles must be returned in the same condition with a full tank.</li>
                </ul>

                <h3>5. Use of the Vehicle</h3>
                <ul>
                    <li>Not allowed for off-road driving, towing, or illegal activities.</li>
                    <li>Use is restricted to Crete unless approved in writing.</li>
                </ul>

                <h3>6. Insurance and Liability</h3>
                <ul>
                    <li>Basic insurance is included.</li>
                    <li>Additional coverage is available.</li>
                    <li>Accidents must be reported immediately with a police report.</li>
                </ul>

                <h3>7. Customer Responsibilities</h3>
                <ul>
                    <li>You are responsible for all traffic fines and penalties.</li>
                    <li>Take care of the vehicle and lock it when unattended.</li>
                </ul>

                <h3>8. Company Rights</h3>
                <ul>
                    <li>We may substitute your vehicle with a similar or better model.</li>
                    <li>We reserve the right to terminate the rental if terms are violated.</li>
                </ul>

                <h3>9. Privacy and Data Use</h3>
                <p>Your data is handled in accordance with our Privacy Policy.</p>

                <h3>10. Governing Law and Jurisdiction</h3>
                <p>These terms are governed by Greek law. Any disputes will be handled by the courts of Chania.</p>

                <h3>11. Contact</h3>
                <p>If you have questions, contact us at:<br><strong>Email</strong>: calmarental@gmail.com<br><strong>Phone</strong>: +30 6942 515267</p>
            </div>
        </div>
    </div>

    <!-- Schema.org Structured Data for Local Business -->
    <script type="application/ld+json">
    {
        "@context": "https://schema.org",
        "@type": "LocalBusiness",
        "name": "Calma Car Rental",
        "image": "images/CalmaLogoTrans.png",
        "url": "https://calmarental.com",
        "telephone": "+306942515267",
        "email": "calmarental@gmail.com",
        "description": "Premium car rental service in Chania, Crete offering a wide range of well-maintained vehicles with free delivery and pickup.",
        "address": {
            "@type": "PostalAddress",
            "addressLocality": "Chania",
            "addressRegion": "Crete",
            "addressCountry": "Greece"
        },
        "geo": {
            "@type": "GeoCoordinates",
            "latitude": "35.5027902",
            "longitude": "23.9595676"
        },
        "openingHoursSpecification": {
            "@type": "OpeningHoursSpecification",
            "dayOfWeek": [
                "Monday",
                "Tuesday",
                "Wednesday",
                "Thursday",
                "Friday",
                "Saturday",
                "Sunday"
            ],
            "opens": "08:00",
            "closes": "20:00"
        },
        "sameAs": [
            "https://www.facebook.com/calmarental",
            "https://www.instagram.com/calmarental",
            "https://twitter.com/calmarental"
        ]
    }
    </script>

    <!-- Notification Container -->
    <div class="notification-container" id="notification-container"></div>

    <!-- Scripts -->
    <script type="module" src="assets/js/main.js"></script>
    <script src="assets/js/fix-cars.js"></script>
    <script src="assets/js/mobile-menu.js"></script>
    
    <!-- FAQ Accordion Script -->
    <script>
        document.addEventListener('DOMContentLoaded', function() {
            const faqItems = document.querySelectorAll('.faq-item');
            
            faqItems.forEach(item => {
                const question = item.querySelector('.faq-question');
                const answer = item.querySelector('.faq-answer');
                const toggle = item.querySelector('.faq-toggle');
                
                // Initially ensure all answers are hidden
                answer.classList.remove('active');
                
                // Set initial toggle state
                toggle.querySelector('.fa-minus').style.display = 'none';
                toggle.querySelector('.fa-plus').style.display = 'block';
                
                question.addEventListener('click', function() {
                    // Toggle current answer
                    const isOpen = answer.classList.contains('active');
                    
                    if (isOpen) {
                        // Close the answer
                        answer.classList.remove('active');
                        
                        // Show plus, hide minus with transition
                        toggle.querySelector('.fa-minus').style.display = 'none';
                        toggle.querySelector('.fa-plus').style.display = 'block';
                    } else {
                        // Close all other answers first
                        faqItems.forEach(otherItem => {
                            if (otherItem !== item) {
                                const otherAnswer = otherItem.querySelector('.faq-answer');
                                const otherToggle = otherItem.querySelector('.faq-toggle');
                                
                                otherAnswer.classList.remove('active');
                                otherToggle.querySelector('.fa-minus').style.display = 'none';
                                otherToggle.querySelector('.fa-plus').style.display = 'block';
                            }
                        });
                        
                        // Open the answer
                        answer.classList.add('active');
                        
                        // Show minus, hide plus with transition
                        toggle.querySelector('.fa-minus').style.display = 'block';
                        toggle.querySelector('.fa-plus').style.display = 'none';
                    }
                });
            });
        });
    </script>

    <!-- Privacy Policy Modal Script -->
    <script>
        document.addEventListener('DOMContentLoaded', function() {
            const privacyLink = document.getElementById('privacy-policy-link');
            const privacyModal = document.getElementById('privacy-modal');
            const privacyClose = privacyModal.querySelector('.close-modal');

            const termsLink = document.getElementById('terms-link');
            const termsModal = document.getElementById('terms-modal');
            const termsClose = termsModal.querySelector('.close-modal');

            if (privacyLink) {
                privacyLink.addEventListener('click', function(e) {
                    e.preventDefault();
                    privacyModal.style.display = 'block';
                });
            }

            if (privacyClose) {
                privacyClose.addEventListener('click', function() {
                    privacyModal.style.display = 'none';
                });
            }

            if (termsLink) {
                termsLink.addEventListener('click', function(e) {
                    e.preventDefault();
                    termsModal.style.display = 'block';
                });
            }

            if (termsClose) {
                termsClose.addEventListener('click', function() {
                    termsModal.style.display = 'none';
                });
            }

            window.addEventListener('click', function(event) {
                if (event.target === privacyModal) {
                    privacyModal.style.display = 'none';
                }
                if (event.target === termsModal) {
                    termsModal.style.display = 'none';
                }
            });
        });
    </script>
</div>
</body>
</html><|MERGE_RESOLUTION|>--- conflicted
+++ resolved
@@ -737,12 +737,12 @@
                                 <!-- Late surcharge message - updated for 8PM -->
                                 <div class="late-surcharge" style="display: none; margin-top: 5px; font-size: 0.85rem; color: #dc3545; background-color: #f8d7da; padding: 5px 10px; border-radius: 4px;">
                                     <i class="fas fa-exclamation-circle"></i> A late return surcharge of €5 per hour applies for drop-offs after 8:00 PM.
-<<<<<<< HEAD
-                                </div>
-                                <div class="location-fee" style="display: none; margin-top: 5px; font-size: 0.85rem; color: #dc3545; background-color: #f8d7da; padding: 5px 10px; border-radius: 4px;">
-                                    <i class="fas fa-exclamation-circle"></i> Pick-up or drop-off at Chania Airport or Chania Center includes an additional location fee.
-=======
->>>>>>> 6e4431b5
+<div class="late-surcharge" style="display: none; margin-top: 5px; font-size: 0.85rem; color: #dc3545; background-color: #f8d7da; padding: 5px 10px; border-radius: 4px;">
+  <i class="fas fa-exclamation-circle"></i> A late return surcharge of €5 per hour applies for drop-offs after 8:00 PM.
+</div>
+<div class="location-fee" style="display: none; margin-top: 5px; font-size: 0.85rem; color: #dc3545; background-color: #f8d7da; padding: 5px 10px; border-radius: 4px;">
+  <i class="fas fa-exclamation-circle"></i> Pick-up or drop-off at Chania Airport or Chania Center includes an additional location fee.
+</div>
                                 </div>
                                 
                                 <!-- Form Navigation -->
