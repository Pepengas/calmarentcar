--- conflicted
+++ resolved
@@ -777,8 +777,7 @@
             .calendar-legend .blocked { background-color: #fef3c7; border-color: #fef3c7; }
             .calendar-legend .available { background-color: #ffffff; border-color: #ccc; }
 
-<<<<<<< HEAD
-            .calendar-modal-table {
+ .calendar-modal-table {
                 width: 100%;
                 border-collapse: separate;
                 border-spacing: 0;
@@ -803,22 +802,9 @@
                 flex-grow: 1;
                 text-align: center;
             }
-=======
-            .calendar-modal-table { width: 100%; border-collapse: collapse; }
-            .calendar-modal-table td { padding: 4px; }
-            .calendar-modal-table th { padding: 4px; text-align: center; }
-
-            .calendar-nav {
-                display: flex;
-                justify-content: space-between;
-                align-items: center;
-                margin-bottom: 0.5rem;
-            }
->>>>>>> 7717b986
             .calendar-nav button {
                 padding: 0.25rem 0.5rem;
             }
-        
             /* Improve form controls on mobile */
             .form-control, .form-select {
                 font-size: 16px !important; /* Prevent zoom on iOS */
